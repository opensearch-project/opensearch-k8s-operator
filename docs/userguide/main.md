# Opensearch Operator User Guide

This guide is intended for users of the Opensearch Operator. If you want to contribute to the development of the Operator, please see the [Design documents](../designs/high-level.md) and the [Developer guide](../developing.md) instead.

## Installation

The Operator can be easily installed using Helm:

1. Add the helm repo: `helm repo add opensearch-operator https://opster.github.io/opensearch-k8s-operator/`
2. Install the Operator: `helm install opensearch-operator opensearch-operator/opensearch-operator`

Follow the instructions in this video to install the Operator:

[![Watch the video](https://opster.com/wp-content/uploads/2022/05/Operator-Installation-Tutorial.png)](https://player.vimeo.com/video/708641527)

A few notes on operator releases:

* Please see the project README for a compatibility matrix which operator release is compatible with which OpenSearch release.
* The userguide in the repository corresponds to the current development state of the code. To view the documentation for a specific released version switch to that tag in the Github menu.
* We track feature requests as Github Issues. If you are missing a feature and find an issue for it, please be aware that an issue ticket closed as completed only means that feature has been implemented in the development version. After that it might still take some for the feature to be contained in a release. If you are unsure, please check the list of releases in our Github project if your feature is mentioned in the release notes.

## Quickstart

After you have successfully installed the Operator, you can deploy your first OpenSearch cluster. This is done by creating an `OpenSearchCluster` custom object in Kubernetes or using Helm.

### Using Helm

OpenSearch cluster can be easily deployed using Helm. Follow the instructions in  [Cluster Chart Guide](./cluster-chart.md) to install the cluster.

### Using Custom Object

Create a file `cluster.yaml` with the following content:

```yaml
apiVersion: opensearch.opster.io/v1
kind: OpenSearchCluster
metadata:
  name: my-first-cluster
  namespace: default
spec:
  general:
    serviceName: my-first-cluster
    version: 2.3.0
  dashboards:
    enable: true
    version: 2.3.0
    replicas: 1
    resources:
      requests:
         memory: "512Mi"
         cpu: "200m"
      limits:
         memory: "512Mi"
         cpu: "200m"
  nodePools:
    - component: nodes
      replicas: 3
      diskSize: "5Gi"
      nodeSelector:
      resources:
         requests:
            memory: "2Gi"
            cpu: "500m"
         limits:
            memory: "2Gi"
            cpu: "500m"
      roles:
        - "cluster_manager"
        - "data"
```

Then run `kubectl apply -f cluster.yaml`. If you watch the cluster (e.g. `watch -n 2 kubectl get pods`), you will see that after a few seconds the Operator will create several pods. First, a bootstrap pod will be created (`my-first-cluster-bootstrap-0`) that helps with initial master discovery. Then three pods for the OpenSearch cluster will be created (`my-first-cluster-masters-0/1/2`), and one pod for the dashboards instance. After the pods are appearing as ready, which normally takes about 1-2 minutes, you can connect to your cluster using port-forwarding.

Run `kubectl port-forward svc/my-first-cluster-dashboards 5601`, then open [http://localhost:5601](http://localhost:5601) in your browser and log in with the default demo credentials `admin / admin`.
Alternatively, if you want to access the OpenSearch REST API, run: `kubectl port-forward svc/my-first-cluster 9200`. Then open a second terminal and run: `curl -k -u admin:admin https://localhost:9200/_cat/nodes?v`. You should see the three deployed pods listed.

If you'd like to delete your cluster, run: `kubectl delete -f cluster.yaml`. The Operator will then clean up and delete any Kubernetes resources created for the cluster. Note that this will not delete the persistent volumes for the cluster, in most cases. For a complete cleanup, run: `kubectl delete pvc -l opster.io/opensearch-cluster=my-first-cluster` to also delete the PVCs.

The minimal cluster you deployed in this section is only intended for demo purposes. Please see the next sections on how to configure and manage the different aspects of your cluster.

**Single-Node clusters are currently not supported**. Your cluster must have at least 3 nodes with the `master/cluster_manager` role configured.

## Configuring the operator

The majority of this guide deals with configuring and managing OpenSearch clusters. But there are some general options that can be configured for the operator itself. All of this is done using helm values your provide during installation: `helm install opensearch-operator opensearch-operator/opensearch-operator -f values.yaml`.

For a list of all possible values see the [chart default values.yaml](../../charts/opensearch-operator/values.yaml). Some important ones:

```yaml
manager:
  # Log level of the operator. Possible values: debug, info, warn, error
  loglevel: info

  # If specified, the operator will be restricted to watch objects only in the desired namespace. Defaults is to watch all namespaces.
  watchNamespace:

  # Configure extra environment variables for the operator. You can also pull them from secrets or configmaps
  extraEnv: []
  #  - name: MY_ENV
  #    value: somevalue
```

## Configuring OpenSearch

The main job of the operator is to deploy and manage OpenSearch clusters. As such it offers a wide range of options to configure clusters.

### Nodepools and Scaling

OpenSearch clusters are composed of one or more node pools, with each representing a logical group of nodes that have the same [role](https://opensearch.org/docs/latest/opensearch/cluster/). Each node pool can have its own resources. For each configured nodepool the operator will create a Kubernetes StatefulSet. It also creates a Kubernetes service object for each nodepool so you can communicate with a specfic nodepool if you want.

```yaml
spec:
    nodePools:
      - component: masters
        replicas: 3  # The number of replicas
        diskSize: "30Gi" # The disk size to use 
        resources: # The resource requests and limits for that nodepool
          requests:
            memory: "2Gi"
            cpu: "500m"
          limits:
            memory: "2Gi"
            cpu: "500m"
        roles: # The roles the nodes should have
          - "cluster_manager"
          - "data"
      - component: nodes
        replicas: 3
        diskSize: "10Gi"
        nodeSelector:
        resources:
          requests:
            memory: "2Gi"
            cpu: "500m"
          limits:
            memory: "2Gi"
            cpu: "500m"
        roles:
          - "data"
```

Additional configuration options are available for node pools and are documented in this guide in later sections.

### Configuring opensearch.yml

The Operator automatically generates the main OpenSearch configuration file `opensearch.yml` based on the parameters you provide in the different sections (e.g. TLS configuration). If you need to add your own settings, you can do that using the `additionalConfig` field in the cluster spec:

```yaml
spec:
  general:
    # ...
    additionalConfig:
      some.config.option: somevalue
  # ...
nodePools:
- component: masters
  # ...
  additionalConfig:
    some.other.config: foobar
```

Using `spec.general.additionalConfig` you can add settings to all nodes, using `nodePools[].additionalConfig` you can add settings to only a pool of nodes. The settings must be provided as a map of strings, so use the flat form of any setting. If the value you want to provide is not a string, put it in quotes (for example `"true"` or `"1234"`). The Operator merges its own generated settings with whatever extra settings you provide. Note that basic settings like `node.name`, `node.roles`, `cluster.name` and settings related to network and discovery are set by the Operator and cannot be overwritten using `additionalConfig`. The value of `spec.general.additionalConfig` is also used for configuring the bootstrap pod. To overwrite the values of the bootstrap pod, set the field `spec.bootstrap.additionalConfig`.

Note that changing any of the `additionalConfig` will trigger a rolling restart of the cluster. If want to avoid that please use the [Cluster Settings API](https://opensearch.org/docs/latest/opensearch/configuration/#update-cluster-settings-using-the-api) to change them at runtime.

### TLS

For security reasons, encryption is required for communication with the OpenSearch cluster and between cluster nodes. If you do not configure any encryption, OpenSearch will use the included demo TLS certificates, which are not ideal for most active deployments.

Depending on your requirements, the Operator offers two ways of managing TLS certificates. You can either supply your own certificates, or the Operator will generate its own CA and sign certificates for all nodes using that CA. The second option is recommended, unless you want to directly expose your OpenSearch cluster outside your Kubernetes cluster, or your organization has rules about using self-signed certificates for internal communication.

TLS certificates are used in three places, and each can be configured independently.

#### Node Transport

OpenSearch cluster nodes communicate with each other using the OpenSearch transport protocol (port 9300 by default). This is not exposed externally, so in almost all cases, generated certificates should be adequate.

To configure node transport security you can use the following fields in the `OpenSearchCluster` custom resource:

```yaml
# ...
spec:
  security:
    tls:  # Everything related to TLS configuration
      transport:  # Configuration of the transport endpoint
        generate: true  # Have the operator generate and sign certificates
        perNode: true  # Separate certificate per node
        secret:
          name:  # Name of the secret that contains the provided certificate
        caSecret:
          name:  # Name of the secret that contains a CA the operator should use
        nodesDn: []  # List of certificate DNs allowed to connect
        adminDn: []  # List of certificate DNs that should get admin access
# ...
```

To have the Operator generate the certificates, you only need to set the `generate` and `perNode` fields to `true` (all other fields can be omitted). The Operator will then generate a CA certificate and one certificate per node, and then use the CA to sign the node certificates. These certificates are valid for one year. Note that the Operator does not currently have certificate renewal implemented.

Alternatively, you can provide the certificates yourself (e.g. if your organization has an internal CA). You can either provide one certificate to be used by all nodes or provide a certificate for each node (recommended). In this mode, set `generate: false` and `perNode` to `true` or `false` depending on whether you're providing per-node certificates.

If you provide just one certificate, it must be placed in a Kubernetes TLS secret (with the fields `ca.crt`, `tls.key` and `tls.crt`, must all be PEM-encoded), and you must provide the name of the secret as `secret.name`. If you want to keep the CA certificate separate, you can place it in a separate secret and supply that as `caSecret.name`. If you provide one certificate per node, you must place all certificates into one secret (including the `ca.crt`) with a `<hostname>.key` and `<hostname>.crt` for each node. The hostname is defined as `<cluster-name>-<nodepool-component>-<index>` (e.g. `my-first-cluster-masters-0`).

If you provide the certificates yourself, you must also provide the list of certificate DNs in `nodesDn`, wildcards can be used (e.g. `"CN=my-first-cluster-*,OU=my-org"`).

If you provide your own node certificates you must also provide an admin cert that the operator can use for managing the cluster:

```yaml
spec:
  security:
    config:
      adminSecret: 
        name: my-first-cluster-admin-cert # The secret must have keys tls.crt and tls.key
```

Make sure the DN of the certificate is set in the `adminDn` field.

#### Node HTTP/REST API

Each OpenSearch cluster node exposes the REST API using HTTPS (by default port 9200).

To configure HTTP API security, the following fields in the `OpenSearchCluster` custom resource are available:

```yaml
# ...
spec:
  security:
    tls:  # Everything related to TLS configuration
      http:  # Configuration of the HTTP endpoint
        generate: true  # Have the Operator generate and sign certificates
        secret:
          name:  # Name of the secret that contains the provided certificate
        caSecret:
          name:  # Name of the secret that contains a CA the Operator should use
# ...
```

Again, you have the option of either letting the Operator generate and sign the certificates or providing your own. The only difference between node transport certificates and node HTTP/REST APIs is that per-node certificate are not possible here. In all other respects the two work the same way.

If you provide your own certificates, please make sure the following names are added as SubjectAltNames (SAN): `<cluster-name>`, `<cluster-name>.<namespace>`, `<cluster-name>.<namespace>.svc`,`<cluster-name>.<namespace>.svc.cluster.local`.

Directly exposing the node HTTP port outside the Kubernetes cluster is not recommended. Rather than doing so, you should configure an ingress. The ingress can then also present a certificate from an accredited CA (for example LetsEncrypt) and hide self-signed certificates that are being used internally. In this way, the nodes should be supplied internally with properly signed certificates.

### Adding plugins

You can extend the functionality of OpenSearch via [plugins](https://opensearch.org/docs/latest/install-and-configure/install-opensearch/plugins/#available-plugins). Commonly used ones are snapshot repository plugins for external backups (e.g. to AWS S3 or Azure Blog Storage). The operator has support to automatically install such plugins during setup.

To install a plugin for opensearch add it to the list under `general.pluginsList`:

```yaml
  general:
    version: 2.3.0
    httpPort: 9200
    vendor: opensearch
    serviceName: my-cluster
    pluginsList: ["repository-s3","https://github.com/aiven/prometheus-exporter-plugin-for-opensearch/releases/download/1.3.0.0/prometheus-exporter-1.3.0.0.zip"]
```

To install a plugin for opensearch dashboards add it to the list under `dashboards.pluginsList`:

```yaml
  dashboards:
    enable: true
    version: 2.4.1
    pluginsList:
      - sample-plugin-name
```

Please note:

* [Bundled plugins](https://opensearch.org/docs/latest/install-and-configure/install-opensearch/plugins/#bundled-plugins) do not have to be added to the list, they are installed automatically
* You can provide either a plugin name or a complete to the plugin zip. The items you provide are passed to the `bin/opensearch-plugin install <plugin-name>` command.
* Updating the list for an already installed cluster will lead to a rolling restart of all opensearch nodes to install the new plugin.
* If your plugin requires additional configuration you must provide that either through `additionalConfig` (see section [Configuring opensearch.yml](#configuring-opensearchyml)) or as secrets in the opensearch keystore (see section [Add secrets to keystore](#add-secrets-to-keystore)).

### Add secrets to keystore

Some OpenSearch features (e.g. snapshot repository plugins) require sensitive configuration. This is handled via the opensearch keystore. The operator allows you to populate this keystore using Kubernetes secrets.
To do so add the secrets under the `general.keystore` section:

```yaml
  general:
    # ...
    keystore:
    - secret:
        name: credentials
    - secret:
        name: some-other-secret
```

With this configuration all keys of the secrets will become keys in the keystore.

If you only want to load some keys from a secret or rename the existing keys, you can add key mappings as a map:

```yaml
  general:
    # ...
    keystore:
    - secret:
        name: many-secret-values
      keyMappings:
        # Only read "sensitive-value" from the secret, keep its name.
        sensitive-value: sensitive-value
    - secret:
        name: credentials
      keyMappings:
        # Renames key accessKey in secret to s3.client.default.access_key in keystore
        accessKey: s3.client.default.access_key
        password: s3.client.default.secret_key
```

Note that only provided keys will be loaded from the secret! Any keys not specified will be ignored.

### Set Java heap size

To configure the amount of memory allocated to the OpenSearch nodes, configure the heap size using the JVM args. This operation is expected to have no downtime and the cluster should be operational.

Recommendation: Set to half of memory request

```yaml
spec:
    nodePools:
      - component: nodes
        replicas: 3
        diskSize: "10Gi"
        jvm: -Xmx1024M -Xms1024M
        resources:
          requests:
            memory: "2Gi"
            cpu: "500m"
          limits:
            memory: "2Gi"
            cpu: "500m"
        roles:
          - "data"
```

### Deal with `max virtual memory areas vm.max_map_count` errors

OpenSearch requires the Linux kernel `vm.max_map_count` option [to be set to at least 262144](https://opensearch.org/docs/1.0/opensearch/install/important-settings/). You can either set this yourself on the Kubernetes hosts using sysctl or you can let the operator take care of it by adding the following option to your cluster spec:

```yaml
spec:
  general:
    setVMMaxMapCount: true
```

This will configure an init container for each opensearch pod that executes the needed `sysctl` command. By default the init container uses a busybox image. If you want to change that (for example to use an image from a private registry), see [Custom init helper](#custom-init-helper).

### Configuring Snapshot Repo (BETA)

This feature is Currently in BETA, you can configure the snapshot repo settings for the OpenSearch cluster through the operator. Using `snapshotRepositories` settings you can configure multiple snapshot repos. Once the snapshot repo is configured a user can create custom `_ism` policies through dashboard to backup the in indexes.

Note: BETA flagged Features in a release are experimental. Therefore, we do not recommend the use of configuring snapshot repo in a production environment. For updates on the progress of snapshot/restore, or if you want leave feedback/contribute that could help improve the feature, please refer to the issue on [GitHub](https://github.com/Opster/opensearch-k8s-operator/issues/278).

```yaml
spec:
  general:
    snapshotRepositories: 
        - name: my_s3_repository_1
          type: s3
          settings:
            bucket: opensearch-s3-snapshot
            region: us-east-1
            base_path: os-snapshot
        - name: my_s3_repository_3
          type: s3
          settings:
            bucket: opensearch-s3-snapshot
            region: us-east-1
            base_path: os-snapshot_1
```

#### Prerequisites for Configuring Snapshot Repo

Before applying the setting `snapshotRepositories` to the operator, please ensure the following prerequisites are met.

1. The right cloud provider native plugins are installed. For example:

    ```yaml
    spec:
      general:
        pluginsList: ["repository-s3"]
    ```

2. Ensure the cluster is fully healthy before applying the `snapshotRepositories` settings to the custom resource. Note: For the BETA you cannot add the settings if the cluster is not yet provisioned and healthy, otherwise the configuration of the repositories will fail.

3. The required roles/permissions for the backend cloud are pre-created. Example: Following is the AWS IAM role added for kubernetes nodes so that snapshots can be published to `opensearch-s3-snapshot` s3 bucket.

    ```json
    {
        "Statement": [
            {
                "Action": [
                    "s3:ListBucket",
                    "s3:GetBucketLocation",
                    "s3:ListBucketMultipartUploads",
                    "s3:ListBucketVersions"
                ],
                "Effect": "Allow",
                "Resource": [
                    "arn:aws:s3:::opensearch-s3-snapshot"
                ]
            },
            {
                "Action": [
                    "s3:GetObject",
                    "s3:PutObject",
                    "s3:DeleteObject",
                    "s3:AbortMultipartUpload",
                    "s3:ListMultipartUploadParts"
                ],
                "Effect": "Allow",
                "Resource": [
                    "arn:aws:s3:::opensearch-s3-snapshot/*"
                ]
            }
        ],
        "Version": "2012-10-17"
    }
    ```

## Configuring Dashboards

The operator can automatically deploy and manage a OpenSearch Dashboards instance. To do so add the following section to your cluster spec:

```yaml
# ...
spec:
  dashboards:
    enable: true  # Set this to true to enable the Dashboards deployment
    version: 2.3.0  # The Dashboards version to deploy. This should match the configured opensearch version
    replicas: 1  # The number of replicas to deploy
```

### Configuring opensearch_dashboards.yml

You can customize the OpenSearch Dashboards configuration ([`opensearch_dashboards.yml`](https://github.com/opensearch-project/OpenSearch-Dashboards/blob/main/config/opensearch_dashboards.yml)) using the `additionalConfig` field in the dashboards section of the `OpenSearchCluster` custom resource:

```yaml
apiVersion: opensearch.opster.io/v1
kind: OpenSearchCluster
#...
spec:
  dashboards:
    additionalConfig:
      opensearch_security.auth.type: "proxy"
      opensearch.requestHeadersWhitelist: |
        ["securitytenant","Authorization","x-forwarded-for","x-auth-request-access-token", "x-auth-request-email", "x-auth-request-groups"]
      opensearch_security.multitenancy.enabled: "true"
```

You can for example use this to set up any of the [backend](https://opensearch.org/docs/latest/security-plugin/configuration/configuration/) authentication types for Dashboards.

Note that the configuration must be valid or the Dashboards instance will fail to start.

### Storing sensitive information in the dashboards configuration

There are situations where you need to store sensitive information inside the dashboards configuration file (for example a client secret for OpenIDConnect). To do this safely you can utilize the fact that OpenSearch Dashboards does variable substitution in its configuration file.

For this to work you need to create a secret with the sensitive information (for example `dashboards-oidc-config`) and then mount that secret as an environment variable into the Dashboards pod (see the section on [Adding environment variables to pods](#adding-environment-variables-to-pods) on how to do that). You can then reference any keys from that secret in your dashboards configuration.

As an example this is a part of a cluster spec:

```yaml
spec:
  dashboards:
    env:
      - name: OPENID_CLIENT_SECRET
        valueFrom:
          secretKeyRef:
            name: dashboards-oidc-config
            key: client_secret
    additionalConfig:
      opensearch_security.openid.client_secret: "${OPENID_CLIENT_SECRET}"
```

Note that changing the value in the secret has no direct influence on the dashboards config. For this to take effect you need to restart the dashboards pods.

### Configuring a basePath

When using OpenSearch behind a reverse proxy on a subpath (e.g. `/logs`) you have to configure a base path. This can be achieved by setting the base path field in the configuraiton of OpenSearch Dashboards. Behind the scenes the correct configuration options are automatically added to the dashboards configuration.

```yaml
apiVersion: opensearch.opster.io/v1
kind: OpenSearchCluster
...
spec:
  dashboards:
    enable: true
    basePath: "/logs"
```

This also sets the `server.rewriteBasePath` option to `true`. So if you expose Dashboards via an ingress controller you must configure it appropriately.

### Dashboards HTTP

OpenSearch Dashboards can expose its API/UI via HTTP or HTTPS. It is unencrypted by default. Similar to how the operator handles TLS for the opensearch nodes, to secure the connection you can either let the Operator generate and sign a certificate, or provide your own. The following fields in the `OpenSearchCluster` custom resource are available to configure it:

```yaml
# ...
spec:
  dashboards:
    enable: true  # Deploy Dashboards component
    tls:
      enable: true  # Configure TLS
      generate: true  # Have the Operator generate and sign a certificate
      secret:
        name:  # Name of the secret that contains the provided certificate
      caSecret:
       name:  # Name of the secret that contains a CA the Operator should use
# ...
```

To let the Operator generate the certificate, just set `tls.enable: true` and `tls.generate: true` (the other fields under `tls` can be ommitted). Again, as with the node certificates, you can supply your own CA via `caSecret.name` for the Operator to use.
If you want to use your own certificate, you need to provide it as a Kubernetes TLS secret (with fields `tls.key` and `tls.crt`) and provide the name as `secret.name`.

If you want to expose Dashboards outside of the cluster, it is recommended to use Operator-generated certificates internally and let an Ingress present a valid certificate from an accredited CA (e.g. LetsEncrypt).

## Customizing the kubernetes deployment

Besides configuring OpenSearch itself, the operator also allows you to customize how the operator deploys the opensearch and dashboards pods.

### Data Persistence

By default, the Operator will create OpenSearch node pools with persistent storage from the default [Storage Class](https://kubernetes.io/docs/concepts/storage/storage-classes/). This behaviour can be changed per node pool. You may supply an alternative storage class and access mode, or configure hostPath or emptyDir storage.

The available storage options are:

#### PVC

The default option is persistent storage via PVCs. You can explicity define the `storageClass` if needed:

```yaml
nodePools:
- component: masters
  replicas: 3
  diskSize: 30
  roles:
    - "data"
    - "master"
  persistence:
    pvc:
      storageClass: mystorageclass  # Set the name of the storage class to be used
      accessModes: # You can change the accessMode
      - ReadWriteOnce
```

#### EmptyDir

If you do not want to use persistent storage you can use the `emptyDir` option. Beware that this can lead to data loss, so you should only use this option for testing, or for data that is otherwise persisted.

```yaml
nodePools:
- component: masters
  replicas: 3
  diskSize: 30
  roles:
    - "data"
    - "master"
  persistence:
    emptyDir: {}  # This configures emptyDir
```

If you are using emptyDir, it is recommended that you set `spec.general.drainDataNodes` to be `true`. This will ensure that shards are drained from the pods before rolling upgrades or restart operations are performed.

#### HostPath

As a last option you can hose a `hostPath`. Please note that hostPath is strongly discouraged, and if you do choose this option, then you must also configure affinity for the node pool to ensure that multiple pods do not schedule to the same Kubernetes host.

```yaml
nodePools:
- component: masters
  replicas: 3
  diskSize: 30
  roles:
    - "data"
    - "master"
  persistence:
    hostPath:
      path: "/var/opensearch"  # Define the path on the host here
```

### Security Context for pods and containers

You can set the security context for the Opensearch pods and the Dashboard pod. This is useful when you want to define privilege and access control settings for a Pod or Container. To specify security settings for Pods, include the `podSecurityContext` field and for Containers, include the `securityContext` field.

The structure is the same for both Opensearch pods and the Dashboard pod:

```yaml
spec:
  general:
    podSecurityContext:
      runAsUser: 1000
      runAsGroup: 1000
      runAsNonRoot: true
    securityContext:
      allowPrivilegeEscalation: false
      privileged: false
  dashboards:
    podSecurityContext:
      fsGroup: 1000
      runAsNonRoot: true
    securityContext:
      capabilities:
        drop:
        - ALL
      privileged: false
```

### Labels or Annotations on OpenSearch nodes

You can add additional labels or annotations on the nodepool configuration. This is useful for integration with other applications such as a service mesh, or configuring a prometheus scrape endpoint:

```yaml
spec:
  nodePools:
    - component: masters
      replicas: 3
      diskSize: "5Gi"
      labels:  # Add any extra labels as key-value pairs here
        someLabelKey: someLabelValue
      annotations:  # Add any extra annotations as key-value pairs here
        someAnnotationKey: someAnnotationValue
      nodeSelector:
      resources:
         requests:
            memory: "2Gi"
            cpu: "500m"
         limits:
            memory: "2Gi"
            cpu: "500m"
      roles:
        - "data"
        - "master"
```

Any annotations and labels defined will be added directly to the pods of the nodepools.

### Add Labels or Annotations to the Dashboard Deployment

You can add labels or annotations to the dashboard pod specification. This is helpful if you want the dashboard to be part of a service mesh or integrate with other applications that rely on labels or annotations.

```yaml
spec:
  dashboards:
    enable: true
    version: 1.3.1
    replicas: 1
    labels:  # Add any extra labels as key-value pairs here
      someLabelKey: someLabelValue
    annotations:  # Add any extra annotations as key-value pairs here
      someAnnotationKey: someAnnotationValue
```

Any annotations and labels defined will be added directly to the dashboards pods.

### Priority class on OpenSearch nodes

You can configure OpenSearch nodes to use a `PriorityClass` using the name of the priority class. This is useful to prevent unwanted evictions of your OpenSearch nodes.

```yaml
spec:
  nodePools:
    - component: masters
      replicas: 3
      diskSize: "5Gi"
      priorityClassName: somePriorityClassName
      resources:
         requests:
            memory: "2Gi"
            cpu: "500m"
         limits:
            memory: "2Gi"
            cpu: "500m"
      roles:
        - "master"
```

### Additional Volumes

Sometimes it is neccessary to mount ConfigMaps or Secrets into the Opensearch pods as volumes to provide additional configuration (e.g. plugin config files).  This can be achieved by providing an array of additional volumes to mount to the custom resource. This option is located in either `spec.general.additionalVolumes` or `spec.dashboards.additionalVolumes`.  The format is as follows:

```yaml
spec:
  general:
    additionalVolumes:
    - name: example-configmap
      path: /path/to/mount/volume
      configMap:
        name: config-map-name
      restartPods: true #set this to true to restart the pods when the content of the configMap changes
  dashboards:
    additionalVolumes:
    - name: example-secret
      path: /path/to/mount/volume
      secret:
        secretName: secret-name
```

The defined volumes are added to all pods of the opensearch cluster. It is currently not possible to define them per nodepool.

### Adding environment variables to pods

The operator allows you to add your own environment variables to the opensearch pods and the Dashboards pods. You can provide the value as a string literal or mount it from a secret or configmap.

The structure is the same for both opensearch and dashboards:

```yaml
spec:
  dashboards:
    env:
      - name: MY_ENV_VAR
        value: "myvalue"
      - name: MY_SECRET_VAR
        valueFrom:
          secretKeyRef:
            name: my-secret
            key: some_key
      - name: MY_CONFIGMAP_VAR
        valueFrom:
          configMapKeyRef:
            name: my-configmap
            key: some_key
  nodePools:
    - component: nodes
      env:
        - name: MY_ENV_VAR
          value: "myvalue"
        # the other options are supported here as well 
```

### Custom cluster domain name

If your Kubernetes cluster is configured with a custom domain name (default is `cluster.local`) you need to configure the operator accordingly in order for internal routing to work properly. This can be achieved by setting `manager.dnsBase` in the **helm chart values**.

```yaml
manager:
  # ...
  dnsBase: custom.domain
```

### Custom init helper

During cluster initialization the operator uses init containers as helpers. For these containers a busybox image is used ( specifically `public.ecr.aws/opsterio/busybox:1.27.2-buildx`). In case you are working in an offline environment and the cluster cannot access the registry or you want to customize the image, you can override the image used by specifying the `initHelper` image in your cluster spec:

```yaml
  spec:     
    initHelper:
      # You can either only specify the version
      version: "1.27.2-buildcustom"
      # or specify a totally different image
      image: "mycustomrepo.cr/mycustombusybox:myversion"
      # Additionally you can define the imagePullPolicy
      imagePullPolicy: IfNotPresent
      # and imagePullSecrets if needed
      imagePullSecrets:
        - name: docker-pull-secret
```

### Edit init container resources

Init container run without any resource constraints, but it's possible to specify resource requests and limits by adding a resources section to the YAML definition. This allows you to control the amount of CPU and memory allocated to the init container, it's helps to ensure that it doesn't starve other containers, by setting appropriate resource limits.

```yaml
  spec:
    initHelper:
      resources:
        requests:
          memory: "128Mi"
          cpu: "250m"
        limits:
          memory: "512Mi"
          cpu: "500m"
 ```

### Disabling the init helper

In some cases, you may want to avoid the `chmod` init container (e.g. on OpenShift or if your cluster blocks containers running as `root`).
It can be disabled by adding the following to your `values.yaml`:

```yaml
manager:
  extraEnv:
    - name: SKIP_INIT_CONTAINER
      value: "true"
```

### Exposing OpenSearch Dashboards

If you want to expose the Dashboards instance of your cluster for users/services outside of your Kubernetes cluster, the recommended way is to do this via ingress.

A simple example:

```yaml
apiVersion: networking.k8s.io/v1
kind: Ingress
metadata:
  name: opensearch-dashboards
  namespace: default
spec:
  tls:
  - hosts:
    - dashboards.my.company
  rules:
  - host: dashboards.my.company
    http:
      paths:
      - backend:
          service:
            name: my-cluster-dashboards
            port:
              number: 5601
        path: "/(.*)"
        pathType: ImplementationSpecific
```

Note: If you have enabled HTTPS for dashboards you need to instruct your ingress-controller to use a HTTPS connection internally. This is specific for the controller you are using (e.g. nginx-ingress, traefik, ...).

### Configuring the Dashboards K8s Service

You can customize the Kubernetes Service object that the operator generates for the Dashboards deployment.

Supported Service Types

* ClusterIP (default)
* NodePort
* LoadBalancer

When using type LoadBalancer you can optionally set the load balancer source ranges.

```yaml
apiVersion: opensearch.opster.io/v1
kind: OpenSearchCluster
...
spec:
  dashboards:
    service:
      type: LoadBalancer  # Set one of the supported types
      loadBalancerSourceRanges: "10.0.0.0/24, 192.168.0.0/24"  # Optional, add source ranges for a loadbalancer
```

### Exposing the OpenSearch cluster REST API

If you want to expose the REST API of OpenSearch outside your Kubernetes cluster, the recommended way is to do this via ingress.
Internally you should use self-signed certificates (you can let the operator generate them), and then let the ingress use a certificate from an accepted CA (for example LetsEncrypt or a company-internal CA). That way you do not have the hassle of supplying custom certificates to the opensearch cluster but your users still see valid certificates.

## Cluster operations

The operator contains several features that automate management tasks that might be needed during the cluster lifecycle. The different available options are documented here.

### Cluster recovery

This operator automatically handles common failure scenarios and restarts crashed pods, normally this is done in a one-by-one fashion to maintain quorum and cluster stability.
In case the operator detects several crashed or missing pods (for a nodepool) at the same time it will switch into a special recovery mode and start all pods at once and allow the cluster to form a new quorum. This parallel recovery mode is currently experimental and only works with PVC-backed storage as it uses the number of existing PVCs to determine the number of missing pods. The recovery is done by temporarily changing the statefulset underlying each nodepool and setting the `podManagementPolicy` to `Parallel`. If you encounter problems with it, you can disable it by redeploying the operator and adding `manager.parallelRecoveryEnabled: false` to your `values.yaml`. Please also report any problems by opening an issue in the operator github project.

The recovery mode also kicks in if you deleted your cluster but kept the PVCs around and are then reinstalling the cluster.

If the cluster is using emptyDir i.e. every node pool is using emptyDir, the operator starts recovery in case of these failure scenarios:

1. More than half the master nodes are missing or crashed and thus, the quorum is broken.
2. All data nodes are missing or crashed and thus, no data node is available.

But since the cluster is using emptyDir, data is lost and not recoverable. So, it is impossible to restore the cluster to its old state. Therefore, the operator deletes and recreates the entire OpenSearch cluster.

### Rolling Upgrades

The operator supports automatic rolling version upgrades. To do so simply change the `general.version` in your cluster spec and reapply it:

```yaml
spec:
  general:
    version: 1.2.3
```

The Operator will then perform a rolling upgrade and restart the nodes one-by-one, waiting after each node for the cluster to stabilize and have a green cluster status. Depending on the number of nodes and the size of the data stored this can take some time.
Downgrades and upgrades that span more than one major version are not supported, as this will put the OpenSearch cluster in an unsupported state. If you are using emptyDir storage for data nodes, it is recommended to set `general.drainDataNodes` to `true`, otherwise you might lose data.

### Configuration changes

As explained in the section [Configuring opensearch.yml](#configuring-opensearchyml) you can add extra opensearch configuration to your cluster. Changing this configuration on an already installed cluster will be detected by the operator and it will do a rolling restart of all cluster nodes to apply that new configuration. The same goes for nodepool-specific configuration like `resources`, `annotation` or `labels`.

### Volume Expansion

If your underlying storage supports online volume expansion the operator can orchestrate that action for you.

To increase the disk volume size set the `diskSize` of a nodepool to the desired value and re-apply the cluster spec yaml. This operation is expected to have no downtime and the cluster should be operational.

The following considerations should be taken into account in order to increase the PVC size.

* This only works for PVC-based persistence
* Before considering the expansion of the the cluster disk, make sure the volumes/data is backed up in desired format, so that any failure can be tolerated by restoring from the backup.
* Make sure the cluster storage class has `allowVolumeExpansion: true` before applying the new `diskSize`. For more details checkout the [kubernetes storage classes](https://kubernetes.io/docs/concepts/storage/storage-classes/) document.
* Once the above step is done, the cluster yaml can be applied with new `diskSize` value, to all decalared nodepool components or to single component.
* It is best recommended not to apply any new changes to the cluster along with volume expansion.
* Make sure the declared size definitions are proper and consistent, example if the `diskSize` is in `G` or `Gi`, make sure the same size definitions are followed for expansion.

Note: To change the `diskSize` from `G` to `Gi` or vice-versa, first make sure data is backed up and make sure the right conversion number is identified, so that the underlying volume has the same value and then re-apply the cluster yaml. This will make sure the statefulset is re-created with right value in VolueClaimTemplates, this operation is expected to have no downtime.

## User and role management

An important part of any OpenSearch cluster is the user and role management to give users access to the cluster (via the opensearch-security plugin). By default the operator will use the included demo securityconfig with default users (see [internal_users.yml](https://github.com/opensearch-project/security/blob/main/securityconfig/internal_users.yml) for a list of users). For any production installation you should swap that out with your own configuration.
There are two ways to do that with the operator:

* Defining your own securityconfig
* Managing users and roles via kubernetes resources

Note that currently a combination of both approaches is not possible. Once you use the CRDs you cannot provide your own securityconfig as those would overwrite each other. We are working on a feature to merge these options.

### Securityconfig

You can provide your own securityconfig (see the entire [demo securityconfig](https://github.com/Opster/opensearch-k8s-operator/blob/main/opensearch-operator/examples/securityconfig-secret.yaml) as an example and the [Access control documentation](https://opensearch.org/docs/latest/security-plugin/access-control/index/) of the OpenSearch project) with your own users and roles. To do that, you must provide a secret with all the required securityconfig yaml files.

The Operator can be controlled using the following fields in the `OpenSearchCluster` custom resource:

```yaml
# ...
spec:
  security:
    config:  # Everything related to the securityconfig
      securityConfigSecret:
        name:  # Name of the secret that contains the securityconfig files
      adminSecret:
        name:  # Name of a secret that contains the admin client certificate
      adminCredentialsSecret:
        name:  # Name of a secret that contains username/password for admin access
# ...
```

Provide the name of the secret that contains your securityconfig yaml files as `securityconfigSecret.name`. In the secret, you can provide the files that you want to configure. The operator will only apply the files present in the secret. Note that OpenSearch requires all the files to be applied when the cluster is first created. So, the files that you do not provide in the securityconfig secret, the operator will use the default files provided in the opensearch-security plugin. See [opensearch-security](https://github.com/opensearch-project/security/tree/main/config) for the list of all configuration files and their default values.

If you don't want to use the default files, you must provide at least a minimum configuration for the file. Example:

```yaml
tenants.yml: |-
  _meta:
    type: "tenants"
    config_version: 2
```

These minimum configuration files can later be removed from the secret so that you don't overwrite the resources created via the CRDs or the REST APIs when modifying other configuration files.

In addition, you must provide the name of a secret as `adminCredentialsSecret.name` that has fields `username` and `password` for a user that the Operator can use for communicating with OpenSearch (currently used for getting the cluster status, doing health checks and coordinating node draining during cluster scaling operations). This user must be defined in your securityconfig and must have appropriate permissions (currently admin).

You must also configure TLS transport (see [Node Transport](#node-transport)). You can either let the operator generate all needed certificates or supply them yourself. If you use your own certificates you must also provide an admin certificate that the operator can use to apply the securityconfig.

If you provided your own certificate for node transport communication, then you must also provide an admin client certificate (as a Kubernetes TLS secret with fields `ca.crt`, `tls.key` and `tls.crt`) as `adminSecret.name`. The DN of the certificate must be listed under `security.tls.transport.adminDn`. Be advised that the `adminDn` and `nodesDn` must be defined in a way that the admin certficate cannot be used or recognized as a node certficiate, otherwise OpenSearch will reject any authentication request using the admin certificate.

To apply the securityconfig to the OpenSearch cluster, the Operator uses a separate Kubernetes job (named `<cluster-name>-securityconfig-update`). This job is run during the initial provisioning of the cluster. The Operator also monitors the secret with the securityconfig for any changes and then reruns the update job to apply the new config. Note that the Operator only checks for changes in certain intervals, so it might take a minute or two for the changes to be applied. If the changes are not applied after a few minutes, please use 'kubectl' to check the logs of the pod of the `<cluster-name>-securityconfig-update` job. If you have an error in your configuration it will be reported there.

### Managing security configurations with kubernetes resources

The operator provides custom kubernetes resources that allow you to create/update/manage security configuration resources such as users, roles, action groups etc. as kubernetes objects.

#### Opensearch Users

It is possible to manage Opensearch users in Kubernetes with the operator. The operator will not modify users that already exist. You can create an example user as follows:

```yaml
apiVersion: opensearch.opster.io/v1
kind: OpensearchUser
metadata:
  name: sample-user
  namespace: default
spec:
  opensearchCluster:
    name: my-first-cluster
  passwordFrom:
    name: sample-user-password
    key: password
  backendRoles:
  - kibanauser
```

The namespace of the `OpenSearchUser` must be the namespace the OpenSearch cluster itself is deployed in.

Note that a secret called `sample-user-password` will need to exist in the `default` namespace with the base64 encoded password in the `password` key.

#### Opensearch Roles

It is possible to manage Opensearch roles in Kubernetes with the operator. The operator will not modify roles that already exist. You can create an example role as follows:

```yaml
apiVersion: opensearch.opster.io/v1
kind: OpensearchRole
metadata:
  name: sample-role
  namespace: default
spec:
  opensearchCluster:
    name: my-first-cluster
  clusterPermissions:
  - cluster_composite_ops
  - cluster_monitor
  indexPermissions:
  - indexPatterns:
    - logs*
    allowedActions:
    - index
    - read
```

#### Linking Opensearch Users and Roles

The operator allows you link any number of users, backend roles and roles with a OpensearchUserRoleBinding. Each user in the binding will be granted each role. E.g:

```yaml
apiVersion: opensearch.opster.io/v1
kind: OpensearchUserRoleBinding
metadata:
  name: sample-urb
  namespace: default
spec:
  opensearchCluster:
    name: my-first-cluster
  users:
  - sample-user
  backendRoles:
  - sample-backend-role
  roles:
  - sample-role
```

#### Opensearch Action Groups

It is possible to manage Opensearch action groups in Kubernetes with the operator. The operator will not modify action groups that already exist. You can create an example action group as follows:

```yaml
apiVersion: opensearch.opster.io/v1
kind: OpensearchActionGroup
metadata:
  name: sample-action-group
  namespace: default
spec:
  opensearchCluster:
    name: my-first-cluster
  allowedActions:
    - indices:admin/aliases/get
    - indices:admin/aliases/exists
  type: index
  description: Sample action group
```

#### Opensearch Tenants

It is possible to manage Opensearch tenants in Kubernetes with the operator. The operator will not modify tenants that already exist. You can create an example tenant as follows:

```yaml
apiVersion: opensearch.opster.io/v1
kind: OpensearchTenant
metadata:
  name: sample-tenant
  namespace: default
spec:
  opensearchCluster:
    name: my-first-cluster
  description: Sample tenant
```


### PodDisruptionBudget


The PDB (Pod Disruption Budget) is a Kubernetes resource that helps ensure the high availability of applications by defining the acceptable disruption level during maintenance or unexpected events.
It specifies the minimum number of pods that must remain available to maintain the desired level of service.
The PDB definition is unique for every nodePool.
You must provide either `minAvailable` or `maxUnavailable` to configure PDB, but noth both.


```yaml
apiVersion: opensearch.opster.io/v1
kind: OpenSearchCluster
...
spec:
   nodePools:
      - component: masters
        replicas: 3
        diskSize: "30Gi"
        pdb:
          enable: true
          MinAvailable: 3
      - component: datas
        replicas: 7
        diskSize: "100Gi"
        pdb:
          enable: true
          MaxUnavailable: 2 
```
```


<<<<<<< HEAD

=======
>>>>>>> 090a11f2
### Custom Admin User

In order to create your cluster with an adminuser different from the default `admin:admin` you will have to walk through the following steps:
First you will have to create a secret with your admin user configuration (in this example `admin-credentials-secret`):

```yaml
apiVersion: v1
kind: Secret
metadata:
  name: admin-credentials-secret
type: Opaque
data:
  # admin
  username: YWRtaW4=
  # admin123
  password: YWRtaW4xMjM=
```

Then you have to create your own securityconfig and store it in a secret (`securityconfig-secret` in this example). You can take a look at [securityconfig-secret.yaml](../../opensearch-operator/examples/securityconfig-secret.yaml) for how such a secret should look like.
Make sure that the password hash of the admin user corresponds to the password you stored in the `admin-credentials-secret`.

Notice that inside `securityconfig-secret` You must edit the `hash` of the admin user before creating the secret. if you have python 3.x installed on your machine you can use the following command to hash your password: `python -c 'import bcrypt; print(bcrypt.hashpw("admin123".encode("utf-8"), bcrypt.gensalt(12, prefix=b"2a")).decode("utf-8"))'`

```yaml
  internal_users.yml: |-
    _meta:
      type: "internalusers"
      config_version: 2
    admin:
      hash: "$2y$12$lJsHWchewGVcGlYgE3js/O4bkTZynETyXChAITarCHLz8cuaueIyq"   <------- change that hash to your new password hash
      reserved: true
      backend_roles:
      - "admin"
      description: "Demo admin user"
  ```

The last thing that you have to do is to add that security configuration to your cluster spec:

```yaml
  security:
    config:
      adminCredentialsSecret:
        name: admin-credentials-secret  # The secret with the admin credentials for the operator to use
      securityConfigSecret:
       name: securityconfig-secret  # The secret containing your customized securityconfig
    tls:
      transport:
        generate: true
      http:
        generate: true
```

Changing the admin password after the cluster has been created is possible via the same way. You must update your securityconfig (in the `securityconfig-secret`) and the content of the `admin-credentials-secret` to both reflect the new password. Note that currently the operator cannot make changes in the securityconfig itself. As such you must always update the securityconfig in the secret with the new password and in addition provide it via the credentials secret so that the operator can still access the cluster.

### Custom Dashboards user

Dashboards requires an opensearch user to connect to the cluster. By default Dashboards is configured to use the demo admin user. If you supply your own securityconfig and want to change the credentials Dashboards should use, you must create a secret with keys `username` and `password` that contains the new credentials and then supply that secret to the operator via the cluster spec:

```yaml
spec:
  dashboards:
    opensearchCredentialsSecret:
      name: dashboards-credentials  # This is the name of your secret that contains the credentials for Dashboards to use
```

### Adding Opensearch Monitoring to your cluster

The operator allows you to install and enable the [Aiven monitoring plugin for OpenSearch](https://github.com/aiven/prometheus-exporter-plugin-for-opensearch) on your cluster as a built-in feature. If enabled the operator will install the aiven plugin into the opensearch pods and generate a Prometheus ServiceMonitor object to configure the plugin for scraping.
This feature needs internet connectivity to download the plugin. if you are working in a restricted environment, please download the plugin zip for your cluster version (example for 2.3.0: `https://github.com/aiven/prometheus-exporter-plugin-for-opensearch/releases/download/2.3.0.0/prometheus-exporter-2.3.0.0.zip`) and provide it at a location the operator can reach. Configure that URL as `pluginURL` in the monitoring config. By default the convention shown below in the example will be used if no `pluginUrl` is specified.

By default the Opensearch admin user will be used to access the monitoring API. If you want to use a separate user with limited permissions you need to create that user using either of the following options:

a. Create new applicative User using OpenSearch API/UI, create new secret with 'username' and 'password' keys and provide that secret name under `monitoringUserSecret`.
b. Use Our OpenSearchUser CRD and provide the secret under monitoringUserSecret.

To configure monitoring you can add the following fields to your cluster spec:

```yaml
apiVersion: opensearch.opster.io/v1
kind: OpenSearchCluster
metadata:
  name: my-first-cluster
  namespace: default
spec:
  general:
    version: <YOUR_CLUSTER_VERSION>
    monitoring:
      enable: true # Enable or disable the monitoring plugin
      scrapeInterval: 30s # The scrape interval for Prometheus
      monitoringUserSecret: monitoring-user-secret # Optional, name of a secret with username/password for prometheus to acces the plugin metrics endpoint with, defaults to the admin user
      pluginUrl: https://github.com/aiven/prometheus-exporter-plugin-for-opensearch/releases/download/<YOUR_CLUSTER_VERSION>.0/prometheus-exporter-<YOUR_CLUSTER_VERSION>.0.zip # Optional, custom URL for the monitoring plugi
      tlsConfig: # Optional, use this to override the tlsConfig of the generated ServiceMonitor
        serverName: "testserver.test.local"
        insecureSkipVerify: true
  # ...
```<|MERGE_RESOLUTION|>--- conflicted
+++ resolved
@@ -310,6 +310,14 @@
 
 Note that only provided keys will be loaded from the secret! Any keys not specified will be ignored.
 
+### SmartScaler
+
+What is SmartScaler?
+
+SmartScaler is a mechanism built into the Operator that enables nodes to be safely removed from the cluster. When a node is being removed from a cluster, the safe drain process ensures that all of its data is transferred to other nodes in the cluster before the node is taken offline. This prevents any data loss or corruption that could occur if the node were simply shut down or disconnected without first transferring its data to other nodes.
+
+During the safe drain process, the node being removed is marked as "draining", which means that it will no longer receive any new requests. Instead, it will only process outstanding requests until its workload has been completed. Once all requests have been processed, the node will begin transferring its data to other nodes in the cluster. The safe drain process will continue until all data has been transferred and the node is no longer part of the cluster. Only after that, the OMC will turn down the node.
+
 ### Set Java heap size
 
 To configure the amount of memory allocated to the OpenSearch nodes, configure the heap size using the JVM args. This operation is expected to have no downtime and the cluster should be operational.
@@ -333,6 +341,14 @@
         roles:
           - "data"
 ```
+
+If `jvm` is not provided then the java heap size will be set to half of
+`resources.requests.memory` which is the recommend value for data nodes
+
+If `jvm` is not provided and `resources.requests.memory` does not exist
+then value will be `-Xmx512M -Xms512M`.
+
+We don't support dynamic values depending on the node type for now.
 
 ### Deal with `max virtual memory areas vm.max_map_count` errors
 
@@ -678,7 +694,7 @@
 
 ### Additional Volumes
 
-Sometimes it is neccessary to mount ConfigMaps or Secrets into the Opensearch pods as volumes to provide additional configuration (e.g. plugin config files).  This can be achieved by providing an array of additional volumes to mount to the custom resource. This option is located in either `spec.general.additionalVolumes` or `spec.dashboards.additionalVolumes`.  The format is as follows:
+Sometimes it is neccessary to mount ConfigMaps, Secrets or emptyDir into the Opensearch pods as volumes to provide additional configuration (e.g. plugin config files).  This can be achieved by providing an array of additional volumes to mount to the custom resource. This option is located in either `spec.general.additionalVolumes` or `spec.dashboards.additionalVolumes`.  The format is as follows:
 
 ```yaml
 spec:
@@ -689,6 +705,9 @@
       configMap:
         name: config-map-name
       restartPods: true #set this to true to restart the pods when the content of the configMap changes
+    - name: temp
+      path: /tmp
+      emptyDir: {}
   dashboards:
     additionalVolumes:
     - name: example-secret
@@ -1088,10 +1107,6 @@
 ```
 
 
-<<<<<<< HEAD
-
-=======
->>>>>>> 090a11f2
 ### Custom Admin User
 
 In order to create your cluster with an adminuser different from the default `admin:admin` you will have to walk through the following steps:
@@ -1157,7 +1172,7 @@
       name: dashboards-credentials  # This is the name of your secret that contains the credentials for Dashboards to use
 ```
 
-### Adding Opensearch Monitoring to your cluster
+## Adding Opensearch Monitoring to your cluster
 
 The operator allows you to install and enable the [Aiven monitoring plugin for OpenSearch](https://github.com/aiven/prometheus-exporter-plugin-for-opensearch) on your cluster as a built-in feature. If enabled the operator will install the aiven plugin into the opensearch pods and generate a Prometheus ServiceMonitor object to configure the plugin for scraping.
 This feature needs internet connectivity to download the plugin. if you are working in a restricted environment, please download the plugin zip for your cluster version (example for 2.3.0: `https://github.com/aiven/prometheus-exporter-plugin-for-opensearch/releases/download/2.3.0.0/prometheus-exporter-2.3.0.0.zip`) and provide it at a location the operator can reach. Configure that URL as `pluginURL` in the monitoring config. By default the convention shown below in the example will be used if no `pluginUrl` is specified.
