# Opensearch Operator User Guide

This guide is intended for users of the Opensearch Operator. If you want to contribute to the development of the Operator, please see the [Design documents](../designs/high-level.md) and the [Developer guide](../developing.md) instead.

## Installation

The Operator can be easily installed using Helm:

1. Add the helm repo: `helm repo add opensearch-operator https://opster.github.io/opensearch-k8s-operator/`
2. Install the Operator: `helm install opensearch-operator opensearch-operator/opensearch-operator`

Follow the instructions in this video to install the Operator:

[![Watch the video](https://opster.com/wp-content/uploads/2022/05/Operator-Installation-Tutorial.png)](https://player.vimeo.com/video/708641527)

A few notes on operator releases:

* Please see the project README for a compatibility matrix which operator release is compatible with which OpenSearch release.
* The userguide in the repository corresponds to the current development state of the code. To view the documentation for a specific released version switch to that tag in the Github menu.
* We track feature requests as Github Issues. If you are missing a feature and find an issue for it, please be aware that an issue ticket closed as completed only means that feature has been implemented in the development version. After that it might still take some for the feature to be contained in a release. If you are unsure, please check the list of releases in our Github project if your feature is mentioned in the release notes.

## Quickstart

After you have successfully installed the Operator, you can deploy your first OpenSearch cluster. This is done by creating an `OpenSearchCluster` custom object in Kubernetes.

Create a file `cluster.yaml` with the following content:

```yaml
apiVersion: opensearch.opster.io/v1
kind: OpenSearchCluster
metadata:
  name: my-first-cluster
  namespace: default
spec:
  general:
    serviceName: my-first-cluster
    version: 2.3.0
  dashboards:
    enable: true
    version: 2.3.0
    replicas: 1
    resources:
      requests:
         memory: "512Mi"
         cpu: "200m"
      limits:
         memory: "512Mi"
         cpu: "200m"
  nodePools:
    - component: nodes
      replicas: 3
      diskSize: "5Gi"
      nodeSelector:
      resources:
         requests:
            memory: "2Gi"
            cpu: "500m"
         limits:
            memory: "2Gi"
            cpu: "500m"
      roles:
        - "cluster_manager"
        - "data"
```

Then run `kubectl apply -f cluster.yaml`. If you watch the cluster (e.g. `watch -n 2 kubectl get pods`), you will see that after a few seconds the Operator will create several pods. First, a bootstrap pod will be created (`my-first-cluster-bootstrap-0`) that helps with initial master discovery. Then three pods for the OpenSearch cluster will be created (`my-first-cluster-masters-0/1/2`), and one pod for the dashboards instance. After the pods are appearing as ready, which normally takes about 1-2 minutes, you can connect to your cluster using port-forwarding.

Run `kubectl port-forward svc/my-first-cluster-dashboards 5601`, then open [http://localhost:5601](http://localhost:5601) in your browser and log in with the default demo credentials `admin / admin`.
Alternatively, if you want to access the OpenSearch REST API, run: `kubectl port-forward svc/my-first-cluster 9200`. Then open a second terminal and run: `curl -k -u admin:admin https://localhost:9200/_cat/nodes?v`. You should see the three deployed pods listed.

If you'd like to delete your cluster, run: `kubectl delete -f cluster.yaml`. The Operator will then clean up and delete any Kubernetes resources created for the cluster. Note that this will not delete the persistent volumes for the cluster, in most cases. For a complete cleanup, run: `kubectl delete pvc -l opster.io/opensearch-cluster=my-first-cluster` to also delete the PVCs.

The minimal cluster you deployed in this section is only intended for demo purposes. Please see the next sections on how to configure and manage the different aspects of your cluster.

**Single-Node clusters are currently not supported**. Your cluster must have at least 3 nodes with the `master/cluster_manager` role configured.

## Configuring OpenSearch

The main job of the operator is to deploy and manage OpenSearch clusters. As such it offers a wide range of options to configure clusters.

### Nodepools and Scaling

OpenSearch clusters are composed of one or more node pools, with each representing a logical group of nodes that have the same [role](https://opensearch.org/docs/latest/opensearch/cluster/). Each node pool can have its own resources. For each configured nodepool the operator will create a Kubernetes StatefulSet. It also creates a Kubernetes service object for each nodepool so you can communicate with a specfic nodepool if you want.

```yaml
spec:
    nodePools:
      - component: masters
        replicas: 3  # The number of replicas
        diskSize: "30Gi" # The disk size to use 
        resources: # The resource requests and limits for that nodepool
          requests:
            memory: "2Gi"
            cpu: "500m"
          limits:
            memory: "2Gi"
            cpu: "500m"
        roles: # The roles the nodes should have
          - "cluster_manager"
          - "data"
      - component: nodes
        replicas: 3
        diskSize: "10Gi"
        nodeSelector:
        resources:
          requests:
            memory: "2Gi"
            cpu: "500m"
          limits:
            memory: "2Gi"
            cpu: "500m"
        roles:
          - "data"
```

Additional configuration options are available for node pools and are documented in this guide in later sections.

### Configuring opensearch.yml

The Operator automatically generates the main OpenSearch configuration file `opensearch.yml` based on the parameters you provide in the different sections (e.g. TLS configuration). If you need to add your own settings, you can do that using the `additionalConfig` field in the cluster spec:

```yaml
spec:
  general:
    # ...
    additionalConfig:
      some.config.option: somevalue
  # ...
nodePools:
- component: masters
  # ...
  additionalConfig:
    some.other.config: foobar
```

Using `spec.general.additionalConfig` you can add settings to all nodes, using `nodePools[].additionalConfig` you can add settings to only a pool of nodes. The settings must be provided as a map of strings, so use the flat form of any setting. If the value you want to provide is not a string, put it in quotes (for example `"true"` or `"1234"`). The Operator merges its own generated settings with whatever extra settings you provide. Note that basic settings like `node.name`, `node.roles`, `cluster.name` and settings related to network and discovery are set by the Operator and cannot be overwritten using `additionalConfig`. The value of `spec.general.additionalConfig` is also used for configuring the bootstrap pod. To overwrite the values of the bootstrap pod, set the field `spec.bootstrap.additionalConfig`.

Note that changing any of the `additionalConfig` will trigger a rolling restart of the cluster. If want to avoid that please use the [Cluster Settings API](https://opensearch.org/docs/latest/opensearch/configuration/#update-cluster-settings-using-the-api) to change them at runtime.

### TLS

For security reasons, encryption is required for communication with the OpenSearch cluster and between cluster nodes. If you do not configure any encryption, OpenSearch will use the included demo TLS certificates, which are not ideal for most active deployments.

Depending on your requirements, the Operator offers two ways of managing TLS certificates. You can either supply your own certificates, or the Operator will generate its own CA and sign certificates for all nodes using that CA. The second option is recommended, unless you want to directly expose your OpenSearch cluster outside your Kubernetes cluster, or your organization has rules about using self-signed certificates for internal communication.

TLS certificates are used in three places, and each can be configured independently.

#### Node Transport

OpenSearch cluster nodes communicate with each other using the OpenSearch transport protocol (port 9300 by default). This is not exposed externally, so in almost all cases, generated certificates should be adequate.

To configure node transport security you can use the following fields in the `OpenSearchCluster` custom resource:

```yaml
# ...
spec:
  security:
    tls:  # Everything related to TLS configuration
      transport:  # Configuration of the transport endpoint
        generate: true  # Have the operator generate and sign certificates
        perNode: true  # Separate certificate per node
        secret:
          name:  # Name of the secret that contains the provided certificate
        caSecret:
          name:  # Name of the secret that contains a CA the operator should use
        nodesDn: []  # List of certificate DNs allowed to connect
        adminDn: []  # List of certificate DNs that should get admin access
# ...
```

To have the Operator generate the certificates, you only need to set the `generate` and `perNode` fields to `true` (all other fields can be omitted). The Operator will then generate a CA certificate and one certificate per node, and then use the CA to sign the node certificates. These certificates are valid for one year. Note that the Operator does not currently have certificate renewal implemented.

Alternatively, you can provide the certificates yourself (e.g. if your organization has an internal CA). You can either provide one certificate to be used by all nodes or provide a certificate for each node (recommended). In this mode, set `generate: false` and `perNode` to `true` or `false` depending on whether you're providing per-node certificates.

If you provide just one certificate, it must be placed in a Kubernetes TLS secret (with the fields `ca.crt`, `tls.key` and `tls.crt`, must all be PEM-encoded), and you must provide the name of the secret as `secret.name`. If you want to keep the CA certificate separate, you can place it in a separate secret and supply that as `caSecret.name`. If you provide one certificate per node, you must place all certificates into one secret (including the `ca.crt`) with a `<hostname>.key` and `<hostname>.crt` for each node. The hostname is defined as `<cluster-name>-<nodepool-component>-<index>` (e.g. `my-first-cluster-masters-0`).

If you provide the certificates yourself, you must also provide the list of certificate DNs in `nodesDn`, wildcards can be used (e.g. `"CN=my-first-cluster-*,OU=my-org"`).

If you provide your own node certificates you must also provide an admin cert that the operator can use for managing the cluster:

```yaml
spec:
  security:
    config:
      adminSecret: 
        name: my-first-cluster-admin-cert # The secret must have keys tls.crt and tls.key
```

Make sure the DN of the certificate is set in the `adminDn` field.

#### Node HTTP/REST API

Each OpenSearch cluster node exposes the REST API using HTTPS (by default port 9200).

To configure HTTP API security, the following fields in the `OpenSearchCluster` custom resource are available:

```yaml
# ...
spec:
  security:
    tls:  # Everything related to TLS configuration
      http:  # Configuration of the HTTP endpoint
        generate: true  # Have the Operator generate and sign certificates
        secret:
          name:  # Name of the secret that contains the provided certificate
        caSecret:
          name:  # Name of the secret that contains a CA the Operator should use
# ...
```

Again, you have the option of either letting the Operator generate and sign the certificates or providing your own. The only difference between node transport certificates and node HTTP/REST APIs is that per-node certificate are not possible here. In all other respects the two work the same way.

If you provide your own certificates, please make sure the following names are added as SubjectAltNames (SAN): `<cluster-name>`, `<cluster-name>.<namespace>`, `<cluster-name>.<namespace>.svc`,`<cluster-name>.<namespace>.svc.cluster.local`.

Directly exposing the node HTTP port outside the Kubernetes cluster is not recommended. Rather than doing so, you should configure an ingress. The ingress can then also present a certificate from an accredited CA (for example LetsEncrypt) and hide self-signed certificates that are being used internally. In this way, the nodes should be supplied internally with properly signed certificates.

### Adding plugins

You can extend the functionality of OpenSearch via [plugins](https://opensearch.org/docs/latest/install-and-configure/install-opensearch/plugins/#available-plugins). Commonly used ones are snapshot repository plugins for external backups (e.g. to AWS S3 or Azure Blog Storage). The operator has support to automatically install such plugins during setup.

To install a plugin for opensearch add it to the list under `general.pluginsList`:

```yaml
  general:
    version: 2.3.0
    httpPort: 9200
    vendor: opensearch
    serviceName: my-cluster
    pluginsList: ["repository-s3","https://github.com/aiven/prometheus-exporter-plugin-for-opensearch/releases/download/1.3.0.0/prometheus-exporter-1.3.0.0.zip"]
```

To install a plugin for opensearch dashboards add it to the list under `dashboards.pluginsList`:

```yaml
  dashboards:
    enable: true
    version: 2.4.1
    pluginsList:
      - sample-plugin-name
```

Please note:

* [Bundled plugins](https://opensearch.org/docs/latest/install-and-configure/install-opensearch/plugins/#bundled-plugins) do not have to be added to the list, they are installed automatically
* You can provide either a plugin name or a complete to the plugin zip. The items you provide are passed to the `bin/opensearch-plugin install <plugin-name>` command.
* Updating the list for an already installed cluster will lead to a rolling restart of all opensearch nodes to install the new plugin.
* If your plugin requires additional configuration you must provide that either through `additionalConfig` (see section [Configuring opensearch.yml](#configuring-opensearchyml)) or as secrets in the opensearch keystore (see section [Add secrets to keystore](#add-secrets-to-keystore)).

## Add secrets to keystore

Some OpenSearch features (e.g. snapshot repository plugins) require sensitive configuration. This is handled via the opensearch keystore. The operator allows you to populate this keystore using Kubernetes secrets.
To do so add the secrets under the `general.keystore` section:

```yaml
  general:
    # ...
    keystore:
    - secret:
        name: credentials
    - secret:
        name: some-other-secret
```

With this configuration all keys of the secrets will become keys in the keystore.

If you only want to load some keys from a secret or rename the existing keys, you can add key mappings as a map:

```yaml
  general:
    # ...
    keystore:
    - secret:
        name: many-secret-values
      keyMappings:
        # Only read "sensitive-value" from the secret, keep its name.
        sensitive-value: sensitive-value
    - secret:
        name: credentials
      keyMappings:
        # Renames key accessKey in secret to s3.client.default.access_key in keystore
        accessKey: s3.client.default.access_key
        password: s3.client.default.secret_key
```

Note that only provided keys will be loaded from the secret! Any keys not specified will be ignored.

### Set Java heap size

To configure the amount of memory allocated to the OpenSearch nodes, configure the heap size using the JVM args. This operation is expected to have no downtime and the cluster should be operational.

Recommendation: Set to half of memory request

```yaml
spec:
    nodePools:
      - component: nodes
        replicas: 3
        diskSize: "10Gi"
        jvm: -Xmx1024M -Xms1024M
        resources:
          requests:
            memory: "2Gi"
            cpu: "500m"
          limits:
            memory: "2Gi"
            cpu: "500m"
        roles:
          - "data"
```

## Configuring Dashboards

The operator can automatically deploy and manage a OpenSearch Dashboards instance. To do so add the following section to your cluster spec:

```yaml
# ...
spec:
  dashboards:
    enable: true  # Set this to true to enable the Dashboards deployment
    version: 2.3.0  # The Dashboards version to deploy. This should match the configured opensearch version
    replicas: 1  # The number of replicas to deploy
```

### Configuring opensearch_dashboards.yml

You can customize the OpenSearch Dashboards configuration ([`opensearch_dashboards.yml`](https://github.com/opensearch-project/OpenSearch-Dashboards/blob/main/config/opensearch_dashboards.yml)) using the `additionalConfig` field in the dashboards section of the `OpenSearchCluster` custom resource:

```yaml
apiVersion: opensearch.opster.io/v1
kind: OpenSearchCluster
#...
spec:
  dashboards:
    additionalConfig:
      opensearch_security.auth.type: "proxy"
      opensearch.requestHeadersWhitelist: |
        ["securitytenant","Authorization","x-forwarded-for","x-auth-request-access-token", "x-auth-request-email", "x-auth-request-groups"]
      opensearch_security.multitenancy.enabled: "true"
```

You can for example use this to set up any of the [backend](https://opensearch.org/docs/latest/security-plugin/configuration/configuration/) authentication types for Dashboards.

Note that the configuration must be valid or the Dashboards instance will fail to start.

### Storing sensitive information in the dashboards configuration

There are situations where you need to store sensitive information inside the dashboards configuration file (for example a client secret for OpenIDConnect). To do this safely you can utilize the fact that OpenSearch Dashboards does variable substitution in its configuration file.

For this to work you need to create a secret with the sensitive information (for example `dashboards-oidc-config`) and then mount that secret as an environment variable into the Dashboards pod (see the section on [Adding environment variables to pods](#adding-environment-variables-to-pods) on how to do that). You can then reference any keys from that secret in your dashboards configuration.

As an example this is a part of a cluster spec:

```yaml
spec:
  dashboards:
    env:
      - name: OPENID_CLIENT_SECRET
        valueFrom:
          secretKeyRef:
            name: dashboards-oidc-config
            key: client_secret
    additionalConfig:
      opensearch_security.openid.client_secret: "${OPENID_CLIENT_SECRET}"
```

Note that changing the value in the secret has no direct influence on the dashboards config. For this to take effect you need to restart the dashboards pods.

### Configuring a basePath

When using OpenSearch behind a reverse proxy on a subpath (e.g. `/logs`) you have to configure a base path. This can be achieved by setting the base path field in the configuraiton of OpenSearch Dashboards. Behind the scenes the correct configuration options are automatically added to the dashboards configuration.

```yaml
apiVersion: opensearch.opster.io/v1
kind: OpenSearchCluster
...
spec:
  dashboards:
    enable: true
    basePath: "/logs"
```

This also sets the `server.rewriteBasePath` option to `true`. So if you expose Dashboards via an ingress controller you must configure it appropriately.

### Dashboards HTTP

OpenSearch Dashboards can expose its API/UI via HTTP or HTTPS. It is unencrypted by default. Similar to how the operator handles TLS for the opensearch nodes, to secure the connection you can either let the Operator generate and sign a certificate, or provide your own. The following fields in the `OpenSearchCluster` custom resource are available to configure it:

```yaml
# ...
spec:
  dashboards:
    enable: true  # Deploy Dashboards component
    tls:
      enable: true  # Configure TLS
      generate: true  # Have the Operator generate and sign a certificate
      secret:
        name:  # Name of the secret that contains the provided certificate
      caSecret:
       name:  # Name of the secret that contains a CA the Operator should use
# ...
```

To let the Operator generate the certificate, just set `tls.enable: true` and `tls.generate: true` (the other fields under `tls` can be ommitted). Again, as with the node certificates, you can supply your own CA via `caSecret.name` for the Operator to use.
If you want to use your own certificate, you need to provide it as a Kubernetes TLS secret (with fields `tls.key` and `tls.crt`) and provide the name as `secret.name`.

If you want to expose Dashboards outside of the cluster, it is recommended to use Operator-generated certificates internally and let an Ingress present a valid certificate from an accredited CA (e.g. LetsEncrypt).

## Customizing the kubernetes deployment

Besides configuring OpenSearch itself, the operator also allows you to customize how the operator deploys the opensearch and dashboards pods.

### Data Persistence

By default, the Operator will create OpenSearch node pools with persistent storage from the default [Storage Class](https://kubernetes.io/docs/concepts/storage/storage-classes/). This behaviour can be changed per node pool. You may supply an alternative storage class and access mode, or configure hostPath or emptyDir storage.

The available storage options are:

#### PVC

The default option is persistent storage via PVCs. You can explicity define the `storageClass` if needed:

```yaml
nodePools:
- component: masters
  replicas: 3
  diskSize: 30
  roles:
    - "data"
    - "master"
  persistence:
    pvc:
      storageClass: mystorageclass  # Set the name of the storage class to be used
      accessModes: # You can change the accessMode
      - ReadWriteOnce
```

#### EmptyDir

If you do not want to use persistent storage you can use the `emptyDir` option. Beware that this can lead to data loss, so you should only use this option for testing, or for data that is otherwise persisted.

```yaml
nodePools:
- component: masters
  replicas: 3
  diskSize: 30
  roles:
    - "data"
    - "master"
  persistence:
    emptyDir: {}  # This configures emptyDir
```

If you are using emptyDir, it is recommended that you set `spec.general.drainDataNodes` to be `true`. This will ensure that shards are drained from the pods before rolling upgrades or restart operations are performed.

#### HostPath

As a last option you can hose a `hostPath`. Please note that hostPath is strongly discouraged, and if you do choose this option, then you must also configure affinity for the node pool to ensure that multiple pods do not schedule to the same Kubernetes host.

```yaml
nodePools:
- component: masters
  replicas: 3
  diskSize: 30
  roles:
    - "data"
    - "master"
  persistence:
    hostPath:
      path: "/var/opensearch"  # Define the path on the host here
```

### Labels or Annotations on OpenSearch nodes

You can add additional labels or annotations on the nodepool configuration. This is useful for integration with other applications such as a service mesh, or configuring a prometheus scrape endpoint:

```yaml
spec:
  nodePools:
    - component: masters
      replicas: 3
      diskSize: "5Gi"
      labels:  # Add any extra labels as key-value pairs here
        someLabelKey: someLabelValue
      annotations:  # Add any extra annotations as key-value pairs here
        someAnnotationKey: someAnnotationValue
      nodeSelector:
      resources:
         requests:
            memory: "2Gi"
            cpu: "500m"
         limits:
            memory: "2Gi"
            cpu: "500m"
      roles:
        - "data"
        - "master"
```

Any annotations and labels defined will be added directly to the pods of the nodepools.

### Add Labels or Annotations to the Dashboard Deployment

You can add labels or annotations to the dashboard pod specification. This is helpful if you want the dashboard to be part of a service mesh or integrate with other applications that rely on labels or annotations.

```yaml
spec:
  dashboards:
    enable: true
    version: 1.3.1
    replicas: 1
    labels:  # Add any extra labels as key-value pairs here
      someLabelKey: someLabelValue
    annotations:  # Add any extra annotations as key-value pairs here
      someAnnotationKey: someAnnotationValue
```

Any annotations and labels defined will be added directly to the dashboards pods.

### Priority class on OpenSearch nodes

You can configure OpenSearch nodes to use a `PriorityClass` using the name of the priority class. This is useful to prevent unwanted evictions of your OpenSearch nodes.

```yaml
spec:
  nodePools:
    - component: masters
      replicas: 3
      diskSize: "5Gi"
      priorityClassName: somePriorityClassName
      resources:
         requests:
            memory: "2Gi"
            cpu: "500m"
         limits:
            memory: "2Gi"
            cpu: "500m"
      roles:
        - "master"
```

### Additional Volumes

Sometimes it is neccessary to mount ConfigMaps or Secrets into the Opensearch pods as volumes to provide additional configuration (e.g. plugin config files).  This can be achieved by providing an array of additional volumes to mount to the custom resource. This option is located in either `spec.general.additionalVolumes` or `spec.dashboards.additionalVolumes`.  The format is as follows:

```yaml
spec:
  general:
    additionalVolumes:
    - name: example-configmap
      path: /path/to/mount/volume
      configMap:
        name: config-map-name
      restartPods: true #set this to true to restart the pods when the content of the configMap changes
  dashboards:
    additionalVolumes:
    - name: example-secret
      path: /path/to/mount/volume
      secret:
        secretName: secret-name
```

The defined volumes are added to all pods of the opensearch cluster. It is currently not possible to define them per nodepool.

### Adding environment variables to pods

The operator allows you to add your own environment variables to the opensearch pods and the Dashboards pods. You can provide the value as a string literal or mount it from a secret or configmap.

The structure is the same for both opensearch and dashboards:

```yaml
spec:
  dashboards:
    env:
      - name: MY_ENV_VAR
        value: "myvalue"
      - name: MY_SECRET_VAR
        valueFrom:
          secretKeyRef:
            name: my-secret
            key: some_key
      - name: MY_CONFIGMAP_VAR
        valueFrom:
          configMapKeyRef:
            name: my-configmap
            key: some_key
  nodePools:
    - component: nodes
      env:
        - name: MY_ENV_VAR
          value: "myvalue"
        # the other options are supported here as well 
```

### Custom cluster domain name

If your Kubernetes cluster is configured with a custom domain name (default is `cluster.local`) you need to configure the operator accordingly in order for internal routing to work properly. This can be achieved by setting `manager.dnsBase` in the **helm chart values**.

```yaml
manager:
  # ...
  dnsBase: custom.domain
```

### Custom init helper

During cluster initialization the operator uses init containers as helpers. For these containers a busybox image is used ( specifically `public.ecr.aws/opsterio/busybox:1.27.2-buildx`). In case you are working in an offline environment and the cluster cannot access the registry or you want to customize the image, you can override the image used by specifying the `initHelper` image in your cluster spec:

```yaml
  spec:     
    initHelper:
      # You can either only specify the version
      version: "1.27.2-buildcustom"
      # or specify a totally different image
      image: "mycustomrepo.cr/mycustombusybox:myversion"
      # Additionally you can define the imagePullPolicy
      imagePullPolicy: IfNotPresent
      # and imagePullSecrets if needed
      imagePullSecrets:
        - name: docker-pull-secret
```

### Expsing OpenSearch Dashboards

If you want to expose the Dashboards instance of your cluster for users/services outside of your Kubernetes cluster, the recommended way is to do this via ingress.

A simple example:

```yaml
apiVersion: networking.k8s.io/v1
kind: Ingress
metadata:
  name: opensearch-dashboards
  namespace: default
spec:
  tls:
  - hosts:
    - dashboards.my.company
  rules:
  - host: dashboards.my.company
    http:
      paths:
      - backend:
          service:
            name: my-cluster-dashboards
            port:
              number: 5601
        path: "/(.*)"
        pathType: ImplementationSpecific
```

Note: If you have enabled HTTPS for dashboards you need to instruct your ingress-controller to use a HTTPS connection internally. This is specific for the controller you are using (e.g. nginx-ingress, traefik, ...).

### Configuring the Dashboards K8s Service

You can customize the Kubernetes Service object that the operator generates for the Dashboards deployment.

Supported Service Types

* ClusterIP (default)
* NodePort
* LoadBalancer

When using type LoadBalancer you can optionally set the load balancer source ranges.

```yaml
apiVersion: opensearch.opster.io/v1
kind: OpenSearchCluster
...
spec:
  dashboards:
    service:
      type: LoadBalancer  # Set one of the supported types
      loadBalancerSourceRanges: "10.0.0.0/24, 192.168.0.0/24"  # Optional, add source ranges for a loadbalancer
```

### Exposing the OpenSearch cluster REST API

If you want to expose the REST API of OpenSearch outside your Kubernetes cluster, the recommended way is to do this via ingress.
Internally you should use self-signed certificates (you can let the operator generate them), and then let the ingress use a certificate from an accepted CA (for example LetsEncrypt or a company-internal CA). That way you do not have the hassle of supplying custom certificates to the opensearch cluster but your users still see valid certificates.

## Cluster operations

The operator contains several features that automate management tasks that might be needed during the cluster lifecycle. The different available options are documented here.

### Rolling Upgrades

The operator supports automatic rolling version upgrades. To do so simply change the `general.version` in your cluster spec and reapply it:

```yaml
spec:
  general:
    version: 1.2.3
```

The Operator will then perform a rolling upgrade and restart the nodes one-by-one, waiting after each node for the cluster to stabilize and have a green cluster status. Depending on the number of nodes and the size of the data stored this can take some time.
Downgrades and upgrades that span more than one major version are not supported, as this will put the OpenSearch cluster in an unsupported state. If you are using emptyDir storage for data nodes, it is recommended to set `general.drainDataNodes` to `true`, otherwise you might lose data.

### Configuration changes

As explained in the section [Configuring opensearch.yml](#configuring-opensearchyml) you can add extra opensearch configuration to your cluster. Changing this configuration on an already installed cluster will be detected by the operator and it will do a rolling restart of all cluster nodes to apply that new configuration. The same goes for nodepool-specific configuration like `resources`, `annotation` or `labels`.

### Volume Expansion

If your underlying storage supports online volume expansion the operator can orchestrate that action for you.

To increase the disk volume size set the `diskSize` of a nodepool to the desired value and re-apply the cluster spec yaml. This operation is expected to have no downtime and the cluster should be operational.

The following considerations should be taken into account in order to increase the PVC size.

* This only works for PVC-based persistence
* Before considering the expansion of the the cluster disk, make sure the volumes/data is backed up in desired format, so that any failure can be tolerated by restoring from the backup.
* Make sure the cluster storage class has `allowVolumeExpansion: true` before applying the new `diskSize`. For more details checkout the [kubernetes storage classes](https://kubernetes.io/docs/concepts/storage/storage-classes/) document.
* Once the above step is done, the cluster yaml can be applied with new `diskSize` value, to all decalared nodepool components or to single component.
* It is best recommended not to apply any new changes to the cluster along with volume expansion.
* Make sure the declared size definitions are proper and consistent, example if the `diskSize` is in `G` or `Gi`, make sure the same size definitions are followed for expansion.

Note: To change the `diskSize` from `G` to `Gi` or vice-versa, first make sure data is backed up and make sure the right conversion number is identified, so that the underlying volume has the same value and then re-apply the cluster yaml. This will make sure the statefulset is re-created with right value in VolueClaimTemplates, this operation is expected to have no downtime.

## User and role management

An important part of any OpenSearch cluster is the user and role management to give users access to the cluster (via the opensearch-security plugin). By default the operator will use the included demo securityconfig with default users (see [internal_users.yml](https://github.com/opensearch-project/security/blob/main/securityconfig/internal_users.yml) for a list of users). For any production installation you should swap that out with your own configuration.
There are two ways to do that with the operator:

* Defining your own securityconfig
* Managing users and roles via kubernetes resources

Note that currently a combination of both approaches is not possible. Once you use the CRDs you cannot provide your own securityconfig as those would overwrite each other. We are working on a feature to merge these options.

### Securityconfig

You can provide your own securityconfig (see the entire [demo securityconfig](https://github.com/opensearch-project/security/blob/main/securityconfig) as an example and the [Access control documentation](https://opensearch.org/docs/latest/security-plugin/access-control/index/) of the OpenSearch project) with your own users and roles. To do that, you must provide a secret with all the required securityconfig yaml files.

The Operator can be controlled using the following fields in the `OpenSearchCluster` custom resource:

```yaml
# ...
spec:
  security:
    config:  # Everything related to the securityconfig
      securityConfigSecret:
        name:  # Name of the secret that contains the securityconfig files
      adminSecret:
        name:  # Name of a secret that contains the admin client certificate
      adminCredentialsSecret:
        name:  # Name of a secret that contains username/password for admin access
# ...
```
<<<<<<< HEAD

## Cluster recovery

This operator automatically handles common failure scenarios and restarts crashed pods, normally this is done in a one-by-one fashion to maintain quorum and cluster stability. In case the operator detects several crashed or missing pods (for a nodepool) at the same time it will switch into a special recovery mode and start all pods at once and allow the cluster to form a new quorum.
=======
>>>>>>> 15ea3afa

Provide the name of the secret that contains your securityconfig yaml files as `securityconfigSecret.name`. Note that all files must be provided, you cannot provide only some of them, as the demo files and your provided ones cannot be merged. In addition, you must provide the name of a secret as `adminCredentialsSecret.name` that has fields `username` and `password` for a user that the Operator can use for communicating with OpenSearch (currently used for getting the cluster status, doing health checks and coordinating node draining during cluster scaling operations). This user must be defined in your securityconfig and must have appropriate permissions (currently admin).

In addition you must also configure TLS transport (see [Node Transport](#node-transport)). You can either let the operator generate all needed certificates or supply them yourself. If you use your own certificates you must also provide an admin certificate that the operator can use to apply the securityconfig.

If you provided your own certificate for node transport communication, then you must also provide an admin client certificate (as a Kubernetes TLS secret with fields `ca.crt`, `tls.key` and `tls.crt`) as `adminSecret.name`. The DN of the certificate must be listed under `security.tls.transport.adminDn`. Be advised that the `adminDn` and `nodesDn` must be defined in a way that the admin certficate cannot be used or recognized as a node certficiate, otherwise OpenSearch will reject any authentication request using the admin certificate.

To apply the securityconfig to the OpenSearch cluster, the Operator uses a separate Kubernetes job (named `<cluster-name>-securityconfig-update`). This job is run during the initial provisioning of the cluster. The Operator also monitors the secret with the securityconfig for any changes and then reruns the update job to apply the new config. Note that the Operator only checks for changes in certain intervals, so it might take a minute or two for the changes to be applied. If the changes are not applied after a few minutes, please use 'kubectl' to check the logs of the pod of the `<cluster-name>-securityconfig-update` job. If you have an error in your configuration it will be reported there.

### Managing users and roles with kubernetes resources

The operator provides custom kubernetes resources that allow you to manage users and roles as kubernetes objects.

#### Opensearch Users

It is possible to manage Opensearch users in Kubernetes with the operator. The operator will not modify users that already exist. You can create an example user as follows:

```yaml
apiVersion: opensearch.opster.io/v1
kind: OpensearchUser
metadata:
  name: sample-user
  namespace: default
spec:
  opensearchCluster:
    name: my-first-cluster
  passwordFrom:
    name: sample-user-password
    key: password
  backendRoles:
  - kibanauser
```

The namespace of the `OpenSearchUser` must be the namespace the OpenSearch cluster itself is deployed in.

Note that a secret called `sample-user-password` will need to exist in the `default` namespace with the base64 encoded password in the `password` key.

#### Opensearch Roles

It is possible to manage Opensearch roles in Kubernetes with the operator. The operator will not modify roles that already exist. You can create an example role as follows:

```yaml
apiVersion: opensearch.opster.io/v1
kind: OpensearchRole
metadata:
  name: sample-role
  namespace: default
spec:
  opensearchCluster:
    name: my-first-cluster
  clusterPermissions:
  - cluster_composite_ops
  - cluster_monitor
  indexPermissions:
  - indexPatterns:
    - logs*
    allowedActions:
    - index
    - read
```

#### Linking Opensearch Users and Roles

The operator allows you link any number of users, backend roles and roles with a OpensearchUserRoleBinding. Each user in the binding will be granted each role. E.g:

```yaml
apiVersion: opensearch.opster.io/v1
kind: OpensearchUserRoleBinding
metadata:
  name: sample-urb
  namespace: default
spec:
  opensearchCluster:
    name: my-first-cluster
  users:
  - sample-user
  backendRoles:
  - sample-backend-role
  roles:
  - sample-role
```

### Custom Admin User

In order to create your cluster with an adminuser different from the default `admin:admin` you will have to walk through the following steps:
First you will have to create a secret with your admin user configuration (in this example `admin-credentials-secret`):

```yaml
apiVersion: v1
kind: Secret
metadata:
  name: admin-credentials-secret
type: Opaque
data:
  # admin
  username: YWRtaW4=
  # admin123
  password: YWRtaW4xMjM=
```

Then you have to create your own securityconfig and store it in a secret (`securityconfig-secret` in this example). You can take a look at [securityconfig-secret.yaml](../../opensearch-operator/examples/securityconfig-secret.yaml) for how such a secret should look like.
Make sure that the password hash of the admin user corresponds to the password you stored in the `admin-credentials-secret`.

Notice that inside `securityconfig-secret` You must edit the `hash` of the admin user before creating the secret. if you have python 3.x installed on your machine you can use the following command to hash your password: `python -c 'import bcrypt; print(bcrypt.hashpw("admin123".encode("utf-8"), bcrypt.gensalt(12, prefix=b"2a")).decode("utf-8"))'`

```yaml
  internal_users.yml: |-
    _meta:
      type: "internalusers"
      config_version: 2
    admin:
      hash: "$2y$12$lJsHWchewGVcGlYgE3js/O4bkTZynETyXChAITarCHLz8cuaueIyq"   <------- change that hash to your new password hash
      reserved: true
      backend_roles:
      - "admin"
      description: "Demo admin user"
  ```

The last thing that you have to do is to add that security configuration to your cluster spec:

```yaml
  security:
    config:
      adminCredentialsSecret:
        name: admin-credentials-secret  # The secret with the admin credentials for the operator to use
      securityConfigSecret:
       name: securityconfig-secret  # The secret containing your customized securityconfig
    tls:
      transport:
        generate: true
      http:
        generate: true
```

Changing the admin password after the cluster has been created is possible via the same way. You must update your securityconfig (in the `securityconfig-secret`) and the content of the `admin-credentials-secret` to both reflect the new password. Note that currently the operator cannot make changes in the securityconfig itself. As such you must always update the securityconfig in the secret with the new password and in addition provide it via the credentials secret so that the operator can still access the cluster.

### Custom Dashboards user

Dashboards requires an opensearch user to connect to the cluster. By default Dashboards is configured to use the demo admin user. If you supply your own securityconfig and want to change the credentials Dashboards should use, you must create a secret with keys `username` and `password` that contains the new credentials and then supply that secret to the operator via the cluster spec:

```yaml
spec:
  dashboards:
    opensearchCredentialsSecret:
      name: dashboards-credentials  # This is the name of your secret that contains the credentials for Dashboards to use
```<|MERGE_RESOLUTION|>--- conflicted
+++ resolved
@@ -682,6 +682,10 @@
 
 The operator contains several features that automate management tasks that might be needed during the cluster lifecycle. The different available options are documented here.
 
+### Cluster recovery
+
+This operator automatically handles common failure scenarios and restarts crashed pods, normally this is done in a one-by-one fashion to maintain quorum and cluster stability. In case the operator detects several crashed or missing pods (for a nodepool) at the same time it will switch into a special recovery mode and start all pods at once and allow the cluster to form a new quorum.
+
 ### Rolling Upgrades
 
 The operator supports automatic rolling version upgrades. To do so simply change the `general.version` in your cluster spec and reapply it:
@@ -745,13 +749,6 @@
         name:  # Name of a secret that contains username/password for admin access
 # ...
 ```
-<<<<<<< HEAD
-
-## Cluster recovery
-
-This operator automatically handles common failure scenarios and restarts crashed pods, normally this is done in a one-by-one fashion to maintain quorum and cluster stability. In case the operator detects several crashed or missing pods (for a nodepool) at the same time it will switch into a special recovery mode and start all pods at once and allow the cluster to form a new quorum.
-=======
->>>>>>> 15ea3afa
 
 Provide the name of the secret that contains your securityconfig yaml files as `securityconfigSecret.name`. Note that all files must be provided, you cannot provide only some of them, as the demo files and your provided ones cannot be merged. In addition, you must provide the name of a secret as `adminCredentialsSecret.name` that has fields `username` and `password` for a user that the Operator can use for communicating with OpenSearch (currently used for getting the cluster status, doing health checks and coordinating node draining during cluster scaling operations). This user must be defined in your securityconfig and must have appropriate permissions (currently admin).
 
