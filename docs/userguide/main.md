# Opensearch Operator User Guide

This guide is intended for users of the Opensearch Operator. If you want to contribute to the development of the Operator, please see the [Design documents](../designs/high-level.md) and the [Developer guide](../developing.md) instead.

## Installation

The Operator can be easily installed using Helm:

1. Add the helm repo: `helm repo add opensearch-operator https://opster.github.io/opensearch-k8s-operator/`
2. Install the Operator: `helm install opensearch-operator opensearch-operator/opensearch-operator`

Follow the instructions in this video to install the Operator:

[![Watch the video](https://opster.com/wp-content/uploads/2022/05/Operator-Installation-Tutorial.png)](https://player.vimeo.com/video/708641527)

A few notes on operator releases:

* Please see the project README for a compatibility matrix which operator release is compatible with which OpenSearch release.
* The userguide in the repository corresponds to the current development state of the code. To view the documentation for a specific released version switch to that tag in the Github menu.
* We track feature requests as Github Issues. If you are missing a feature and find an issue for it, please be aware that an issue ticket closed as completed only means that feature has been implemented in the development version. After that it might still take some for the feature to be contained in a release. If you are unsure, please check the list of releases in our Github project if your feature is mentioned in the release notes.

## Quickstart

After you have successfully installed the Operator, you can deploy your first OpenSearch cluster. This is done by creating an `OpenSearchCluster` custom object in Kubernetes.

Create a file `cluster.yaml` with the following content:

```yaml
apiVersion: opensearch.opster.io/v1
kind: OpenSearchCluster
metadata:
  name: my-first-cluster
  namespace: default
spec:
  general:
    serviceName: my-first-cluster
    version: 2.3.0
  dashboards:
    enable: true
    version: 2.3.0
    replicas: 1
    resources:
      requests:
         memory: "512Mi"
         cpu: "200m"
      limits:
         memory: "512Mi"
         cpu: "200m"
  nodePools:
    - component: nodes
      replicas: 3
      diskSize: "5Gi"
      nodeSelector:
      resources:
         requests:
            memory: "2Gi"
            cpu: "500m"
         limits:
            memory: "2Gi"
            cpu: "500m"
      roles:
        - "cluster_manager"
        - "data"
```

Then run `kubectl apply -f cluster.yaml`. If you watch the cluster (e.g. `watch -n 2 kubectl get pods`), you will see that after a few seconds the Operator will create several pods. First, a bootstrap pod will be created (`my-first-cluster-bootstrap-0`) that helps with initial master discovery. Then three pods for the OpenSearch cluster will be created (`my-first-cluster-masters-0/1/2`), and one pod for the dashboards instance. After the pods are appearing as ready, which normally takes about 1-2 minutes, you can connect to your cluster using port-forwarding.

Run `kubectl port-forward svc/my-first-cluster-dashboards 5601`, then open [http://localhost:5601](http://localhost:5601) in your browser and log in with the default demo credentials `admin / admin`.
Alternatively, if you want to access the OpenSearch REST API, run: `kubectl port-forward svc/my-first-cluster 9200`. Then open a second terminal and run: `curl -k -u admin:admin https://localhost:9200/_cat/nodes?v`. You should see the three deployed pods listed.

If you'd like to delete your cluster, run: `kubectl delete -f cluster.yaml`. The Operator will then clean up and delete any Kubernetes resources created for the cluster. Note that this will not delete the persistent volumes for the cluster, in most cases. For a complete cleanup, run: `kubectl delete pvc -l opster.io/opensearch-cluster=my-first-cluster` to also delete the PVCs.

The minimal cluster you deployed in this section is only intended for demo purposes. Please see the next sections on how to configure and manage the different aspects of your cluster.

**Single-Node clusters are currently not supported**. Your cluster must have at least 3 nodes with the `master/cluster_manager` role configured.

## Configuring OpenSearch

The main job of the operator is to deploy and manage OpenSearch clusters. As such it offers a wide range of options to configure clusters.

### Nodepools and Scaling

OpenSearch clusters are composed of one or more node pools, with each representing a logical group of nodes that have the same [role](https://opensearch.org/docs/latest/opensearch/cluster/). Each node pool can have its own resources. For each configured nodepool the operator will create a Kubernetes StatefulSet. It also creates a Kubernetes service object for each nodepool so you can communicate with a specfic nodepool if you want.

```yaml
spec:
    nodePools:
      - component: masters
        replicas: 3  # The number of replicas
        diskSize: "30Gi" # The disk size to use 
        resources: # The resource requests and limits for that nodepool
          requests:
            memory: "2Gi"
            cpu: "500m"
          limits:
            memory: "2Gi"
            cpu: "500m"
        roles: # The roles the nodes should have
          - "cluster_manager"
          - "data"
      - component: nodes
        replicas: 3
        diskSize: "10Gi"
        nodeSelector:
        resources:
          requests:
            memory: "2Gi"
            cpu: "500m"
          limits:
            memory: "2Gi"
            cpu: "500m"
        roles:
          - "data"
```

Additional configuration options are available for node pools and are documented in this guide in later sections.

### Configuring opensearch.yml

The Operator automatically generates the main OpenSearch configuration file `opensearch.yml` based on the parameters you provide in the different sections (e.g. TLS configuration). If you need to add your own settings, you can do that using the `additionalConfig` field in the cluster spec:

```yaml
spec:
  general:
    # ...
    additionalConfig:
      some.config.option: somevalue
  # ...
nodePools:
- component: masters
  # ...
  additionalConfig:
    some.other.config: foobar
```

Using `spec.general.additionalConfig` you can add settings to all nodes, using `nodePools[].additionalConfig` you can add settings to only a pool of nodes. The settings must be provided as a map of strings, so use the flat form of any setting. If the value you want to provide is not a string, put it in quotes (for example `"true"` or `"1234"`). The Operator merges its own generated settings with whatever extra settings you provide. Note that basic settings like `node.name`, `node.roles`, `cluster.name` and settings related to network and discovery are set by the Operator and cannot be overwritten using `additionalConfig`. The value of `spec.general.additionalConfig` is also used for configuring the bootstrap pod. To overwrite the values of the bootstrap pod, set the field `spec.bootstrap.additionalConfig`.

Note that changing any of the `additionalConfig` will trigger a rolling restart of the cluster. If want to avoid that please use the [Cluster Settings API](https://opensearch.org/docs/latest/opensearch/configuration/#update-cluster-settings-using-the-api) to change them at runtime.

### TLS

For security reasons, encryption is required for communication with the OpenSearch cluster and between cluster nodes. If you do not configure any encryption, OpenSearch will use the included demo TLS certificates, which are not ideal for most active deployments.

Depending on your requirements, the Operator offers two ways of managing TLS certificates. You can either supply your own certificates, or the Operator will generate its own CA and sign certificates for all nodes using that CA. The second option is recommended, unless you want to directly expose your OpenSearch cluster outside your Kubernetes cluster, or your organization has rules about using self-signed certificates for internal communication.

TLS certificates are used in three places, and each can be configured independently.

#### Node Transport

OpenSearch cluster nodes communicate with each other using the OpenSearch transport protocol (port 9300 by default). This is not exposed externally, so in almost all cases, generated certificates should be adequate.

To configure node transport security you can use the following fields in the `OpenSearchCluster` custom resource:

```yaml
# ...
spec:
  security:
    tls:  # Everything related to TLS configuration
      transport:  # Configuration of the transport endpoint
        generate: true  # Have the operator generate and sign certificates
        perNode: true  # Separate certificate per node
        secret:
          name:  # Name of the secret that contains the provided certificate
        caSecret:
          name:  # Name of the secret that contains a CA the operator should use
        nodesDn: []  # List of certificate DNs allowed to connect
        adminDn: []  # List of certificate DNs that should get admin access
# ...
```

To have the Operator generate the certificates, you only need to set the `generate` and `perNode` fields to `true` (all other fields can be omitted). The Operator will then generate a CA certificate and one certificate per node, and then use the CA to sign the node certificates. These certificates are valid for one year. Note that the Operator does not currently have certificate renewal implemented.

Alternatively, you can provide the certificates yourself (e.g. if your organization has an internal CA). You can either provide one certificate to be used by all nodes or provide a certificate for each node (recommended). In this mode, set `generate: false` and `perNode` to `true` or `false` depending on whether you're providing per-node certificates.

If you provide just one certificate, it must be placed in a Kubernetes TLS secret (with the fields `ca.crt`, `tls.key` and `tls.crt`, must all be PEM-encoded), and you must provide the name of the secret as `secret.name`. If you want to keep the CA certificate separate, you can place it in a separate secret and supply that as `caSecret.name`. If you provide one certificate per node, you must place all certificates into one secret (including the `ca.crt`) with a `<hostname>.key` and `<hostname>.crt` for each node. The hostname is defined as `<cluster-name>-<nodepool-component>-<index>` (e.g. `my-first-cluster-masters-0`).

If you provide the certificates yourself, you must also provide the list of certificate DNs in `nodesDn`, wildcards can be used (e.g. `"CN=my-first-cluster-*,OU=my-org"`).

If you provide your own node certificates you must also provide an admin cert that the operator can use for managing the cluster:

```yaml
spec:
  security:
    config:
      adminSecret: 
        name: my-first-cluster-admin-cert # The secret must have keys tls.crt and tls.key
```

Make sure the DN of the certificate is set in the `adminDn` field.

#### Node HTTP/REST API

Each OpenSearch cluster node exposes the REST API using HTTPS (by default port 9200).

To configure HTTP API security, the following fields in the `OpenSearchCluster` custom resource are available:

```yaml
# ...
spec:
  security:
    tls:  # Everything related to TLS configuration
      http:  # Configuration of the HTTP endpoint
        generate: true  # Have the Operator generate and sign certificates
        secret:
          name:  # Name of the secret that contains the provided certificate
        caSecret:
          name:  # Name of the secret that contains a CA the Operator should use
# ...
```

Again, you have the option of either letting the Operator generate and sign the certificates or providing your own. The only difference between node transport certificates and node HTTP/REST APIs is that per-node certificate are not possible here. In all other respects the two work the same way.

If you provide your own certificates, please make sure the following names are added as SubjectAltNames (SAN): `<cluster-name>`, `<cluster-name>.<namespace>`, `<cluster-name>.<namespace>.svc`,`<cluster-name>.<namespace>.svc.cluster.local`.

Directly exposing the node HTTP port outside the Kubernetes cluster is not recommended. Rather than doing so, you should configure an ingress. The ingress can then also present a certificate from an accredited CA (for example LetsEncrypt) and hide self-signed certificates that are being used internally. In this way, the nodes should be supplied internally with properly signed certificates.

### Adding plugins

You can extend the functionality of OpenSearch via [plugins](https://opensearch.org/docs/latest/install-and-configure/install-opensearch/plugins/#available-plugins). Commonly used ones are snapshot repository plugins for external backups (e.g. to AWS S3 or Azure Blog Storage). The operator has support to automatically install such plugins during setup.

To install a plugin add it to the list under `general.pluginsList`:

```yaml
  general:
    version: 2.3.0
    httpPort: 9200
    vendor: opensearch
    serviceName: my-cluster
    pluginsList: ["repository-s3","https://github.com/aiven/prometheus-exporter-plugin-for-opensearch/releases/download/1.3.0.0/prometheus-exporter-1.3.0.0.zip"]
```

Please note:

* [Bundled plugins](https://opensearch.org/docs/latest/install-and-configure/install-opensearch/plugins/#bundled-plugins) do not have to be added to the list, they are installed automatically
* You can provide either a plugin name or a complete to the plugin zip. The items you provide are passed to the `bin/opensearch-plugin install <plugin-name>` command.
* Updating the list for an already installed cluster will lead to a rolling restart of all opensearch nodes to install the new plugin.
* If your plugin requires additional configuration you must provide that either through `additionalConfig` (see section [Configuring opensearch.yml](#configuring-opensearchyml)) or as secrets in the opensearch keystore (see section [Add secrets to keystore](#add-secrets-to-keystore)).

## Add secrets to keystore

Some OpenSearch features (e.g. snapshot repository plugins) require sensitive configuration. This is handled via the opensearch keystore. The operator allows you to populate this keystore using Kubernetes secrets.
To do so add the secrets under the `general.keystore` section:

```yaml
  general:
    # ...
    keystore:
    - secret:
        name: credentials
    - secret:
        name: some-other-secret
```

With this configuration all keys of the secrets will become keys in the keystore.

If you only want to load some keys from a secret or rename the existing keys, you can add key mappings as a map:

```yaml
  general:
    # ...
    keystore:
    - secret:
        name: many-secret-values
      keyMappings:
        # Only read "sensitive-value" from the secret, keep its name.
        sensitive-value: sensitive-value
    - secret:
        name: credentials
      keyMappings:
        # Renames key accessKey in secret to s3.client.default.access_key in keystore
        accessKey: s3.client.default.access_key
        password: s3.client.default.secret_key
```

Note that only provided keys will be loaded from the secret! Any keys not specified will be ignored.

### Set Java heap size

To configure the amount of memory allocated to the OpenSearch nodes, configure the heap size using the JVM args. This operation is expected to have no downtime and the cluster should be operational.

Recommendation: Set to half of memory request

```yaml
spec:
    nodePools:
      - component: nodes
        replicas: 3
        diskSize: "10Gi"
        jvm: -Xmx1024M -Xms1024M
        resources:
          requests:
            memory: "2Gi"
            cpu: "500m"
          limits:
            memory: "2Gi"
            cpu: "500m"
        roles:
          - "data"
```

## Configuring Dashboards

The operator can automatically deploy and manage a OpenSearch Dashboards instance. To do so add the following section to your cluster spec:

```yaml
# ...
spec:
  dashboards:
    enable: true  # Set this to true to enable the Dashboards deployment
    version: 2.3.0  # The Dashboards version to deploy. This should match the configured opensearch version
    replicas: 1  # The number of replicas to deploy
```

### Configuring opensearch_dashboards.yml

You can customize the OpenSearch Dashboards configuration ([`opensearch_dashboards.yml`](https://github.com/opensearch-project/OpenSearch-Dashboards/blob/main/config/opensearch_dashboards.yml)) using the `additionalConfig` field in the dashboards section of the `OpenSearchCluster` custom resource:

```yaml
apiVersion: opensearch.opster.io/v1
kind: OpenSearchCluster
#...
spec:
  dashboards:
    additionalConfig:
      opensearch_security.auth.type: "proxy"
      opensearch.requestHeadersWhitelist: |
        ["securitytenant","Authorization","x-forwarded-for","x-auth-request-access-token", "x-auth-request-email", "x-auth-request-groups"]
      opensearch_security.multitenancy.enabled: "true"
```

You can for example use this to set up any of the [backend](https://opensearch.org/docs/latest/security-plugin/configuration/configuration/) authentication types for Dashboards.

Note that the configuration must be valid or the Dashboards instance will fail to start.

### Storing sensitive information in the dashboards configuration

There are situations where you need to store sensitive information inside the dashboards configuration file (for example a client secret for OpenIDConnect). To do this safely you can utilize the fact that OpenSearch Dashboards does variable substitution in its configuration file.

For this to work you need to create a secret with the sensitive information (for example `dashboards-oidc-config`) and then mount that secret as an environment variable into the Dashboards pod (see the section on [Adding environment variables to pods](#adding-environment-variables-to-pods) on how to do that). You can then reference any keys from that secret in your dashboards configuration.

As an example this is a part of a cluster spec:

```yaml
spec:
  dashboards:
    env:
      - name: OPENID_CLIENT_SECRET
        valueFrom:
          secretKeyRef:
            name: dashboards-oidc-config
            key: client_secret
    additionalConfig:
      opensearch_security.openid.client_secret: "${OPENID_CLIENT_SECRET}"
```

Note that changing the value in the secret has no direct influence on the dashboards config. For this to take effect you need to restart the dashboards pods.

### Configuring a basePath

When using OpenSearch behind a reverse proxy on a subpath (e.g. `/logs`) you have to configure a base path. This can be achieved by setting the base path field in the configuraiton of OpenSearch Dashboards. Behind the scenes the correct configuration options are automatically added to the dashboards configuration.

```yaml
apiVersion: opensearch.opster.io/v1
kind: OpenSearchCluster
...
spec:
  dashboards:
    enable: true
    basePath: "/logs"
```

This also sets the `server.rewriteBasePath` option to `true`. So if you expose Dashboards via an ingress controller you must configure it appropriately.

### Dashboards HTTP

OpenSearch Dashboards can expose its API/UI via HTTP or HTTPS. It is unencrypted by default. Similar to how the operator handles TLS for the opensearch nodes, to secure the connection you can either let the Operator generate and sign a certificate, or provide your own. The following fields in the `OpenSearchCluster` custom resource are available to configure it:

```yaml
# ...
spec:
  dashboards:
    enable: true  # Deploy Dashboards component
    tls:
      enable: true  # Configure TLS
      generate: true  # Have the Operator generate and sign a certificate
      secret:
        name:  # Name of the secret that contains the provided certificate
      caSecret:
       name:  # Name of the secret that contains a CA the Operator should use
# ...
```

To let the Operator generate the certificate, just set `tls.enable: true` and `tls.generate: true` (the other fields under `tls` can be ommitted). Again, as with the node certificates, you can supply your own CA via `caSecret.name` for the Operator to use.
If you want to use your own certificate, you need to provide it as a Kubernetes TLS secret (with fields `tls.key` and `tls.crt`) and provide the name as `secret.name`.

If you want to expose Dashboards outside of the cluster, it is recommended to use Operator-generated certificates internally and let an Ingress present a valid certificate from an accredited CA (e.g. LetsEncrypt).

## Customizing the kubernetes deployment

Besides configuring OpenSearch itself, the operator also allows you to customize how the operator deploys the opensearch and dashboards pods.

### Data Persistence

By default, the Operator will create OpenSearch node pools with persistent storage from the default [Storage Class](https://kubernetes.io/docs/concepts/storage/storage-classes/). This behaviour can be changed per node pool. You may supply an alternative storage class and access mode, or configure hostPath or emptyDir storage.

The available storage options are:

#### PVC

The default option is persistent storage via PVCs. You can explicity define the `storageClass` if needed:

```yaml
nodePools:
- component: masters
  replicas: 3
  diskSize: 30
  roles:
    - "data"
    - "master"
  persistence:
    pvc:
      storageClass: mystorageclass  # Set the name of the storage class to be used
      accessModes: # You can change the accessMode
      - ReadWriteOnce
```

#### EmptyDir

If you do not want to use persistent storage you can use the `emptyDir` option. Beware that this can lead to data loss, so you should only use this option for testing, or for data that is otherwise persisted.

```yaml
nodePools:
- component: masters
  replicas: 3
  diskSize: 30
  roles:
    - "data"
    - "master"
  persistence:
    emptyDir: {}  # This configures emptyDir
```

If you are using emptyDir, it is recommended that you set `spec.general.drainDataNodes` to be `true`. This will ensure that shards are drained from the pods before rolling upgrades or restart operations are performed.

#### HostPath

As a last option you can hose a `hostPath`. Please note that hostPath is strongly discouraged, and if you do choose this option, then you must also configure affinity for the node pool to ensure that multiple pods do not schedule to the same Kubernetes host.

```yaml
nodePools:
- component: masters
  replicas: 3
  diskSize: 30
  roles:
    - "data"
    - "master"
  persistence:
    hostPath:
      path: "/var/opensearch"  # Define the path on the host here
```

### Labels or Annotations on OpenSearch nodes

You can add additional labels or annotations on the nodepool configuration. This is useful for integration with other applications such as a service mesh, or configuring a prometheus scrape endpoint:

```yaml
spec:
  nodePools:
    - component: masters
      replicas: 3
      diskSize: "5Gi"
      labels:  # Add any extra labels as key-value pairs here
        someLabelKey: someLabelValue
      annotations:  # Add any extra annotations as key-value pairs here
        someAnnotationKey: someAnnotationValue
      nodeSelector:
      resources:
         requests:
            memory: "2Gi"
            cpu: "500m"
         limits:
            memory: "2Gi"
            cpu: "500m"
      roles:
        - "data"
        - "master"
```

Any annotations and labels defined will be added directly to the pods of the nodepools.

### Add Labels or Annotations to the Dashboard Deployment

You can add labels or annotations to the dashboard pod specification. This is helpful if you want the dashboard to be part of a service mesh or integrate with other applications that rely on labels or annotations.

```yaml
spec:
  dashboards:
    enable: true
    version: 1.3.1
    replicas: 1
    labels:  # Add any extra labels as key-value pairs here
      someLabelKey: someLabelValue
    annotations:  # Add any extra annotations as key-value pairs here
      someAnnotationKey: someAnnotationValue
```

Any annotations and labels defined will be added directly to the dashboards pods.

### Priority class on OpenSearch nodes

You can configure OpenSearch nodes to use a `PriorityClass` using the name of the priority class. This is useful to prevent unwanted evictions of your OpenSearch nodes.

```yaml
spec:
  nodePools:
    - component: masters
      replicas: 3
      diskSize: "5Gi"
      priorityClassName: somePriorityClassName
      resources:
         requests:
            memory: "2Gi"
            cpu: "500m"
         limits:
            memory: "2Gi"
            cpu: "500m"
      roles:
        - "master"
```

### Additional Volumes

Sometimes it is neccessary to mount ConfigMaps or Secrets into the Opensearch pods as volumes to provide additional configuration (e.g. plugin config files).  This can be achieved by providing an array of additional volumes to mount to the custom resource. This option is located in either `spec.general.additionalVolumes` or `spec.dashboards.additionalVolumes`.  The format is as follows:

```yaml
spec:
  general:
    additionalVolumes:
    - name: example-configmap
      path: /path/to/mount/volume
      configMap:
        name: config-map-name
      restartPods: true #set this to true to restart the pods when the content of the configMap changes
  dashboards:
    additionalVolumes:
    - name: example-secret
      path: /path/to/mount/volume
      secret:
        secretName: secret-name
```

The defined volumes are added to all pods of the opensearch cluster. It is currently not possible to define them per nodepool.

### Adding environment variables to pods

The operator allows you to add your own environment variables to the opensearch pods and the Dashboards pods. You can provide the value as a string literal or mount it from a secret or configmap.

The structure is the same for both opensearch and dashboards:

```yaml
spec:
  dashboards:
    env:
      - name: MY_ENV_VAR
        value: "myvalue"
      - name: MY_SECRET_VAR
        valueFrom:
          secretKeyRef:
            name: my-secret
            key: some_key
      - name: MY_CONFIGMAP_VAR
        valueFrom:
          configMapKeyRef:
            name: my-configmap
            key: some_key
  nodePools:
    - component: nodes
      env:
        - name: MY_ENV_VAR
          value: "myvalue"
        # the other options are supported here as well 
```

### Custom cluster domain name

If your Kubernetes cluster is configured with a custom domain name (default is `cluster.local`) you need to configure the operator accordingly in order for internal routing to work properly. This can be achieved by setting `manager.dnsBase` in the **helm chart values**.

```yaml
manager:
  # ...
  dnsBase: custom.domain
```

### Custom init helper

During cluster initialization the operator uses init containers as helpers. For these containers a busybox image is used ( specifically `public.ecr.aws/opsterio/busybox:1.27.2-buildx`). In case you are working in an offline environment and the cluster cannot access the registry or you want to customize the image, you can override the image used by specifying the `initHelper` image in your cluster spec:

```yaml
  spec:     
    initHelper:
      # You can either only specify the version
      version: "1.27.2-buildcustom"
      # or specify a totally different image
      image: "mycustomrepo.cr/mycustombusybox:myversion"
      # Additionally you can define the imagePullPolicy
      imagePullPolicy: IfNotPresent
      # and imagePullSecrets if needed
      imagePullSecrets:
        - name: docker-pull-secret
```

### Expsing OpenSearch Dashboards

If you want to expose the Dashboards instance of your cluster for users/services outside of your Kubernetes cluster, the recommended way is to do this via ingress.

A simple example:

```yaml
apiVersion: networking.k8s.io/v1
kind: Ingress
metadata:
  name: opensearch-dashboards
  namespace: default
spec:
  tls:
  - hosts:
    - dashboards.my.company
  rules:
  - host: dashboards.my.company
    http:
      paths:
      - backend:
          service:
            name: my-cluster-dashboards
            port:
              number: 5601
        path: "/(.*)"
        pathType: ImplementationSpecific
```

Note: If you have enabled HTTPS for dashboards you need to instruct your ingress-controller to use a HTTPS connection internally. This is specific for the controller you are using (e.g. nginx-ingress, traefik, ...).

### Configuring the Dashboards K8s Service

You can customize the Kubernetes Service object that the operator generates for the Dashboards deployment.

Supported Service Types

* ClusterIP (default)
* NodePort
* LoadBalancer

When using type LoadBalancer you can optionally set the load balancer source ranges.

```yaml
apiVersion: opensearch.opster.io/v1
kind: OpenSearchCluster
...
spec:
  dashboards:
    service:
      type: LoadBalancer  # Set one of the supported types
      loadBalancerSourceRanges: "10.0.0.0/24, 192.168.0.0/24"  # Optional, add source ranges for a loadbalancer
```

### Exposing the OpenSearch cluster REST API

If you want to expose the REST API of OpenSearch outside your Kubernetes cluster, the recommended way is to do this via ingress.
Internally you should use self-signed certificates (you can let the operator generate them), and then let the ingress use a certificate from an accepted CA (for example LetsEncrypt or a company-internal CA). That way you do not have the hassle of supplying custom certificates to the opensearch cluster but your users still see valid certificates.

## Cluster operations

The operator contains several features that automate management tasks that might be needed during the cluster lifecycle. The different available options are documented here.

### Rolling Upgrades

The operator supports automatic rolling version upgrades. To do so simply change the `general.version` in your cluster spec and reapply it:

```yaml
spec:
  general:
    version: 1.2.3
```

The Operator will then perform a rolling upgrade and restart the nodes one-by-one, waiting after each node for the cluster to stabilize and have a green cluster status. Depending on the number of nodes and the size of the data stored this can take some time.
Downgrades and upgrades that span more than one major version are not supported, as this will put the OpenSearch cluster in an unsupported state. If you are using emptyDir storage for data nodes, it is recommended to set `general.drainDataNodes` to `true`, otherwise you might lose data.

### Configuration changes

As explained in the section [Configuring opensearch.yml](#configuring-opensearchyml) you can add extra opensearch configuration to your cluster. Changing this configuration on an already installed cluster will be detected by the operator and it will do a rolling restart of all cluster nodes to apply that new configuration. The same goes for nodepool-specific configuration like `resources`, `annotation` or `labels`.

### Volume Expansion

If your underlying storage supports online volume expansion the operator can orchestrate that action for you.

To increase the disk volume size set the `diskSize` of a nodepool to the desired value and re-apply the cluster spec yaml. This operation is expected to have no downtime and the cluster should be operational.

The following considerations should be taken into account in order to increase the PVC size.

* This only works for PVC-based persistence
* Before considering the expansion of the the cluster disk, make sure the volumes/data is backed up in desired format, so that any failure can be tolerated by restoring from the backup.
* Make sure the cluster storage class has `allowVolumeExpansion: true` before applying the new `diskSize`. For more details checkout the [kubernetes storage classes](https://kubernetes.io/docs/concepts/storage/storage-classes/) document.
* Once the above step is done, the cluster yaml can be applied with new `diskSize` value, to all decalared nodepool components or to single component.
* It is best recommended not to apply any new changes to the cluster along with volume expansion.
* Make sure the declared size definitions are proper and consistent, example if the `diskSize` is in `G` or `Gi`, make sure the same size definitions are followed for expansion.

Note: To change the `diskSize` from `G` to `Gi` or vice-versa, first make sure data is backed up and make sure the right conversion number is identified, so that the underlying volume has the same value and then re-apply the cluster yaml. This will make sure the statefulset is re-created with right value in VolueClaimTemplates, this operation is expected to have no downtime.

## User and role management

An important part of any OpenSearch cluster is the user and role management to give users access to the cluster (via the opensearch-security plugin). By default the operator will use the included demo securityconfig with default users (see [internal_users.yml](https://github.com/opensearch-project/security/blob/main/securityconfig/internal_users.yml) for a list of users). For any production installation you should swap that out with your own configuration.
There are two ways to do that with the operator:

* Defining your own securityconfig
* Managing users and roles via kubernetes resources

Note that currently a combination of both approaches is not possible. Once you use the CRDs you cannot provide your own securityconfig as those would overwrite each other. We are working on a feature to merge these options.

### Securityconfig

You can provide your own securityconfig (see the entire [demo securityconfig](https://github.com/opensearch-project/security/blob/main/securityconfig) as an example and the [Access control documentation](https://opensearch.org/docs/latest/security-plugin/access-control/index/) of the OpenSearch project) with your own users and roles. To do that, you must provide a secret with all the required securityconfig yaml files.

The Operator can be controlled using the following fields in the `OpenSearchCluster` custom resource:

```yaml
# ...
spec:
  security:
    config:  # Everything related to the securityconfig
      securityConfigSecret:
        name:  # Name of the secret that contains the securityconfig files
      adminSecret:
        name:  # Name of a secret that contains the admin client certificate
      adminCredentialsSecret:
        name:  # Name of a secret that contains username/password for admin access
# ...
```

Provide the name of the secret that contains your securityconfig yaml files as `securityconfigSecret.name`. Note that all files must be provided, you cannot provide only some of them, as the demo files and your provided ones cannot be merged. In addition, you must provide the name of a secret as `adminCredentialsSecret.name` that has fields `username` and `password` for a user that the Operator can use for communicating with OpenSearch (currently used for getting the cluster status, doing health checks and coordinating node draining during cluster scaling operations). This user must be defined in your securityconfig and must have appropriate permissions (currently admin).

In addition you must also configure TLS transport (see [Node Transport](#node-transport)). You can either let the operator generate all needed certificates or supply them yourself. If you use your own certificates you must also provide an admin certificate that the operator can use to apply the securityconfig.

If you provided your own certificate for node transport communication, then you must also provide an admin client certificate (as a Kubernetes TLS secret with fields `ca.crt`, `tls.key` and `tls.crt`) as `adminSecret.name`. The DN of the certificate must be listed under `security.tls.transport.adminDn`. Be advised that the `adminDn` and `nodesDn` must be defined in a way that the admin certficate cannot be used or recognized as a node certficiate, otherwise OpenSearch will reject any authentication request using the admin certificate.

To apply the securityconfig to the OpenSearch cluster, the Operator uses a separate Kubernetes job (named `<cluster-name>-securityconfig-update`). This job is run during the initial provisioning of the cluster. The Operator also monitors the secret with the securityconfig for any changes and then reruns the update job to apply the new config. Note that the Operator only checks for changes in certain intervals, so it might take a minute or two for the changes to be applied. If the changes are not applied after a few minutes, please use 'kubectl' to check the logs of the pod of the `<cluster-name>-securityconfig-update` job. If you have an error in your configuration it will be reported there.

### Managing users and roles with kubernetes resources

The operator provides custom kubernetes resources that allow you to manage users and roles as kubernetes objects.

#### Opensearch Users

It is possible to manage Opensearch users in Kubernetes with the operator. The operator will not modify users that already exist. You can create an example user as follows:

```yaml
apiVersion: opensearch.opster.io/v1
kind: OpensearchUser
metadata:
  name: sample-user
  namespace: default
spec:
  opensearchCluster:
    name: my-first-cluster
  passwordFrom:
    name: sample-user-password
    key: password
  backendRoles:
  - kibanauser
```

The namespace of the `OpenSearchUser` must be the namespace the OpenSearch cluster itself is deployed in.

Note that a secret called `sample-user-password` will need to exist in the `default` namespace with the base64 encoded password in the `password` key.

#### Opensearch Roles

It is possible to manage Opensearch roles in Kubernetes with the operator. The operator will not modify roles that already exist. You can create an example role as follows:

```yaml
apiVersion: opensearch.opster.io/v1
kind: OpensearchRole
metadata:
  name: sample-role
  namespace: default
spec:
  opensearchCluster:
    name: my-first-cluster
  clusterPermissions:
  - cluster_composite_ops
  - cluster_monitor
  indexPermissions:
  - indexPatterns:
    - logs*
    allowedActions:
    - index
    - read
```

#### Linking Opensearch Users and Roles

The operator allows you link any number of users, backend roles and roles with a OpensearchUserRoleBinding. Each user in the binding will be granted each role. E.g:

```yaml
apiVersion: opensearch.opster.io/v1
kind: OpensearchUserRoleBinding
metadata:
  name: sample-urb
  namespace: default
spec:
  opensearchCluster:
    name: my-first-cluster
  users:
  - sample-user
  backendRoles:
  - sample-backend-role
  roles:
  - sample-role
```

<<<<<<< HEAD

## Adding Opensearch Monitoring to your cluster

The operator allows you to install and enable the Aiven monitoring plugin for OpenSearch on your cluster as a built-in feature (https://github.com/aiven/prometheus-exporter-plugin-for-opensearch)
That feature needs internet connectivity to download the plugin. if you are working in a restricted environment, please download the plugin zip for your cluster version (example for 2.3.0: https://github.com/aiven/prometheus-exporter-plugin-for-opensearch/releases/download/2.3.0.0/prometheus-exporter-2.3.0.0.zip) and provide it at a location the operator can reach. Configure that URL as `pluginURL` in the monitoring config.
By default the Opensearch admin user will be used to access the monitoring API. If you want to use a separate user with limited permissions you need to create that user using either of the following options:
1) Create new applicative User using OpenSearch API/UI, create new secret with 'username':'password' keys and provide that secret name under monitoringUserSecret.
2) Use Our OpenSearchUser CRD and provide the secret under monitoringUserSecret.
```yaml
apiVersion: opensearch.opster.io/v1
kind: OpenSearchCluster
spec:
  opensearchCluster:
    name: my-first-cluster
    namespace: default
  general:
    version: 2.4.0
    monitoring:
      enable: true
      interval: 30s
      monitoringUserSecret: appUserSecret
      pluginUrl: https://github.com/aiven/prometheus-exporter-plugin-for-opensearch/releases/download/2.4.0.0/prometheus-exporter-2.4.0.0.zip
=======
### Custom Admin User

In order to create your cluster with an adminuser different from the default `admin:admin` you will have to walk through the following steps:
First you will have to create a secret with your admin user configuration (in this example `admin-credentials-secret`):

```yaml
apiVersion: v1
kind: Secret
metadata:
  name: admin-credentials-secret
type: Opaque
data:
  # admin
  username: YWRtaW4=
  # admin123
  password: YWRtaW4xMjM=
```

Then you have to create your own securityconfig and store it in a secret (`securityconfig-secret` in this example). You can take a look at [securityconfig-secret.yaml](../../opensearch-operator/examples/securityconfig-secret.yaml) for how such a secret should look like.
Make sure that the password hash of the admin user corresponds to the password you stored in the `admin-credentials-secret`.

Notice that inside `securityconfig-secret` You must edit the `hash` of the admin user before creating the secret. if you have python 3.x installed on your machine you can use the following command to hash your password: `python -c 'import bcrypt; print(bcrypt.hashpw("admin123".encode("utf-8"), bcrypt.gensalt(12, prefix=b"2a")).decode("utf-8"))'`

```yaml
  internal_users.yml: |-
    _meta:
      type: "internalusers"
      config_version: 2
    admin:
      hash: "$2y$12$lJsHWchewGVcGlYgE3js/O4bkTZynETyXChAITarCHLz8cuaueIyq"   <------- change that hash to your new password hash
      reserved: true
      backend_roles:
      - "admin"
      description: "Demo admin user"
  ```

The last thing that you have to do is to add that security configuration to your cluster spec:

```yaml
  security:
    config:
      adminCredentialsSecret:
        name: admin-credentials-secret  # The secret with the admin credentials for the operator to use
      securityConfigSecret:
       name: securityconfig-secret  # The secret containing your customized securityconfig
    tls:
      transport:
        generate: true
      http:
        generate: true
```

Changing the admin password after the cluster has been created is possible via the same way. You must update your securityconfig (in the `securityconfig-secret`) and the content of the `admin-credentials-secret` to both reflect the new password. Note that currently the operator cannot make changes in the securityconfig itself. As such you must always update the securityconfig in the secret with the new password and in addition provide it via the credentials secret so that the operator can still access the cluster.

### Custom Dashboards user

Dashboards requires an opensearch user to connect to the cluster. By default Dashboards is configured to use the demo admin user. If you supply your own securityconfig and want to change the credentials Dashboards should use, you must create a secret with keys `username` and `password` that contains the new credentials and then supply that secret to the operator via the cluster spec:

```yaml
spec:
  dashboards:
    opensearchCredentialsSecret:
      name: dashboards-credentials  # This is the name of your secret that contains the credentials for Dashboards to use
>>>>>>> 450ff760
```<|MERGE_RESOLUTION|>--- conflicted
+++ resolved
@@ -817,30 +817,6 @@
   - sample-role
 ```
 
-<<<<<<< HEAD
-
-## Adding Opensearch Monitoring to your cluster
-
-The operator allows you to install and enable the Aiven monitoring plugin for OpenSearch on your cluster as a built-in feature (https://github.com/aiven/prometheus-exporter-plugin-for-opensearch)
-That feature needs internet connectivity to download the plugin. if you are working in a restricted environment, please download the plugin zip for your cluster version (example for 2.3.0: https://github.com/aiven/prometheus-exporter-plugin-for-opensearch/releases/download/2.3.0.0/prometheus-exporter-2.3.0.0.zip) and provide it at a location the operator can reach. Configure that URL as `pluginURL` in the monitoring config.
-By default the Opensearch admin user will be used to access the monitoring API. If you want to use a separate user with limited permissions you need to create that user using either of the following options:
-1) Create new applicative User using OpenSearch API/UI, create new secret with 'username':'password' keys and provide that secret name under monitoringUserSecret.
-2) Use Our OpenSearchUser CRD and provide the secret under monitoringUserSecret.
-```yaml
-apiVersion: opensearch.opster.io/v1
-kind: OpenSearchCluster
-spec:
-  opensearchCluster:
-    name: my-first-cluster
-    namespace: default
-  general:
-    version: 2.4.0
-    monitoring:
-      enable: true
-      interval: 30s
-      monitoringUserSecret: appUserSecret
-      pluginUrl: https://github.com/aiven/prometheus-exporter-plugin-for-opensearch/releases/download/2.4.0.0/prometheus-exporter-2.4.0.0.zip
-=======
 ### Custom Admin User
 
 In order to create your cluster with an adminuser different from the default `admin:admin` you will have to walk through the following steps:
@@ -904,5 +880,28 @@
   dashboards:
     opensearchCredentialsSecret:
       name: dashboards-credentials  # This is the name of your secret that contains the credentials for Dashboards to use
->>>>>>> 450ff760
+```
+
+
+## Adding Opensearch Monitoring to your cluster
+
+The operator allows you to install and enable the Aiven monitoring plugin for OpenSearch on your cluster as a built-in feature (https://github.com/aiven/prometheus-exporter-plugin-for-opensearch)
+That feature needs internet connectivity to download the plugin. if you are working in a restricted environment, please download the plugin zip for your cluster version (example for 2.3.0: https://github.com/aiven/prometheus-exporter-plugin-for-opensearch/releases/download/2.3.0.0/prometheus-exporter-2.3.0.0.zip) and provide it at a location the operator can reach. Configure that URL as `pluginURL` in the monitoring config.
+By default the Opensearch admin user will be used to access the monitoring API. If you want to use a separate user with limited permissions you need to create that user using either of the following options:
+1) Create new applicative User using OpenSearch API/UI, create new secret with 'username':'password' keys and provide that secret name under monitoringUserSecret.
+2) Use Our OpenSearchUser CRD and provide the secret under monitoringUserSecret.
+```yaml
+apiVersion: opensearch.opster.io/v1
+kind: OpenSearchCluster
+spec:
+  opensearchCluster:
+    name: my-first-cluster
+    namespace: default
+  general:
+    version: 2.4.0
+    monitoring:
+      enable: true
+      interval: 30s
+      monitoringUserSecret: appUserSecret
+      pluginUrl: https://github.com/aiven/prometheus-exporter-plugin-for-opensearch/releases/download/2.4.0.0/prometheus-exporter-2.4.0.0.zip
 ```