# Opensearch Operator User Guide

This guide is intended for users of the Opensearch Operator. If you want to contribute to the development of the Operator, please see the [Design documents](../designs/high-level.md) and the [Developer guide](../developing.md) instead.

## Installation

The Operator can be easily installed using Helm:

1. Add the helm repo: `helm repo add opensearch-operator https://opensearch-project.github.io/opensearch-k8s-operator/`
2. Install the Operator: `helm install opensearch-operator opensearch-operator/opensearch-operator`

Follow the instructions in this video to install the Operator:

[![Watch the video](https://opster.com/wp-content/uploads/2022/05/Operator-Installation-Tutorial.png)](https://player.vimeo.com/video/708641527)

A few notes on operator releases:

- Please see the project README for a compatibility matrix which operator release is compatible with which OpenSearch release.
- The userguide in the repository corresponds to the current development state of the code. To view the documentation for a specific released version switch to that tag in the Github menu.
- We track feature requests as Github Issues. If you are missing a feature and find an issue for it, please be aware that an issue ticket closed as completed only means that feature has been implemented in the development version. After that it might still take some for the feature to be contained in a release. If you are unsure, please check the list of releases in our Github project if your feature is mentioned in the release notes.

## Quickstart

After you have successfully installed the Operator, you can deploy your first OpenSearch cluster. This is done by creating an `OpenSearchCluster` custom object in Kubernetes or using Helm.

### Using Helm

An OpenSearch cluster can be easily deployed using Helm. Follow the instructions in [Cluster Chart Guide](./cluster-chart.md) to install a cluster.

### Using Custom Object

Create a file `cluster.yaml` with the following content:

```yaml
apiVersion: opensearch.opster.io/v1
kind: OpenSearchCluster
metadata:
  name: my-first-cluster
  namespace: default
spec:
  general:
    serviceName: my-first-cluster
    version: 3
  dashboards:
    enable: true
    version: 3
    replicas: 1
    resources:
      requests:
        memory: "512Mi"
        cpu: "200m"
      limits:
        memory: "512Mi"
        cpu: "200m"
  nodePools:
    - component: nodes
      replicas: 3
      diskSize: "5Gi"
      nodeSelector:
      resources:
        requests:
          memory: "2Gi"
          cpu: "500m"
        limits:
          memory: "2Gi"
          cpu: "500m"
      roles:
        - "cluster_manager"
        - "data"
```

Then run `kubectl apply -f cluster.yaml`. If you watch the cluster (e.g. `watch -n 2 kubectl get pods`), you will see that after a few seconds the Operator will create several pods. First, a bootstrap pod will be created (`my-first-cluster-bootstrap-0`) that helps with initial master discovery. Then three pods for the OpenSearch cluster will be created (`my-first-cluster-masters-0/1/2`), and one pod for the dashboards instance. After the pods are appearing as ready, which normally takes about 1-2 minutes, you can connect to your cluster using port-forwarding.

Run `kubectl port-forward svc/my-first-cluster-dashboards 5601`, then open [http://localhost:5601](http://localhost:5601) in your browser and log in with the default demo credentials `admin / admin`.
Alternatively, if you want to access the OpenSearch REST API, run: `kubectl port-forward svc/my-first-cluster 9200`. Then open a second terminal and run: `curl -k -u admin:admin https://localhost:9200/_cat/nodes?v`. You should see the three deployed pods listed.

If you'd like to delete your cluster, run: `kubectl delete -f cluster.yaml`. The Operator will then clean up and delete any Kubernetes resources created for the cluster. Note that this will not delete the persistent volumes for the cluster, in most cases. For a complete cleanup, run: `kubectl delete pvc -l opster.io/opensearch-cluster=my-first-cluster` to also delete the PVCs.

The minimal cluster you deployed in this section is only intended for demo purposes. Please see the next sections on how to configure and manage the different aspects of your cluster.

**Single-Node clusters are currently not supported**. Your cluster must have at least 3 nodes with the `master/cluster_manager` role configured.

## Configuring the operator

The majority of this guide deals with configuring and managing OpenSearch clusters. But there are some general options that can be configured for the operator itself. All of this is done using helm values your provide during installation: `helm install opensearch-operator opensearch-operator/opensearch-operator -f values.yaml`.

For a list of all possible values see the [chart default values.yaml](../../charts/opensearch-operator/values.yaml). Some important ones:

```yaml
manager:
  # Log level of the operator. Possible values: debug, info, warn, error
  loglevel: info

  # If specified, the operator will be restricted to watch objects only in the desired namespace. Defaults is to watch all namespaces.
  # To watch multiple namespaces, either separate their name via commas or define it as a list.
  # Examples:
  # watchNamespaces: 'ns1,ns2'
  # watchNamespace: [ns1, ns2]
  watchNamespace:

  # Configure extra environment variables for the operator. You can also pull them from secrets or configmaps
  extraEnv: []
  #  - name: MY_ENV
  #    value: somevalue
```

### Pprof endpoints

There have been situations reported where the operator is leaking memory. To help diagnose these situations the standard go [pprof](https://pkg.go.dev/net/http/pprof) endpoints can be enabled by adding the following to your `values.yaml`:

```yaml
manager:
  pprofEndpointsEnabled: true
```

The access the endpoints you will need to use a port-forward as for security reasons the endpoints are only exposed on localhost inside the pod: `kubectl port-forward deployment/opensearch-operator-controller-manager 6060`. Then from another terminal you can use the [go pprof tool](https://pkg.go.dev/net/http/pprof#hdr-Usage_examples), e.g.: `go tool pprof http://localhost:6060/debug/pprof/heap`.

### Custom Operator Communication URL

You can configure the operator to use a custom URL when communicating with OpenSearch by setting `operatorClusterURL`:

```yaml
spec:
  general:
    serviceName: my-cluster
    version: "3.2.0"
    httpPort: 9200
    vendor: "opensearch"
    operatorClusterURL: "opensearch.example.com"  # Optional: custom FQDN for operator communication
```

This is useful when using external certificates (e.g., from cert-manager) that are valid for a specific FQDN. The operator will use this URL instead of the default internal Kubernetes DNS name, allowing you to use a single certificate for both external access and operator communication.

For a complete example with cert-manager, see `examples/2.x/opensearch-cluster-certmanager-example.yaml`.

## Configuring OpenSearch

The main job of the operator is to deploy and manage OpenSearch clusters. As such it offers a wide range of options to configure clusters.

### Nodepools and Scaling

OpenSearch clusters are composed of one or more node pools, with each representing a logical group of nodes that have the same [role](https://opensearch.org/docs/latest/opensearch/cluster/). Each node pool can have its own resources. For each configured nodepool the operator will create a Kubernetes StatefulSet. It also creates a Kubernetes service object for each nodepool so you can communicate with a specfic nodepool if you want.

```yaml
spec:
  nodePools:
    - component: masters
      replicas: 3 # The number of replicas
      diskSize: "30Gi" # The disk size to use
      resources: # The resource requests and limits for that nodepool
        requests:
          memory: "2Gi"
          cpu: "500m"
        limits:
          memory: "2Gi"
          cpu: "500m"
      roles: # The roles the nodes should have
        - "cluster_manager"
        - "data"
    - component: nodes
      replicas: 3
      diskSize: "10Gi"
      nodeSelector:
      resources:
        requests:
          memory: "2Gi"
          cpu: "500m"
        limits:
          memory: "2Gi"
          cpu: "500m"
      roles:
        - "data"
```

Additional configuration options are available for node pools and are documented in this guide in later sections.

### Configuring opensearch.yml

The Operator automatically generates the main OpenSearch configuration file `opensearch.yml` based on the parameters you provide in the different sections (e.g. TLS configuration). If you need to add your own settings, you can do that using the `additionalConfig` field in the cluster spec:

```yaml
spec:
  general:
    # ...
    additionalConfig:
      some.config.option: somevalue
  # ...
nodePools:
  - component: masters
    # ...
    additionalConfig:
      some.other.config: foobar
```

Using `spec.general.additionalConfig` you can add settings to all nodes, using `nodePools[].additionalConfig` you can add settings to only a pool of nodes. The settings must be provided as a map of strings, so use the flat form of any setting. If the value you want to provide is not a string, put it in quotes (for example `"true"` or `"1234"`). The Operator merges its own generated settings with whatever extra settings you provide. Note that basic settings like `node.name`, `node.roles`, `cluster.name` and settings related to network and discovery are set by the Operator and cannot be overwritten using `additionalConfig`. The value of `spec.general.additionalConfig` is also used for configuring the bootstrap pod. To overwrite the values of the bootstrap pod, set the field `spec.bootstrap.additionalConfig`.

Note that changing any of the `additionalConfig` will trigger a rolling restart of the cluster. If want to avoid that please use the [Cluster Settings API](https://opensearch.org/docs/latest/opensearch/configuration/#update-cluster-settings-using-the-api) to change them at runtime.

### TLS

For security reasons, encryption is required for communication with the OpenSearch cluster and between cluster nodes. If you do not configure any encryption, OpenSearch will use the included demo TLS certificates, which are not ideal for most active deployments.

Depending on your requirements, the Operator offers two ways of managing TLS certificates. You can either supply your own certificates, or the Operator will generate its own CA and sign certificates for all nodes using that CA. The second option is recommended, unless you want to directly expose your OpenSearch cluster outside your Kubernetes cluster, or your organization has rules about using self-signed certificates for internal communication.

Note: When the operator generates certificates, you can now control certificate validity using the `duration` field (e.g. `"720h"`, `"17520h"`). If omitted, it defaults to one year (`"8760h"`).

TLS certificates are used in three places, and each can be configured independently.

#### Node Transport

OpenSearch cluster nodes communicate with each other using the OpenSearch transport protocol (port 9300 by default). This is not exposed externally, so in almost all cases, generated certificates should be adequate.

To configure node transport security you can use the following fields in the `OpenSearchCluster` custom resource:

```yaml
# ...
spec:
  security:
    tls: # Everything related to TLS configuration
      transport: # Configuration of the transport endpoint
        generate: true # Have the operator generate and sign certificates
        perNode: true # Separate certificate per node
        # How long generated certificates are valid (default: 8760h = 1 year)
        duration: "8760h"
        secret:
          name: # Name of the secret that contains the provided certificate
        caSecret:
          name: # Name of the secret that contains a CA the operator should use
        nodesDn: [] # List of certificate DNs allowed to connect
# ...
```

To have the Operator generate the certificates, set `generate` and `perNode` to `true` (other fields can be omitted). The Operator will generate a CA certificate, issue one certificate per node, and sign them. Certificates default to one year validity, configurable via `duration`. The Operator supports rotation by reissuing certs when near expiry if `rotateDaysBeforeExpiry` is set.

Alternatively, you can provide the certificates yourself (e.g. if your organization has an internal CA). You can either provide one certificate to be used by all nodes or provide a certificate for each node (recommended). In this mode, set `generate: false` and `perNode` to `true` or `false` depending on whether you're providing per-node certificates.

If you provide just one certificate, it must be placed in a Kubernetes TLS secret (with the fields `ca.crt`, `tls.key` and `tls.crt`, must all be PEM-encoded), and you must provide the name of the secret as `secret.name`. If you want to keep the CA certificate separate, you can place it in a separate secret and supply that as `caSecret.name`. If you provide one certificate per node, you must place all certificates into one secret (including the `ca.crt`) with a `<hostname>.key` and `<hostname>.crt` for each node. The hostname is defined as `<cluster-name>-<nodepool-component>-<index>` (e.g. `my-first-cluster-masters-0`).

If you provide the certificates yourself, you must also provide the list of certificate DNs in `nodesDn`, wildcards can be used (e.g. `"CN=my-first-cluster-*,OU=my-org"`).

#### Node HTTP/REST API

Each OpenSearch cluster node exposes the REST API using HTTPS (by default port 9200).

To configure HTTP API security, the following fields in the `OpenSearchCluster` custom resource are available:

```yaml
# ...
spec:
  security:
    tls: # Everything related to TLS configuration
      http: # Configuration of the HTTP endpoint
        generate: true # Have the Operator generate and sign certificates
<<<<<<< HEAD
        customFQDN: "opensearch.example.com" # Optional: Custom FQDN for the certificate
=======
        # How long generated certificates are valid (default: 8760h = 1 year)
        duration: "8760h"
>>>>>>> a54b08b3
        secret:
          name: # Name of the secret that contains the provided certificate
        caSecret:
          name: # Name of the secret that contains a CA the Operator should use
# ...
```

Again, you have the option of either letting the Operator generate and sign the certificates or providing your own. The only difference between node transport certificates and node HTTP/REST APIs is that per-node certificate are not possible here. In all other respects the two work the same way.

When using generated certificates, you can optionally specify a `customFQDN` field to include a custom domain in the certificate's Subject Alternative Names (SAN) alongside the default cluster DNS names.

If you provide your own certificates, please make sure the following names are added as SubjectAltNames (SAN): `<cluster-name>`, `<cluster-name>.<namespace>`, `<cluster-name>.<namespace>.svc`,`<cluster-name>.<namespace>.svc.cluster.local`.

Directly exposing the node HTTP port outside the Kubernetes cluster is not recommended. Rather than doing so, you should configure an ingress. The ingress can then also present a certificate from an accredited CA (for example LetsEncrypt) and hide self-signed certificates that are being used internally. In this way, the nodes should be supplied internally with properly signed certificates.

If you provide your own node certificates you must also provide an admin cert that the operator can use for managing the cluster:

```yaml
spec:
  security:
    config:
      adminSecret:
        name: my-first-cluster-admin-cert # The secret must have keys tls.crt and tls.key
```

Make sure the DN of the certificate is set in the `adminDn` field.

### Adding plugins

You can extend the functionality of OpenSearch via [plugins](https://opensearch.org/docs/latest/install-and-configure/install-opensearch/plugins/#available-plugins). Commonly used ones are snapshot repository plugins for external backups (e.g. to AWS S3 or Azure Blob Storage). The operator has support to automatically install such plugins during setup.

To install a plugin for opensearch add it to the list under `general.pluginsList`:

```yaml
general:
  version: 2.3.0
  httpPort: 9200
  vendor: opensearch
  serviceName: my-cluster
  pluginsList:
    [
      "repository-s3",
      "https://github.com/aiven/prometheus-exporter-plugin-for-opensearch/releases/download/1.3.0.0/prometheus-exporter-1.3.0.0.zip",
    ]
```

To install a plugin for opensearch dashboards add it to the list under `dashboards.pluginsList`:

```yaml
dashboards:
  enable: true
  version: 2.4.1
  pluginsList:
    - sample-plugin-name
```

To install a plugin for the bootstrap pod add it to the list under `bootstrap.pluginsList`:

```yaml
bootstrap:
  pluginsList: ["repository-s3"]
```

Please note:

- [Bundled plugins](https://opensearch.org/docs/latest/install-and-configure/install-opensearch/plugins/#bundled-plugins) do not have to be added to the list, they are installed automatically
- You can provide either a plugin name or a complete to the plugin zip. The items you provide are passed to the `bin/opensearch-plugin install <plugin-name>` command.
- Updating the list for an already installed cluster will lead to a rolling restart of all opensearch nodes to install the new plugin.
- If your plugin requires additional configuration you must provide that either through `additionalConfig` (see section [Configuring opensearch.yml](#configuring-opensearchyml)) or as secrets in the opensearch keystore (see section [Add secrets to keystore](#add-secrets-to-keystore)).

### Add secrets to keystore

Some OpenSearch features (e.g. snapshot repository plugins) require sensitive configuration. This is handled via the opensearch keystore. The operator allows you to populate this keystore using Kubernetes secrets.
To do so add the secrets under the `general.keystore` section:

```yaml
general:
  # ...
  keystore:
    - secret:
        name: credentials
    - secret:
        name: some-other-secret
```

With this configuration all keys of the secrets will become keys in the keystore.

If you only want to load some keys from a secret or rename the existing keys, you can add key mappings as a map:

```yaml
general:
  # ...
  keystore:
    - secret:
        name: many-secret-values
      keyMappings:
        # Only read "sensitive-value" from the secret, keep its name.
        sensitive-value: sensitive-value
    - secret:
        name: credentials
      keyMappings:
        # Renames key accessKey in secret to s3.client.default.access_key in keystore
        accessKey: s3.client.default.access_key
        password: s3.client.default.secret_key
```

Note that only provided keys will be loaded from the secret! Any keys not specified will be ignored.

To populate the keystore of the boostrap pod add the secrets under the `bootstrap.keystore` section:

```yaml
bootstrap:
  # ...
  keystore:
    - secret:
        name: credentials
    - secret:
        name: some-other-secret
```

### SmartScaler

What is SmartScaler?

SmartScaler is a mechanism built into the Operator that enables nodes to be safely removed from the cluster. When a node is being removed from a cluster, the safe drain process ensures that all of its data is transferred to other nodes in the cluster before the node is taken offline. This prevents any data loss or corruption that could occur if the node were simply shut down or disconnected without first transferring its data to other nodes.

During the safe drain process, the node being removed is marked as "draining", which means that it will no longer receive any new requests. Instead, it will only process outstanding requests until its workload has been completed. Once all requests have been processed, the node will begin transferring its data to other nodes in the cluster. The safe drain process will continue until all data has been transferred and the node is no longer part of the cluster. Only after that, the OMC will turn down the node.

### Set Java heap size

To configure the amount of memory allocated to the OpenSearch nodes, configure the heap size using the JVM args. This operation is expected to have no downtime and the cluster should be operational.

Recommendation: Set to half of memory request

```yaml
spec:
  nodePools:
    - component: nodes
      replicas: 3
      diskSize: "10Gi"
      jvm: -Xmx1024M -Xms1024M
      resources:
        requests:
          memory: "2Gi"
          cpu: "500m"
        limits:
          memory: "2Gi"
          cpu: "500m"
      roles:
        - "data"
```

If `jvm` is not provided then the java heap size will be set to half of
`resources.requests.memory` which is the recommend value for data nodes

If `jvm` is not provided and `resources.requests.memory` does not exist
then value will be `-Xmx512M -Xms512M`.

We don't support dynamic values depending on the node type for now.

### Deal with `max virtual memory areas vm.max_map_count` errors

OpenSearch requires the Linux kernel `vm.max_map_count` option [to be set to at least 262144](https://opensearch.org/docs/1.0/opensearch/install/important-settings/). You can either set this yourself on the Kubernetes hosts using sysctl or you can let the operator take care of it by adding the following option to your cluster spec:

```yaml
spec:
  general:
    setVMMaxMapCount: true
```

This will configure an init container for each opensearch pod that executes the needed `sysctl` command. By default the init container uses a busybox image. If you want to change that (for example to use an image from a private registry), see [Custom init helper](#custom-init-helper).

### Configuring Snapshot Repositories

You can configure the snapshot repositories for the OpenSearch cluster through the operator. Using `general.snapshotRepositories` settings you can configure multiple snapshot repositories. Once the snapshot repository is configured a user can create custom `_ism` policies through dashboard to backup indexes.

```yaml
spec:
  general:
    snapshotRepositories:
      - name: my_s3_repository_1
        type: s3
        settings:
          bucket: opensearch-s3-snapshot
          region: us-east-1
          base_path: os-snapshot
      - name: my_s3_repository_3
        type: s3
        settings:
          bucket: opensearch-s3-snapshot
          region: us-east-1
          base_path: os-snapshot_1
```

#### Prerequisites for Configuring Snapshot Repo

Before configuring `snapshotRepositories` for a cluster, please ensure the following prerequisites are met:

1. The right cloud provider native plugins are installed. For example:

   ```yaml
   spec:
     general:
       pluginsList: ["repository-s3"]
   ```

2. The required roles/permissions for the backend cloud are pre-created. An example AWS IAM role added for kubernetes nodes so that snapshots can be published to the `opensearch-s3-snapshot` s3 bucket:

   ```json
   {
     "Statement": [
       {
         "Action": [
           "s3:ListBucket",
           "s3:GetBucketLocation",
           "s3:ListBucketMultipartUploads",
           "s3:ListBucketVersions"
         ],
         "Effect": "Allow",
         "Resource": ["arn:aws:s3:::opensearch-s3-snapshot"]
       },
       {
         "Action": [
           "s3:GetObject",
           "s3:PutObject",
           "s3:DeleteObject",
           "s3:AbortMultipartUpload",
           "s3:ListMultipartUploadParts"
         ],
         "Effect": "Allow",
         "Resource": ["arn:aws:s3:::opensearch-s3-snapshot/*"]
       }
     ],
     "Version": "2012-10-17"
   }
   ```

## Configuring Dashboards

The operator can automatically deploy and manage a OpenSearch Dashboards instance. To do so add the following section to your cluster spec:

```yaml
# ...
spec:
  dashboards:
    enable: true # Set this to true to enable the Dashboards deployment
    version: 2.3.0 # The Dashboards version to deploy. This should match the configured opensearch version
    replicas: 1 # The number of replicas to deploy
```

### Configuring opensearch_dashboards.yml

You can customize the OpenSearch Dashboards configuration ([`opensearch_dashboards.yml`](https://github.com/opensearch-project/OpenSearch-Dashboards/blob/main/config/opensearch_dashboards.yml)) using the `additionalConfig` field in the dashboards section of the `OpenSearchCluster` custom resource:

```yaml
apiVersion: opensearch.opster.io/v1
kind: OpenSearchCluster
#...
spec:
  dashboards:
    additionalConfig:
      opensearch_security.auth.type: "proxy"
      opensearch.requestHeadersWhitelist: |
        ["securitytenant","Authorization","x-forwarded-for","x-auth-request-access-token", "x-auth-request-email", "x-auth-request-groups"]
      opensearch_security.multitenancy.enabled: "true"
```

You can for example use this to set up any of the [backend](https://opensearch.org/docs/latest/security-plugin/configuration/configuration/) authentication types for Dashboards.

Note that the configuration must be valid or the Dashboards instance will fail to start.

### Storing sensitive information in the dashboards configuration

There are situations where you need to store sensitive information inside the dashboards configuration file (for example a client secret for OpenIDConnect). To do this safely you can utilize the fact that OpenSearch Dashboards does variable substitution in its configuration file.

For this to work you need to create a secret with the sensitive information (for example `dashboards-oidc-config`) and then mount that secret as an environment variable into the Dashboards pod (see the section on [Adding environment variables to pods](#adding-environment-variables-to-pods) on how to do that). You can then reference any keys from that secret in your dashboards configuration.

As an example this is a part of a cluster spec:

```yaml
spec:
  dashboards:
    env:
      - name: OPENID_CLIENT_SECRET
        valueFrom:
          secretKeyRef:
            name: dashboards-oidc-config
            key: client_secret
    additionalConfig:
      opensearch_security.openid.client_secret: "${OPENID_CLIENT_SECRET}"
```

Note that changing the value in the secret has no direct influence on the dashboards config. For this to take effect you need to restart the dashboards pods.

### Configuring a basePath

When using OpenSearch behind a reverse proxy on a subpath (e.g. `/logs`) you have to configure a base path. This can be achieved by setting the base path field in the configuraiton of OpenSearch Dashboards. Behind the scenes the correct configuration options are automatically added to the dashboards configuration.

```yaml
apiVersion: opensearch.opster.io/v1
kind: OpenSearchCluster
---
spec:
  dashboards:
    enable: true
    basePath: "/logs"
```

This also sets the `server.rewriteBasePath` option to `true`. So if you expose Dashboards via an ingress controller you must configure it appropriately.

### Dashboards HTTP

OpenSearch Dashboards can expose its API/UI via HTTP or HTTPS. It is unencrypted by default. Similar to how the operator handles TLS for the opensearch nodes, to secure the connection you can either let the Operator generate and sign a certificate, or provide your own. The following fields in the `OpenSearchCluster` custom resource are available to configure it:

```yaml
# ...
spec:
  dashboards:
    enable: true # Deploy Dashboards component
    tls:
      enable: true # Configure TLS
      generate: true # Have the Operator generate and sign a certificate
      # How long generated certificates are valid (default: 8760h = 1 year)
      duration: "8760h"
      secret:
        name: # Name of the secret that contains the provided certificate
      caSecret:
        name: # Name of the secret that contains a CA the Operator should use
# ...
```

To let the Operator generate the certificate, just set `tls.enable: true` and `tls.generate: true` (the other fields under `tls` can be ommitted). Again, as with the node certificates, you can supply your own CA via `caSecret.name` for the Operator to use.
If you want to use your own certificate, you need to provide it as a Kubernetes TLS secret (with fields `tls.key` and `tls.crt`) and provide the name as `secret.name`.

If you want to expose Dashboards outside of the cluster, it is recommended to use Operator-generated certificates internally and let an Ingress present a valid certificate from an accredited CA (e.g. LetsEncrypt).

## Customizing the kubernetes deployment

Besides configuring OpenSearch itself, the operator also allows you to customize how the operator deploys the opensearch and dashboards pods.

### Data Persistence

By default, the Operator will create OpenSearch node pools with persistent storage from the default [Storage Class](https://kubernetes.io/docs/concepts/storage/storage-classes/). This behaviour can be changed per node pool. You may supply an alternative storage class and access mode, or configure hostPath or emptyDir storage.

The available storage options are:

#### PVC

The default option is persistent storage via PVCs. You can explicity define the `storageClass`, the `annotations` and the `labels` if needed:

```yaml
nodePools:
  - component: masters
    replicas: 3
    diskSize: "30Gi"
    roles:
      - "data"
      - "master"
    persistence:
      pvc:
        storageClass: mystorageclass # Set the name of the storage class to be used
        accessModes: # You can change the accessMode
          - ReadWriteOnce
        annotations: # You can add annotations
          test.io/crypt-key-id: "your-kms-key-id"
        labels: # You can add labels
          team: "backend-data"
```

#### EmptyDir

If you do not want to use persistent storage you can use the `emptyDir` option. Beware that this can lead to data loss, so you should only use this option for testing, or for data that is otherwise persisted.

```yaml
nodePools:
  - component: masters
    replicas: 3
    diskSize: "30Gi"
    roles:
      - "data"
      - "master"
    persistence:
      emptyDir: {} # This configures emptyDir
```

If you are using emptyDir, it is recommended that you set `spec.general.drainDataNodes` to be `true`. This will ensure that shards are drained from the pods before rolling upgrades or restart operations are performed.

#### HostPath

As a last option you can hose a `hostPath`. Please note that hostPath is strongly discouraged, and if you do choose this option, then you must also configure affinity for the node pool to ensure that multiple pods do not schedule to the same Kubernetes host.

```yaml
nodePools:
  - component: masters
    replicas: 3
    diskSize: "30Gi"
    roles:
      - "data"
      - "master"
    persistence:
      hostPath:
        path: "/var/opensearch" # Define the path on the host here
```

### Security Context for pods and containers

You can set the security context for the Opensearch pods and the Dashboard pod. This is useful when you want to define privilege and access control settings for a Pod or Container. To specify security settings for Pods, include the `podSecurityContext` field and for containers, include the `securityContext` field.

The structure is the same for both Opensearch pods (in `spec.general`) and the Dashboard pod (in `spec.dashboards`):

```yaml
spec:
  general:
    podSecurityContext:
      runAsUser: 1000
      runAsGroup: 1000
      runAsNonRoot: true
    securityContext:
      allowPrivilegeEscalation: false
      privileged: false
  dashboards:
    podSecurityContext:
      fsGroup: 1000
      runAsNonRoot: true
    securityContext:
      capabilities:
        drop:
          - ALL
      privileged: false
```

The Opensearch pods by default launch an init container to configure the volume. This container needs to run with root permissions and does not use any defined securityContext. If your kubernetes environment does not allow containers with the root user you need to [disable this init helper](#disabling-the-init-helper). In this situation also make sure to set `general.setVMMaxMapCount` to `false` as this feature also launches an init container with root.

Note that the bootstrap pod started during initial cluster setup uses the same (pod)securityContext as the Opensearch pods (with the same limitations for the init containers).

The bootstrap pod uses persistent storage (PVC) to maintain cluster state across restarts during initialization. This prevents cluster formation failures when the bootstrap pod restarts after the security configuration update job completes. The bootstrap PVC is automatically created and deleted along with the bootstrap pod.

### Labels or Annotations on OpenSearch nodes

You can add additional labels or annotations on the nodepool configuration. This is useful for integration with other applications such as a service mesh, or configuring a prometheus scrape endpoint:

In addition, annotations can also be configured globally using the `spec.general.annotations` field in the Kubernetes specification. These annotations are not only limited to the node pool but also extend to Kubernetes services, providing flexibility and additional information to enhance the Kubernetes environment.

```yaml
spec:
  nodePools:
    - component: masters
      replicas: 3
      diskSize: "5Gi"
      labels: # Add any extra labels as key-value pairs here
        someLabelKey: someLabelValue
      annotations: # Add any extra annotations as key-value pairs here
        someAnnotationKey: someAnnotationValue
      nodeSelector:
      resources:
        requests:
          memory: "2Gi"
          cpu: "500m"
        limits:
          memory: "2Gi"
          cpu: "500m"
      roles:
        - "data"
        - "master"
```

Any annotations and labels defined will be added directly to the pods of the nodepools.

### Add Labels or Annotations to the Dashboard Deployment

You can add labels or annotations to the dashboard pod specification. This is helpful if you want the dashboard to be part of a service mesh or integrate with other applications that rely on labels or annotations.

```yaml
spec:
  dashboards:
    enable: true
    version: 1.3.1
    replicas: 1
    labels: # Add any extra labels as key-value pairs here
      someLabelKey: someLabelValue
    annotations: # Add any extra annotations as key-value pairs here
      someAnnotationKey: someAnnotationValue
```

Any annotations and labels defined will be added directly to the dashboards pods.

### Priority class on OpenSearch nodes

You can configure OpenSearch nodes to use a `PriorityClass` using the name of the priority class. This is useful to prevent unwanted evictions of your OpenSearch nodes.

```yaml
spec:
  nodePools:
    - component: masters
      replicas: 3
      diskSize: "5Gi"
      priorityClassName: somePriorityClassName
      resources:
        requests:
          memory: "2Gi"
          cpu: "500m"
        limits:
          memory: "2Gi"
          cpu: "500m"
      roles:
        - "master"
```

### Sidecar Containers

You can deploy additional sidecar containers alongside OpenSearch in the same pod. This is useful for log shipping, monitoring agents, or other auxiliary services that need to run alongside OpenSearch nodes.

```yaml
spec:
  nodePools:
    - component: masters
      replicas: 3
      diskSize: "30Gi"
      resources:
        requests:
          memory: "2Gi"
          cpu: "500m"
        limits:
          memory: "2Gi"
          cpu: "500m"
      roles:
        - "master"
        - "data"
      sidecarContainers:
        - name: log-shipper
          image: fluent/fluent-bit:latest
          resources:
            requests:
              memory: "64Mi"
              cpu: "100m"
            limits:
              memory: "128Mi"
              cpu: "200m"
          volumeMounts:
            - name: varlog
              mountPath: /var/log
        - name: monitoring-agent
          image: prometheus/node-exporter:latest
          ports:
            - containerPort: 9100
              name: metrics
```

Sidecar containers share the same network namespace and storage volumes as the OpenSearch container as they are on the same pod.

### Additional Volumes

Sometimes it is neccessary to mount ConfigMaps, Secrets, emptyDir, projected volumes, or CSI volumes into the Opensearch pods as volumes to provide additional configuration (e.g. plugin config files). This can be achieved by providing an array of additional volumes to mount to the custom resource. This option is located in either `spec.general.additionalVolumes` or `spec.dashboards.additionalVolumes`. The format is as follows:

```yaml
spec:
  general:
    additionalVolumes:
      - name: example-configmap
        path: /path/to/mount/volume
        #subPath: mykey # Add this to mount only a specific key of the configmap/secret
        configMap:
          name: config-map-name
        restartPods: true #set this to true to restart the pods when the content of the configMap changes
      - name: temp
        path: /tmp
        emptyDir: {}
      - name: example-csi-volume
        path: /path/to/mount/volume
        #subPath: "subpath" # Add this to mount the CSI volume at a specific subpath
        csi:
          driver: csi-driver-name
          readOnly: true
          volumeAttributes:
            secretProviderClass: example-secret-provider-class
      - name: example-projected-volume
        path: /path/to/mount/volume
        projected:
          sources:
            - serviceAccountToken:
                path: "token"
  dashboards:
    additionalVolumes:
      - name: example-secret
        path: /path/to/mount/volume
        secret:
          secretName: secret-name
```

The defined volumes are added to all pods of the opensearch cluster. It is currently not possible to define them per nodepool.

### Adding environment variables to pods

The operator allows you to add your own environment variables to the opensearch pods and the Dashboards pods. You can provide the value as a string literal or mount it from a secret or configmap.

The structure is the same for both opensearch and dashboards:

```yaml
spec:
  dashboards:
    env:
      - name: MY_ENV_VAR
        value: "myvalue"
      - name: MY_SECRET_VAR
        valueFrom:
          secretKeyRef:
            name: my-secret
            key: some_key
      - name: MY_CONFIGMAP_VAR
        valueFrom:
          configMapKeyRef:
            name: my-configmap
            key: some_key
  nodePools:
    - component: nodes
      env:
        - name: MY_ENV_VAR
          value: "myvalue"
        # the other options are supported here as well
```

### Custom cluster domain name

If your Kubernetes cluster is configured with a custom domain name (default is `cluster.local`) you need to configure the operator accordingly in order for internal routing to work properly. This can be achieved by setting `manager.dnsBase` in the **helm chart values**.

```yaml
manager:
  # ...
  dnsBase: custom.domain
```

### Custom init helper

During cluster initialization the operator uses init containers as helpers. For these containers a busybox image is used ( specifically `docker.io/busybox:latest`). In case you are working in an offline environment and the cluster cannot access the registry or you want to customize the image, you can override the image used by specifying the `initHelper` image in your cluster spec:

```yaml
spec:
  initHelper:
    # You can either only specify the version
    version: "1.27.2-buildcustom"
    # or specify a totally different image
    image: "mycustomrepo.cr/mycustombusybox:myversion"
    # Additionally you can define the imagePullPolicy
    imagePullPolicy: IfNotPresent
    # and imagePullSecrets if needed
    imagePullSecrets:
      - name: docker-pull-secret
```

### Edit init container resources

Init container run without any resource constraints, but it's possible to specify resource requests and limits by adding a resources section to the YAML definition. This allows you to control the amount of CPU and memory allocated to the init container, it's helps to ensure that it doesn't starve other containers, by setting appropriate resource limits.

```yaml
spec:
  initHelper:
    resources:
      requests:
        memory: "128Mi"
        cpu: "250m"
      limits:
        memory: "512Mi"
        cpu: "500m"
```

### Disabling the init helper

In some cases, you may want to avoid the `chmod` init container (e.g. on OpenShift or if your cluster blocks containers running as `root`).
It can be disabled by adding the following to your `values.yaml`:

```yaml
manager:
  extraEnv:
    - name: SKIP_INIT_CONTAINER
      value: "true"
```

### PodDisruptionBudget

The PDB (Pod Disruption Budget) is a Kubernetes resource that helps ensure the high availability of applications by defining the acceptable disruption level during maintenance or unexpected events.
It specifies the minimum number of pods that must remain available to maintain the desired level of service.
The PDB definition is unique for every nodePool.
You must provide either `minAvailable` or `maxUnavailable` to configure PDB, but not both.

```yaml
apiVersion: opensearch.opster.io/v1
kind: OpenSearchCluster
---
spec:
  nodePools:
    - component: masters
      replicas: 3
      diskSize: "30Gi"
      pdb:
        enable: true
        minAvailable: 3
    - component: datas
      replicas: 7
      diskSize: "100Gi"
      pdb:
        enable: true
        maxUnavailable: 2
```

### Exposing OpenSearch Dashboards

If you want to expose the Dashboards instance of your cluster for users/services outside of your Kubernetes cluster, the recommended way is to do this via ingress.

A simple example:

```yaml
apiVersion: networking.k8s.io/v1
kind: Ingress
metadata:
  name: opensearch-dashboards
  namespace: default
spec:
  tls:
    - hosts:
        - dashboards.my.company
  rules:
    - host: dashboards.my.company
      http:
        paths:
          - backend:
              service:
                name: my-cluster-dashboards
                port:
                  number: 5601
            path: "/(.*)"
            pathType: ImplementationSpecific
```

Note: If you have enabled HTTPS for dashboards you need to instruct your ingress-controller to use a HTTPS connection internally. This is specific for the controller you are using (e.g. nginx-ingress, traefik, ...).

### Configuring the Dashboards K8s Service

You can customize the Kubernetes Service object that the operator generates for the Dashboards deployment.

Supported Service Types

- ClusterIP (default)
- NodePort
- LoadBalancer

When using type LoadBalancer you can optionally set the load balancer source ranges.

```yaml
apiVersion: opensearch.opster.io/v1
kind: OpenSearchCluster
---
spec:
  dashboards:
    service:
      type: LoadBalancer # Set one of the supported types
      loadBalancerSourceRanges: "10.0.0.0/24, 192.168.0.0/24" # Optional, add source ranges for a loadbalancer
```

### Exposing the OpenSearch cluster REST API

If you want to expose the REST API of OpenSearch outside your Kubernetes cluster, the recommended way is to do this via ingress.
Internally you should use self-signed certificates (you can let the operator generate them), and then let the ingress use a certificate from an accepted CA (for example LetsEncrypt or a company-internal CA). That way you do not have the hassle of supplying custom certificates to the opensearch cluster but your users still see valid certificates.

### Customizing probe timeouts and thresholds

If the cluster nodes do not spins up before the threshold reaches and the pod restarts the timeouts and thresholds can be configured per node as per the requirements.

```yaml
apiVersion: opensearch.opster.io/v1
kind: OpenSearchCluster
---
spec:
  nodePools:
    - component: masters
      replicas: 3
      diskSize: "30Gi"
      probes:
        liveness:
          initialDelaySeconds: 10
          periodSeconds: 20
          timeoutSeconds: 5
          successThreshold: 1
          failureThreshold: 10
        startup:
          initialDelaySeconds: 10
          periodSeconds: 20
          timeoutSeconds: 5
          successThreshold: 1
          failureThreshold: 10
        readiness:
          initialDelaySeconds: 60
          periodSeconds: 30
          timeoutSeconds: 30
          successThreshold: 1
          failureThreshold: 5
```

### Customize startup and readiness probe command

While liveness probe is a TCP check the startup and readiness probes use the OpenSearch API with curl.

If you need to customize the startup or readiness probe commands you can override it as shown below:

```yaml
apiVersion: opensearch.opster.io/v1
kind: OpenSearchCluster
...
spec:
  nodePools:
    - component: masters
      ...
      probes:
        startup:
          command:
            - echo
            - "Hello, World!"
        readiness:
          command:
            - echo
            - "Hello, World!"
```

### Configuring Resource Limits/Requests

In addition to the information provided in the previous sections on how to specify resource requirements for the node pools, it is also possible to specify resources for all entities created by the operator for more advanced use cases.

The operator generates many pods via resources such as jobs, stateful sets, replica sets, and others, which utilize InitContainers. The following configuration allows you to specify a default resources config for all InitContainer.

```yaml
apiVersion: opensearch.opster.io/v1
kind: OpenSearchCluster
---
spec:
  initHelper:
    resources:
      requests:
        memory: "50Mi"
        cpu: "50m"
      limits:
        memory: "200Mi"
        cpu: "200m"
```

You can also configure the resources for the security update job as shown below.

```yaml
apiVersion: opensearch.opster.io/v1
kind: OpenSearchCluster
---
spec:
  security:
    config:
      updateJob:
        resources:
          limits:
            cpu: "100m"
            memory: "100Mi"
          requests:
            cpu: "100m"
            memory: "100Mi"
```

Please note that the examples provided here do not reflect actual resource requirements. You may need to conduct further testing to properly adjust the resources based on your specific needs.

## Cluster operations

The operator contains several features that automate management tasks that might be needed during the cluster lifecycle. The different available options are documented here.

### Cluster recovery

This operator automatically handles common failure scenarios and restarts crashed pods, normally this is done in a one-by-one fashion to maintain quorum and cluster stability.
In case the operator detects several crashed or missing pods (for a nodepool) at the same time it will switch into a special recovery mode and start all pods at once and allow the cluster to form a new quorum. This parallel recovery mode is currently experimental and only works with PVC-backed storage as it uses the number of existing PVCs to determine the number of missing pods. The recovery is done by temporarily changing the statefulset underlying each nodepool and setting the `podManagementPolicy` to `Parallel`. If you encounter problems with it, you can disable it by redeploying the operator and adding `manager.parallelRecoveryEnabled: false` to your `values.yaml`. Please also report any problems by opening an issue in the operator github project.

The recovery mode also kicks in if you deleted your cluster but kept the PVCs around and are then reinstalling the cluster.

If the cluster is using emptyDir i.e. every node pool is using emptyDir, the operator starts recovery in case of these failure scenarios:

1. More than half the master nodes are missing or crashed and thus, the quorum is broken.
2. All data nodes are missing or crashed and thus, no data node is available.

But since the cluster is using emptyDir, data is lost and not recoverable. So, it is impossible to restore the cluster to its old state. Therefore, the operator deletes and recreates the entire OpenSearch cluster.

### Rolling Upgrades

The operator supports automatic rolling version upgrades. To do so simply change the `general.version` in your cluster spec and reapply it:

```yaml
spec:
  general:
    version: 1.2.3
```

The Operator will then perform a rolling upgrade and restart the nodes one-by-one, waiting after each node for the cluster to stabilize and have a green cluster status. Depending on the number of nodes and the size of the data stored this can take some time.
Downgrades and upgrades that span more than one major version are not supported, as this will put the OpenSearch cluster in an unsupported state. If you are using emptyDir storage for data nodes, it is recommended to set `general.drainDataNodes` to `true`, otherwise you might lose data.

### Configuration changes

As explained in the section [Configuring opensearch.yml](#configuring-opensearchyml) you can add extra opensearch configuration to your cluster. Changing this configuration on an already installed cluster will be detected by the operator and it will do a rolling restart of all cluster nodes to apply that new configuration. The same goes for nodepool-specific configuration like `resources`, `annotation` or `labels`.

### Volume Expansion

If your underlying storage supports online volume expansion the operator can orchestrate that action for you.

To increase the disk volume size set the `diskSize` of a nodepool to the desired value and re-apply the cluster spec yaml. This operation is expected to have no downtime and the cluster should be operational.

The following considerations should be taken into account in order to increase the PVC size.

- This only works for PVC-based persistence
- Before considering the expansion of the the cluster disk, make sure the volumes/data is backed up in desired format, so that any failure can be tolerated by restoring from the backup.
- Make sure the cluster storage class has `allowVolumeExpansion: true` before applying the new `diskSize`. For more details checkout the [kubernetes storage classes](https://kubernetes.io/docs/concepts/storage/storage-classes/) document.
- Once the above step is done, the cluster yaml can be applied with new `diskSize` value, to all decalared nodepool components or to single component.
- It is best recommended not to apply any new changes to the cluster along with volume expansion.
- Make sure the declared size definitions are proper and consistent, example if the `diskSize` is in `G` or `Gi`, make sure the same size definitions are followed for expansion.

Note: To change the `diskSize` from `G` to `Gi` or vice-versa, first make sure data is backed up and make sure the right conversion number is identified, so that the underlying volume has the same value and then re-apply the cluster yaml. This will make sure the statefulset is re-created with right value in VolueClaimTemplates, this operation is expected to have no downtime.

## User and role management

An important part of any OpenSearch cluster is the user and role management to give users access to the cluster (via the opensearch-security plugin). By default the operator will use the included demo securityconfig with default users (see [internal_users.yml](https://github.com/opensearch-project/security/blob/main/config/internal_users.yml) for a list of users). For any production installation you should swap that out with your own configuration.
There are two ways to do that with the operator:

- Defining your own securityconfig
- Managing users and roles via kubernetes resources

Note that currently a combination of both approaches is not possible. Once you use the CRDs you cannot provide your own securityconfig as those would overwrite each other. We are working on a feature to merge these options.

### Securityconfig

You can provide your own securityconfig (see the entire [demo securityconfig](https://github.com/opensearch-project/opensearch-k8s-operator/blob/main/opensearch-operator/examples/securityconfig-secret.yaml) as an example and the [Access control documentation](https://opensearch.org/docs/latest/security-plugin/access-control/index/) of the OpenSearch project) with your own users and roles. To do that, you must provide a secret with all the required securityconfig yaml files.

The Operator can be controlled using the following fields in the `OpenSearchCluster` custom resource:

```yaml
# ...
spec:
  security:
    config: # Everything related to the securityconfig
      securityConfigSecret:
        name: # Name of the secret that contains the securityconfig files
      adminSecret:
        name: # Name of a secret that contains the admin client certificate
      adminCredentialsSecret:
        name: # Name of a secret that contains username/password for admin access
# ...
```

Provide the name of the secret that contains your securityconfig yaml files as `securityconfigSecret.name`. In the secret, you can provide the files that you want to configure. The operator will only apply the files present in the secret. Note that OpenSearch requires all the files to be applied when the cluster is first created. So, the files that you do not provide in the securityconfig secret, the operator will use the default files provided in the opensearch-security plugin. See [opensearch-security](https://github.com/opensearch-project/security/tree/main/config) for the list of all configuration files and their default values.

If you don't want to use the default files, you must provide at least a minimum configuration for the file. Example:

```yaml
tenants.yml: |-
  _meta:
    type: "tenants"
    config_version: 2
```

These minimum configuration files can later be removed from the secret so that you don't overwrite the resources created via the CRDs or the REST APIs when modifying other configuration files.

In addition, you must provide the name of a secret as `adminCredentialsSecret.name` that has fields `username` and `password` for a user that the Operator can use for communicating with OpenSearch (currently used for getting the cluster status, doing health checks and coordinating node draining during cluster scaling operations). This user must be defined in your securityconfig and must have appropriate permissions (currently admin).

You must also configure SSL/TLS HTTP. You can either let the operator generate all needed certificates or supply them yourself. If you use your own certificates you must also provide an admin certificate that the operator can use to apply the securityconfig.

If you provided your own certificate for SSL/TLS HTTP, then you must also provide an admin client certificate (as a Kubernetes TLS secret with fields `ca.crt`, `tls.key` and `tls.crt`) as `adminSecret.name`. The DN of the certificate must be listed under `security.tls.http.adminDn`. Be advised that the `adminDn` must be defined in a way that the admin certficate cannot be used or recognized as a node certficiate, otherwise OpenSearch will reject any authentication request using the admin certificate.

To apply the securityconfig to the OpenSearch cluster, the Operator uses a separate Kubernetes job (named `<cluster-name>-securityconfig-update`). This job is run during the initial provisioning of the cluster. The Operator also monitors the secret with the securityconfig for any changes and then reruns the update job to apply the new config. Note that the Operator only checks for changes in certain intervals, so it might take a minute or two for the changes to be applied. If the changes are not applied after a few minutes, please use 'kubectl' to check the logs of the pod of the `<cluster-name>-securityconfig-update` job. If you have an error in your configuration it will be reported there.

### Managing security configurations with kubernetes resources

The operator provides custom kubernetes resources that allow you to create/update/manage security configuration resources such as users, roles, action groups etc. as kubernetes objects.

#### Opensearch Users

It is possible to manage Opensearch users in Kubernetes with the operator. The operator will not modify users that already exist. You can create an example user as follows:

```yaml
apiVersion: opensearch.opster.io/v1
kind: OpensearchUser
metadata:
  name: sample-user
  namespace: default
spec:
  opensearchCluster:
    name: my-first-cluster
  passwordFrom:
    name: sample-user-password
    key: password
  backendRoles:
    - kibanauser
```

The namespace of the `OpenSearchUser` must be the namespace the OpenSearch cluster itself is deployed in.

Note that a secret called `sample-user-password` will need to exist in the `default` namespace with the base64 encoded password in the `password` key.

Also, it is possible to store multiple Users password in the same Secret. To do this, you **must** create a secret where
each key will be equal to a **User name** and value is a user password. **Otherwise, changes in the secret will not trigger User
reconcile!**

#### Opensearch Roles

It is possible to manage Opensearch roles in Kubernetes with the operator. The operator will not modify roles that already exist. You can create an example role as follows:

```yaml
apiVersion: opensearch.opster.io/v1
kind: OpensearchRole
metadata:
  name: sample-role
  namespace: default
spec:
  opensearchCluster:
    name: my-first-cluster
  clusterPermissions:
    - cluster_composite_ops
    - cluster_monitor
  indexPermissions:
    - indexPatterns:
        - logs*
      allowedActions:
        - index
        - read
```

#### Linking Opensearch Users and Roles

The operator allows you link any number of users, backend roles and roles with a OpensearchUserRoleBinding. Each user in the binding will be granted each role. E.g:

```yaml
apiVersion: opensearch.opster.io/v1
kind: OpensearchUserRoleBinding
metadata:
  name: sample-urb
  namespace: default
spec:
  opensearchCluster:
    name: my-first-cluster
  users:
    - sample-user
  backendRoles:
    - sample-backend-role
  roles:
    - sample-role
```

#### Opensearch Action Groups

It is possible to manage Opensearch action groups in Kubernetes with the operator. The operator will not modify action groups that already exist. You can create an example action group as follows:

```yaml
apiVersion: opensearch.opster.io/v1
kind: OpensearchActionGroup
metadata:
  name: sample-action-group
  namespace: default
spec:
  opensearchCluster:
    name: my-first-cluster
  allowedActions:
    - indices:admin/aliases/get
    - indices:admin/aliases/exists
  type: index
  description: Sample action group
```

#### Opensearch Tenants

It is possible to manage Opensearch tenants in Kubernetes with the operator. The operator will not modify tenants that already exist. You can create an example tenant as follows:

```yaml
apiVersion: opensearch.opster.io/v1
kind: OpensearchTenant
metadata:
  name: sample-tenant
  namespace: default
spec:
  opensearchCluster:
    name: my-first-cluster
  description: Sample tenant
```

### Custom Admin User

In order to create your cluster with an adminuser different from the default `admin:admin` you will have to walk through the following steps:
First you will have to create a secret with your admin user configuration (in this example `admin-credentials-secret`):

```yaml
apiVersion: v1
kind: Secret
metadata:
  name: admin-credentials-secret
type: Opaque
data:
  # admin
  username: YWRtaW4=
  # admin123
  password: YWRtaW4xMjM=
```

Then you have to create your own securityconfig and store it in a secret (`securityconfig-secret` in this example). You can take a look at [securityconfig-secret.yaml](../../opensearch-operator/examples/securityconfig-secret.yaml) for how such a secret should look like.
Make sure that the password hash of the admin user corresponds to the password you stored in the `admin-credentials-secret`.

Notice that inside `securityconfig-secret` You must edit the `hash` of the admin user before creating the secret. if you have python 3.x installed on your machine you can use the following command to hash your password: `python -c 'import bcrypt; print(bcrypt.hashpw("admin123".encode("utf-8"), bcrypt.gensalt(12, prefix=b"2a")).decode("utf-8"))'`

```yaml
internal_users.yml: |-
  _meta:
    type: "internalusers"
    config_version: 2
  admin:
    hash: "$2y$12$lJsHWchewGVcGlYgE3js/O4bkTZynETyXChAITarCHLz8cuaueIyq"   <------- change that hash to your new password hash
    reserved: true
    backend_roles:
    - "admin"
    description: "Demo admin user"
```

The last thing that you have to do is to add that security configuration to your cluster spec:

```yaml
security:
  config:
    adminCredentialsSecret:
      name: admin-credentials-secret # The secret with the admin credentials for the operator to use
    securityConfigSecret:
      name: securityconfig-secret # The secret containing your customized securityconfig
  tls:
    transport:
      generate: true
    http:
      generate: true
```

Changing the admin password after the cluster has been created is possible via the same way. You must update your securityconfig (in the `securityconfig-secret`) and the content of the `admin-credentials-secret` to both reflect the new password. Note that currently the operator cannot make changes in the securityconfig itself. As such you must always update the securityconfig in the secret with the new password and in addition provide it via the credentials secret so that the operator can still access the cluster.

### Custom Dashboards user

Dashboards requires an opensearch user to connect to the cluster. By default Dashboards is configured to use the demo admin user. If you supply your own securityconfig and want to change the credentials Dashboards should use, you must create a secret with keys `username` and `password` that contains the new credentials and then supply that secret to the operator via the cluster spec:

```yaml
spec:
  dashboards:
    opensearchCredentialsSecret:
      name: dashboards-credentials # This is the name of your secret that contains the credentials for Dashboards to use
```

## Adding Opensearch Monitoring to your cluster

The operator allows you to install and enable the [Aiven monitoring plugin for OpenSearch](https://github.com/aiven/prometheus-exporter-plugin-for-opensearch) on your cluster as a built-in feature. If enabled the operator will install the aiven plugin into the opensearch pods and generate a Prometheus ServiceMonitor object to configure the plugin for scraping.
This feature needs internet connectivity to download the plugin. if you are working in a restricted environment, please download the plugin zip for your cluster version (example for 2.3.0: `https://github.com/aiven/prometheus-exporter-plugin-for-opensearch/releases/download/2.3.0.0/prometheus-exporter-2.3.0.0.zip`) and provide it at a location the operator can reach. Configure that URL as `pluginURL` in the monitoring config. By default the convention shown below in the example will be used if no `pluginUrl` is specified.

By default the Opensearch admin user will be used to access the monitoring API. If you want to use a separate user with limited permissions you need to create that user using either of the following options:

a. Create new applicative User using OpenSearch API/UI, create new secret with 'username' and 'password' keys and provide that secret name under `monitoringUserSecret`.
b. Use Our OpenSearchUser CRD and provide the secret under monitoringUserSecret.

To configure monitoring you can add the following fields to your cluster spec:

```yaml
apiVersion: opensearch.opster.io/v1
kind: OpenSearchCluster
metadata:
  name: my-first-cluster
  namespace: default
spec:
  general:
    version: <YOUR_CLUSTER_VERSION>
    monitoring:
      enable: true # Enable or disable the monitoring plugin
      labels: # The labels add for ServiceMonitor
        someLabelKey: someLabelValue
      scrapeInterval: 30s # The scrape interval for Prometheus
      monitoringUserSecret: monitoring-user-secret # Optional, name of a secret with username/password for prometheus to acces the plugin metrics endpoint with, defaults to the admin user
      pluginUrl: https://github.com/aiven/prometheus-exporter-plugin-for-opensearch/releases/download/<YOUR_CLUSTER_VERSION>.0/prometheus-exporter-<YOUR_CLUSTER_VERSION>.0.zip # Optional, custom URL for the monitoring plugin
      tlsConfig: # Optional, use this to override the tlsConfig of the generated ServiceMonitor, only the following provided options can be set currently
        serverName: "testserver.test.local"
        insecureSkipVerify: true # The operator currently does not allow configuring the ServiceMonitor with certificates, so this needs to be set
  # ...
```

### Managing ISM policies with Kubernetes resources

The operator provides a custom Kubernetes resource that allow you to create/update/manage ISM policies using Kubernetes objects.

It is possible to manage OpenSearch ISM policies in Kubernetes with the operator. Fields in the CRD directly maps to the OpenSearch ISM Policy structure. The operator will not modify policies that already exist. You can create an example policy as follows:

```yaml
apiVersion: opensearch.opster.io/v1
kind: OpenSearchISMPolicy
metadata:
  name: sample-policy
spec:
  opensearchCluster:
    name: my-first-cluster
  description: Sample policy
  policyId: sample-policy
  defaultState: hot
  states:
    - name: hot
      actions:
        - replicaCount:
            numberOfReplicas: 4
      transitions:
        - stateName: warm
          conditions:
            minIndexAge: "10d"
    - name: warm
      actions:
        - replicaCount:
            numberOfReplicas: 2
      transitions:
        - stateName: delete
          conditions:
            minIndexAge: "30d"
    - name: delete
      actions:
        - delete: {}
```

The namespace of the `OpenSearchISMPolicy` must be the namespace the OpenSearch cluster itself is deployed in. `policyId` is an optional field, and if not provided `metadata.name` is used as the default.

## Managing index and component templates

The operator provides the OpensearchIndexTemplate and OpensearchComponentTemplate CRDs, which is used for managing index and component templates respectively.

The two CRD specifications attempts to be as close as possible to what the OpenSearch API expects, with some changes from snake_case to camelCase.
The fields that have been changed, is `index_patterns` to `indexPatterns` (OpensearchIndexTemplate only), `composed_of` to `composedOf` (OpensearchIndexTemplate only) and `template.aliases.<alias>.is_write_index` to `template.aliases.<alias>.isWriteIndex`.

The following example creates a component template for setting the number of shards and replicas, together with specifying a specific time format for documents:

```yaml
apiVersion: opensearch.opster.io/v1
kind: OpensearchComponentTemplate
metadata:
  name: sample-component-template
spec:
  opensearchCluster:
    name: my-first-cluster

  template: # required
    aliases: # optional
      my_alias: {}
    settings: # optional
      number_of_shards: 2
      number_of_replicas: 1
    mappings: # optional
      properties:
        timestamp:
          type: date
          format: yyyy-MM-dd HH:mm:ss||yyyy-MM-dd||epoch_millis
        value:
          type: double
  version: 1 # optional
  _meta: # optional
    description: example description
```

The following index template makes use of the above component template (see `composedOf`) for all indices which follows the `logs-2020-01-*` index pattern:

```yaml
apiVersion: opensearch.opster.io/v1
kind: OpensearchIndexTemplate
metadata:
  name: sample-index-template
spec:
  opensearchCluster:
    name: my-first-cluster

  name: logs_template # name of the index template - defaults to metadata.name. Can't be updated in-place

  indexPatterns: # required index patterns
    - "logs-2020-01-*"
  composedOf: # optional
    - sample-component-template
  priority: 100 # optional

  template: {} # optional
  version: 1 # optional
  _meta: {} # optional
```

Note: the `.spec.name` is immutable, meaning that it cannot be changed after the resources have been deployed to a Kubernetes cluster

## Apply ism policies to existing indices

The operator provides a flag to apply ism policies to already existing indices in the opensearch cluster.
This is done by setting the `applyToExistingIndices` flag to true in the `OpenSearchISMPolicy` CRD. An example of this can be seen below:

```yaml
apiVersion: opensearch.opster.io/v1
kind: OpenSearchISMPolicy
metadata:
  name: test-policy-apply
spec:
  opensearchCluster:
    name: opensearch-cluster
  applyToExistingIndices: true
  description: "Test ISM policy - Apply to existing indices is true"
  defaultState: "hot"
  ismTemplate:
    indexPatterns:
      - "test-*"
  states:
    - name: hot
      actions:
        - replicaCount:
            numberOfReplicas: 2
      transitions:
        - stateName: warm
          conditions:
            minIndexAge: "1d"
    - name: warm
      actions:
        - replicaCount:
            numberOfReplicas: 1
```

Note that the default setting of `applyToExistingIndices` is false and it will be false if the flag is omitted in the manifest.

When the flag is true, any existing indices in the opensearch cluster with the specified index pattern will have this ism policy applied to it. If multiple ism policies use this with the same index pattern, the priority has to be different between the ism policies.

## Managing Snapshot Policies with Kubernetes Resources

The OpenSearch Operator provides a custom Kubernetes resource to create, update, and manage Snapshot Lifecycle Management (SLM) policies using Kubernetes manifests. This makes it possible to declaratively define and control snapshot policies alongside your cluster resources.

Fields in the CRD map directly to the OpenSearch snapshot policy structure, allowing seamless integration. Policies are not modified if they already exist in OpenSearch. You can define a new policy using the following example:

```
apiVersion: opensearch.opster.io/v1
kind: OpensearchSnapshotPolicy
metadata:
  name: sample-policy
  namespace: default
spec:
  policyName: sample-policy
  enabled: true
  description: Sample policy
  opensearchCluster:
    name: my-first-cluster
  creation:
    schedule:
      cron:
        expression: "0 0 * * *"
        timezone: "UTC"
    timeLimit: "1h"
  deletion:
    schedule:
      cron:
        expression: "0 1 * * *"
        timezone: "UTC"
    timeLimit: "30m"
    deleteCondition:
      maxAge: "7d"
      maxCount: 10
      minCount: 3
  snapshotConfig:
    repository: sample-repository
    indices: "*"
    includeGlobalState: true
    ignoreUnavailable: false
    partial: false
    dateFormat: "yyyy-MM-dd-HH-mm"
    dateFormatTimezone: "UTC"
    metadata:
      createdBy: "sample-operator"
```

Note:

- The OpensearchSnapshotPolicy must be created in the same namespace as the OpenSearch cluster it targets.

- `policyName` is an optional field, and if not provided `metadata.name` is used as the default.

- The repository field must reference an existing snapshot repository in the OpenSearch cluster. For creating a snapshot repository, you can use [this](https://github.com/opensearch-project/opensearch-k8s-operator/blob/main/docs/userguide/main.md#configuring-snapshot-repositories) guide.
### ReadOnlyRootFilesystem: Enhancing Container Security

The `readOnlyRootFilesystem` security context setting prevents runtime modifications to the container's filesystem, significantly improving security by reducing the attack surface. This section explains how to configure OpenSearch clusters with this security feature.

#### Configuration Overview

An example configuration is available in [readonlyrootfs-example.yaml](../../opensearch-operator/examples/2.x/readonlyrootfs-example.yaml).

To enable `readOnlyRootFilesystem`, you need to:

1. Configure writable volumes using `emptyDir` in the `general` section
2. Add initialization containers to copy necessary files before the main container starts

#### Step 1: Configure Writable Volumes

Add the following `emptyDir` volumes to provide writable paths for OpenSearch:

```yaml
general:
  additionalVolumes:
  - emptyDir: {}
    name: rw-tmp
    path: /tmp
  - emptyDir: {}
    name: rw-config
    path: /usr/share/opensearch/config
  - emptyDir: {}
    name: rw-plugins
    path: /usr/share/opensearch/plugins
  - emptyDir: {}
    name: rw-logs
    path: /usr/share/opensearch/logs
```

#### Step 2: Add Initialization Containers

The operator mounts the volumes specified in `additionalVolumes` before any other volumes. To prevent issues with empty directories in `config` and `plugins`, add initialization containers to copy the necessary files. 


> **Note:** The operator ensures these initialization containers run first in the initialization sequence, before any other init containers you may have defined.


##### For the bootstrap section:
```yaml
bootstrap:
  initContainers:
    - name: init-copier
      image: opensearchproject/opensearch:2.17.1
      volumeMounts:
        - name: rw-config
          mountPath: /config-tmp
        - name: rw-plugins
          mountPath: /plugins-tmp
      command: [
        "bash", 
        "-c", 
        "cp -r /usr/share/opensearch/plugins/* /plugins-tmp && cp -r /usr/share/opensearch/config/* /config-tmp"
      ]
```

##### For the nodePool section:

When using `readOnlyRootFilesystem`, it's recommended to install plugins in the nodePool's initialization container:
```yaml
nodePools:
  initContainers:
    - name: init-copier
      image: opensearchproject/opensearch:2.17.1
      volumeMounts:
        - name: rw-config
          mountPath: /config-tmp
        - name: rw-plugins
          mountPath: /plugins-tmp
      command: [
        "bash", 
        "-c", 
        "bin/opensearch-plugin -v install --batch repository-s3 && cp -r /usr/share/opensearch/plugins/* /plugins-tmp && cp -r /usr/share/opensearch/config/* /config-tmp"
      ]
```<|MERGE_RESOLUTION|>--- conflicted
+++ resolved
@@ -251,12 +251,9 @@
     tls: # Everything related to TLS configuration
       http: # Configuration of the HTTP endpoint
         generate: true # Have the Operator generate and sign certificates
-<<<<<<< HEAD
         customFQDN: "opensearch.example.com" # Optional: Custom FQDN for the certificate
-=======
         # How long generated certificates are valid (default: 8760h = 1 year)
         duration: "8760h"
->>>>>>> a54b08b3
         secret:
           name: # Name of the secret that contains the provided certificate
         caSecret:
