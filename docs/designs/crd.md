# Operator Custom Resource Reference Guide

Custom resources are extensions of the Kubernetes API.

A resource is an endpoint in the Kubernetes API that stores a collection of API objects of a certain kind; for example, the built-in pods resource contains a collection of Pod objects.
A [Custom Resource](https://kubernetes.io/docs/concepts/extend-kubernetes/api-extension/custom-resources/) is an extension of the Kubernetes API, many core Kubernetes functions are now built using custom resources, making Kubernetes more modular.
Cluster admins can update custom resources independently of the cluster itself. Once a custom resource is installed, users can create and access its objects using kubectl, just as they do for built-in resources like Pods.

The CustomResourceDefinition API resource allows you to define custom resources. Defining a CRD object creates a new custom resource with a name and schema that you specify. The Kubernetes API serves and handles the storage of your custom resource. Every resource is build from `KGV` that stands for Group Version Resource and this is what drives the Kubernetes API Server structure. 
The `OpensearchCLuster` CRD is representing an Opensearch cluster.


Our CRD is Defined by kind: `OpenSearchCluster`,group: `opensearch.opster.io` and version `v1`.
<table>
    <thead>
        <tr>
            <th>Name</th>
            <th>Type</th>
            <th>Description</th>
            <th>Required</th>
        </tr>
    </thead>
    <tbody><tr>
      <td><b>apiVersion</b></td>
      <td>string</td>
      <td>opensearch.opster.io/v1</td>
      <td>true</td>
      </tr>
      <tr>
      <td><b>kind</b></td>
      <td>string</td>
      <td>OpenSearchCluster</td>
      <td>true</td>
      </tr>
      <tr>
      <td><b>metadata</b></td>
      <td>object</td>
      <td>Refer to the Kubernetes API documentation for the fields of the `metadata` field.</td>
      <td>true</td>
      </tr><tr>
        <td><b>spec</b></td>
        <td>object</td>
        <td>ClusterSpec defines the desired state of OpenSearchSpec</td>
        <td>true</td>
      </tr><tr>
        <td><b>status</b></td>
        <td>object</td>
        <td>OpensearchClusterStatus defines the observed state of ClusterStatus. include ComponentsStatus that saves and share necessary state of the operator components.  </td>
        <td>true</td>
      </tr></tbody>
</table>
<h3 id="OpensearchClusterSPec">
  OpensearchCluster.spec
</h3>



ClusterSpec defines the desired state of OpensearchCluster

<table>
    <thead>
        <tr>
            <th>Name</th>
            <th>Type</th>
            <th>Description</th>
            <th>Required</th>
        </tr>
    </thead>
    <tbody><tr>
        <td><b>general</b></td>
        <td>object</td>
        <td>Opensearch general configuration</td>
        <td>true</td>
      </tr><tr>
        <td><b>Bootstrap</b></td>
        <td>object</td>
        <td>Bootstrap pod configuration</td>
        <td>false</td>
      </tr><tr>
        <td><b>Dashboards</b></td>
        <td>object</td>
        <td>Opensearch-dashboards configuration</td>
        <td>false</td>
      </tr><tr>
        <td><b>confMgmt</b></td>
        <td>object</td>
        <td>Config object to enable additional OpensearchOperator features/components</td>
        <td>false</td>
      </tr><tr>
        <td><b>security</b></td>
        <td>object</td>
        <td>Defined security reconciler configuration</td>
        <td>false</td>
      </tr><tr>
        <td><b>nodePools</b></td>
        <td>[]object</td>
        <td>List of objects that define the different nodePools in an OpensearchCluster. Each nodePool represents a group of nodes with the same opensearch roles and resources. Each nodePool is deployed as a Kubernetes StatefulSet. Together they form the opensearch cluster.</td>
        <td>true</td>
      </tr><tr>
        <td><b>monitoring</b></td>
        <td>object</td>
        <td>object that define the monitoring stuck in an OpensearchCluster</td>
        <td>false</td>
</table>



<h3 id="GeneralConfig">
  GeneralConfig
</h3>

GeneralConfig defines global Opensearch cluster configuration 

<table>
    <thead>
        <tr>
            <th>Name</th>
            <th>Type</th>
            <th>Description</th>
            <th>Required</th>
            <th>default</th>
        </tr>
    </thead>
    <tbody><tr>
        <td><b>httpPort</b></td>
        <td>int32</td>
        <td>http exposure port</td>
        <td>false</td>
        <td>9200</td>
      </tr><tr>
        <td><b>vendor</b></td>
        <td>string</td>
        <td>Vendor distribution to use for the cluster, currently only opensearch is supported</td>
        <td>false</td>
        <td>opensearch</td>
      </tr><tr>
        <td><b>version</b></td>
        <td>string</td>
        <td>Version of opensearch to deploy</td>
        <td>false</td>
        <td>latest</td>
      </tr><tr>
        <td><b>ServiceAccount</b></td>
        <td>string</td>
        <td>k8s service account name</td>
        <td>false</td>
        <td>cluster name</td>
      </tr><tr>
        <td><b>ServiceName</b></td>
        <td>string</td>
        <td>Name to use for the k8s service to expose the cluster internally</td>
        <td>false</td>
        <td>cluster name</td>
      </tr><tr>
        <td><b>SetVMMaxMapCount</b></td>
        <td>bool</td>
        <td>will add VMmaxMapCount</td>
        <td>false</td>
        <td></td>
      </tr><tr>
        <td><b>additionalConfig</b></td>
        <td>string</td>
        <td>Added extra items to opensearch.yml</td>
        <td>string</td>
        <td></td>
      </tr><tr>
        <td><b>labels</b></td>
        <td>map[string]string</td>
        <td>add user defined labels to nodePool</td>
        <td>false</td>
        <td> - </td>
      </tr><tr>
        <td><b>env</b></td>
        <td>[]corev1.Env</td>
        <td>add user defined environment variables to nodePool</td>
        <td>false</td>
        <td> - </td>
      </tr><tr>
        <td><b>keystore</b></td>
        <td>[]opsterv1.KeystoreValue</td>
        <td>List of objects that define secret values that will populate the opensearch keystore.</td>
        <td>false</td>
        <td> - </td>
      </tr>
</table>

<h3 id="GeneralConfig">
  Bootstrap
</h3>

Bootstrap defines Opensearch bootstrap pod configuration

<table>
    <thead>
        <tr>
            <th>Name</th>
            <th>Type</th>
            <th>Description</th>
            <th>Required</th>
            <th>default</th>
        </tr>
    </thead>
    <tbody><tr>
        <td><b>resources</b></td>
        <td>corev1.ResourceRequirements</td>
        <td>Define Opensearch bootstrap pod resources</td>
        <td>false</td>
        <td>-</td>
      </tr><tr>
        <td><b>tolerations</b></td>
        <td>[]corev1.Toleration</td>
        <td>add toleration to bootstrap pod</td>
        <td>false</td>
        <td>-</td>
      </tr><tr>
        <td><b>nodeSelector</b></td>
        <td>map[string]string</td>
        <td>Add NodeSelector to bootstrap pod</td>
        <td>false</td>
        <td>-</td>
      </tr><tr>
        <td><b>affinity</b></td>
        <td>corev1.Affinity</td>
        <td>add affinity to bootstrap pod</td>
        <td>false</td>
        <td>-</td>
      </tr><tr>
        <td><b>jvm</b></td>
        <td>string</td>
        <td>JVM args. Use this to define heap size</td>
        <td>false</td>
        <td>-Xmx512M -Xms512M<td>
      </tr><tr>
</table>

<h3 id="GeneralConfig">
  Dashboards
</h3>

Dashboards defines Opensearch-Dashboard configuration and deployment

<table>
    <thead>
        <tr>
            <th>Name</th>
            <th>Type</th>
            <th>Description</th>
            <th>Required</th>
            <th>default</th>
        </tr>
    </thead>
    <tbody><tr>
        <td><b>enable</b></td>
        <td>bool</td>
        <td>if true, will deploy Opensearch-dashboards with the cluster</td>
        <td>false</td>
        <td>false</td>
      </tr><tr>
        <td><b>replicas</b></td>
        <td>int</td>
        <td>defines Opensearch-Dashboards deployment's replicas</td>
        <td>true</td>
        <td>1</td>
      </tr><tr>
        <td><b>resources</b></td>
        <td>corev1.ResourceRequirements</td>
        <td> Define Opensearch-Dashboard resources </td>
        <td>false</td>
        <td>Default Opensearch-dashboard resources</td>
      </tr><tr>
        <td><b>version</b></td>
        <td>string</td>
        <td>Opensearch-dashboards version</td>
        <td>false</td>
        <td>latest</td>
      </tr><tr>
        <td><b>Tls</b></td>
        <td>DashboardsTlsConfig</td>
        <td>defining Dashbaord TLS configuration</td>
        <td>false</td>
        <td>false</td>
      </tr><tr>
      </tr><tr>
        <td><b>env</b></td>
        <td>[]corev1.Env</td>
        <td>add user defined environment variables to dashboard app</td>
        <td>false</td>
        <td> - </td>
      </tr><tr>
      </tr><tr>
        <td><b>image</b></td>
        <td>string</td>
        <td>Define Opensearch-dashboards image</td>
        <td>false</td>
        <td> - </td>
      </tr><tr>
      </tr><tr>
        <td><b>imagePullPolicy</b></td>
        <td>corev1.PullPolicy</td>
        <td>Define Opensearch-dashboards image pull policy</td>
        <td>false</td>
        <td> - </td>
      </tr><tr>
      </tr><tr>
        <td><b>imagePullSecrets</b></td>
        <td>corev1.LocalObjectReference</td>
        <td>Define Opensearch-dashboards image pull secrets</td>
        <td>false</td>
        <td> - </td>
      </tr><tr>
      <td><b>tolerations</b></td>
        <td>[]corev1.Toleration</td>
        <td>Adds toleration to dashboard pods</td>
        <td>false</td>
        <td>-</td>
      </tr><tr>
        <td><b>nodeSelector</b></td>
        <td>map[string]string</td>
        <td>Adds NodeSelector to dashboard pods</td>
        <td>false</td>
        <td>-</td>
      </tr><tr>
        <td><b>affinity</b></td>
        <td>corev1.Affinity</td>
        <td>Adds affinity to dashboard pods</td>
        <td>false</td>
        <td>-</td>
      </tr><tr>
</table>


<h3 id="GeneralConfig">
  NodePools
</h3>

Every NodePool is defining different Opensearch Nodes StatefulSet 

<table>
    <thead>
        <tr>
            <th>Name</th>
            <th>Type</th>
            <th>Description</th>
            <th>Required</th>
            <th>default</th>
        </tr>
    </thead>
    <tbody><tr>
        <td><b>component</b></td>
        <td>string</td>
        <td>statefulset name - will create $cluster-name-$component STS </td>
        <td>true</td>
        <td>-</td>
      </tr><tr>
        <td><b>replicas</b></td>
        <td>int</td>
        <td>defines NodePool deployment's replicas</td>
        <td>true</td>
        <td>1</td>
      </tr><tr>
        <td><b>diskSize</b></td>
        <td>string</td>
        <td> nodePool data disk size </td>
        <td>true</td>
        <td> - </td>
      </tr><tr>
        <td><b>NodeSelector</b></td>
        <td>map[string]string</td>
        <td>add NodeSelector to nodePool</td>
        <td>false</td>
        <td> - </td>
      </tr><tr>
      </tr><tr>
        <td><b>Tls</b></td>
        <td>DashboardsTlsConfig</td>
        <td>defining Dashbaord TLS configuration</td>
        <td>false</td>
        <td>false</td>
      </tr><tr>
      </tr><tr>
        <td><b>resources</b></td>
        <td>corev1.ResourceRequirements</td>
        <td> Define NodePool resources </td>
        <td>false</td>
        <td></td>
      </tr><tr>
      </tr><tr>
        <td><b>roles</b></td>
        <td>[]string </td>
        <td>List of OpenSearch roles to assign to the nodePool</td>
        <td>true</td>
        <td> - </td>
      </tr><tr>
      </tr><tr>
        <td><b>JVM</b></td>
        <td>string</td>
        <td>JVM args. Use this to define heap size (recommendation: Set to half of memory request)</td>
        <td>false</td>
        <td>-Xmx512M -Xms512M</td>
      </tr><tr>
      </tr><tr>
        <td><b>Affinity</b></td>
        <td>corev1.Affinity</td>
        <td>add affinity to nodePool</td>
        <td>false</td>
        <td> - </td>
      </tr><tr>
      </tr><tr>
        <td><b>Tolerations</b></td>
        <td>[]corev1.Toleration</td>
        <td>add toleration to nodePool</td>
        <td>false</td>
        <td> - </td>
      </tr><tr>
      </tr><tr>
        <td><b>topologySpreadConstraints</b></td>
        <td>[]corev1.TopologySpreadConstraint</td>
        <td>add topology spread contraints to nodePool</td>
        <td>false</td>
        <td> - </td>
      </tr><tr>
</table>

<<<<<<< HEAD

<h3 id="GeneralConfig">
  Monitoring
</h3>

Monitoring defines Opensearch monitoring configuration
=======
<h3 id="GeneralConfig">
  Keystore
</h3>

Every Keystore Value defines a secret to pull secrets from. 
>>>>>>> bf2ca7b3

<table>
    <thead>
        <tr>
            <th>Name</th>
            <th>Type</th>
            <th>Description</th>
            <th>Required</th>
            <th>default</th>
        </tr>
    </thead>
<<<<<<< HEAD
    <tbody><tr>
        <td><b>enable</b></td>
        <td>bool</td>
        <td>Define if to ernable monitoring for that cluster</td>
        <td>true</td>
        <td>-</td>
      </tr><tr>
        <td><b>monitoringUser</b></td>
        <td>[]string</td>
        <td>Define from which user the monitor will run (the user should be created earlier).</td>
        <td>false</td>
        <td>admin</td>
      </tr><tr>
        <td><b>interval</b></td>
        <td>string</td>
        <td>Define interval for scarping</td>
        <td>false</td>
        <td>30s</td>
      </tr><tr>
      </tr><tr>
        <td><b>offlinePlugin</b></td>
        <td>string</td>
        <td>Define offline link to Aiven Plugin</td>
        <td>false</td>
        <td>https://github.com/aiven/prometheus-exporter-plugin-for-opensearch</td>
      </tr><tr>
=======
    <tbody>
      <tr>
        <td><b>secret</b></td>
        <td>corev1.LocalObjectReference</td>
        <td>Define secret that contains key value pairs</td>
        <td>true</td>
        <td>-</td>
      </tr>
      <tr>
        <td><b>keyMappings</b></td>
        <td>map</td>
        <td>Define key mappings from secret to keystore entry. Example: "old: new" creates a keystore entry "new" with the value from the secret entry "old". When a map is provided, only the specified keys are loaded from the secret, so use "key: key" to load a key that should not be renamed.</td>
        <td>false</td>
        <td>-</td>
      </tr>
>>>>>>> bf2ca7b3
</table><|MERGE_RESOLUTION|>--- conflicted
+++ resolved
@@ -421,21 +421,16 @@
       </tr><tr>
 </table>
 
-<<<<<<< HEAD
-
 <h3 id="GeneralConfig">
   Monitoring
 </h3>
 
 Monitoring defines Opensearch monitoring configuration
-=======
 <h3 id="GeneralConfig">
   Keystore
 </h3>
 
 Every Keystore Value defines a secret to pull secrets from. 
->>>>>>> bf2ca7b3
-
 <table>
     <thead>
         <tr>
@@ -446,7 +441,6 @@
             <th>default</th>
         </tr>
     </thead>
-<<<<<<< HEAD
     <tbody><tr>
         <td><b>enable</b></td>
         <td>bool</td>
@@ -473,7 +467,7 @@
         <td>false</td>
         <td>https://github.com/aiven/prometheus-exporter-plugin-for-opensearch</td>
       </tr><tr>
-=======
+</table>
     <tbody>
       <tr>
         <td><b>secret</b></td>
@@ -489,5 +483,4 @@
         <td>false</td>
         <td>-</td>
       </tr>
->>>>>>> bf2ca7b3
 </table>