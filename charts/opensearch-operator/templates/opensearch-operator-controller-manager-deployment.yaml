--- conflicted
+++ resolved
@@ -52,14 +52,11 @@
         env:
         - name: DNS_BASE
           value: {{ .Values.manager.dnsBase }}
-<<<<<<< HEAD
+        - name: PARALLEL_RECOVERY_ENABLED
+          value: "{{ .Values.manager.parallelRecoveryEnabled }}"
         {{- if .Values.manager.extraEnv }}
         {{- toYaml .Values.manager.extraEnv | nindent 8 }}
         {{- end }}
-=======
-        - name: PARALLEL_RECOVERY_ENABLED
-          value: "{{ .Values.manager.parallelRecoveryEnabled }}"
->>>>>>> 2f20b0c3
         securityContext:
           allowPrivilegeEscalation: false
       nodeSelector:
