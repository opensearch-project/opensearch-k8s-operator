--- conflicted
+++ resolved
@@ -2,13 +2,11 @@
 
 import (
 	"fmt"
-<<<<<<< HEAD
 	"os"
-=======
-	"k8s.io/utils/ptr"
->>>>>>> 4256261e
 	"path"
 	"strings"
+
+	"k8s.io/utils/ptr"
 
 	opsterv1 "github.com/Opster/opensearch-k8s-operator/opensearch-operator/api/v1"
 	"github.com/hashicorp/go-version"
@@ -115,7 +113,7 @@
 	}
 
 	// otherwise fall back to default
-	result.Image = pointer.String(fmt.Sprintf("%s/%s:%s", defaultRepo, defaultImage, defaultVersion))
+	result.Image = ptr.To(fmt.Sprintf("%s/%s:%s", defaultRepo, defaultImage, defaultVersion))
 
 	return
 }
