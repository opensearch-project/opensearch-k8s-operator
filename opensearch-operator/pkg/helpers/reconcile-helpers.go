--- conflicted
+++ resolved
@@ -2,14 +2,11 @@
 
 import (
 	"fmt"
-<<<<<<< HEAD
-	opsterv1 "opensearch.opster.io/api/v1"
-=======
 	"strings"
->>>>>>> 07e7c4a0
 
 	sts "k8s.io/api/apps/v1"
 	"k8s.io/kube-openapi/pkg/validation/errors"
+	opsterv1 "opensearch.opster.io/api/v1"
 )
 
 func CheckUpdates(sts_env sts.StatefulSetSpec, sts_crd sts.StatefulSetSpec, instance *opsterv1.OpenSearchCluster, count int, check string) (x sts.StatefulSetSpec, err error, changes []string) {
