package helpers

import "os"

const (
<<<<<<< HEAD
	DashboardConfigName   = "opensearch_dashboards.yml"
	DashboardChecksumName = "checksum/dashboards.yml"
	ClusterLabel          = "opster.io/opensearch-cluster"
	NodePoolLabel         = "opster.io/opensearch-nodepool"
)
=======
	DashboardConfigName       = "opensearch_dashboards.yml"
	DashboardChecksumName     = "checksum/dashboards.yml"
	OsUserNameAnnotation      = "opensearchuser/name"
	OsUserNamespaceAnnotation = "opensearchuser/namespace"
	DnsBaseEnvVariable        = "DNS_BASE"
)

func ClusterDnsBase() string {
	env, found := os.LookupEnv(DnsBaseEnvVariable)

	if !found || len(env) == 0 {
		env = "cluster.local"
	}

	return env
}
>>>>>>> 15ea3afa
<|MERGE_RESOLUTION|>--- conflicted
+++ resolved
@@ -3,15 +3,10 @@
 import "os"
 
 const (
-<<<<<<< HEAD
-	DashboardConfigName   = "opensearch_dashboards.yml"
-	DashboardChecksumName = "checksum/dashboards.yml"
-	ClusterLabel          = "opster.io/opensearch-cluster"
-	NodePoolLabel         = "opster.io/opensearch-nodepool"
-)
-=======
 	DashboardConfigName       = "opensearch_dashboards.yml"
 	DashboardChecksumName     = "checksum/dashboards.yml"
+	ClusterLabel              = "opster.io/opensearch-cluster"
+	NodePoolLabel             = "opster.io/opensearch-nodepool"
 	OsUserNameAnnotation      = "opensearchuser/name"
 	OsUserNamespaceAnnotation = "opensearchuser/namespace"
 	DnsBaseEnvVariable        = "DNS_BASE"
@@ -25,5 +20,4 @@
 	}
 
 	return env
-}
->>>>>>> 15ea3afa
+}