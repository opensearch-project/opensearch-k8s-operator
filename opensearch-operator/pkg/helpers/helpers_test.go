--- conflicted
+++ resolved
@@ -134,7 +134,34 @@
 			})
 		})
 	})
-<<<<<<< HEAD
+
+  Describe("MergeConfigs mutation behavior", func() {
+    It("should merge the maps such that right is higher priority than left, and not mutate either argument when merging", func() {
+      generalConfig := map[string]string{"http.compression": "true"}
+      poolConfig := map[string]string{"node.data": "false"}
+
+      // Save a copy of the original
+      original := map[string]string{"http.compression": "true"}
+
+      // Merge and check result
+      merged := MergeConfigs(generalConfig, poolConfig)
+      expected := map[string]string{"http.compression": "true", "node.data": "false"}
+      Expect(merged).To(Equal(expected))
+
+      // Check that longLived was not mutated
+      Expect(generalConfig).To(Equal(original))
+
+      // Merge again with a new config
+      poolConfig2 := map[string]string{"node.master": "false", "http.compression": "false"}
+      expected2 := map[string]string{"http.compression": "false", "node.master": "false"}
+      merged2 := MergeConfigs(generalConfig, poolConfig2)
+      Expect(merged2).To(Equal(expected2))
+
+      // Still not mutated
+      Expect(generalConfig).To(Equal(original))
+    })
+  })
+ 
 })
 
 var _ = Describe("JVM Heap Size Functions", func() {
@@ -214,34 +241,4 @@
 			})
 		})
 	})
-=======
-
-  Describe("MergeConfigs mutation behavior", func() {
-    It("should merge the maps such that right is higher priority than left, and not mutate either argument when merging", func() {
-      generalConfig := map[string]string{"http.compression": "true"}
-      poolConfig := map[string]string{"node.data": "false"}
-
-      // Save a copy of the original
-      original := map[string]string{"http.compression": "true"}
-
-      // Merge and check result
-      merged := MergeConfigs(generalConfig, poolConfig)
-      expected := map[string]string{"http.compression": "true", "node.data": "false"}
-      Expect(merged).To(Equal(expected))
-
-      // Check that longLived was not mutated
-      Expect(generalConfig).To(Equal(original))
-
-      // Merge again with a new config
-      poolConfig2 := map[string]string{"node.master": "false", "http.compression": "false"}
-      expected2 := map[string]string{"http.compression": "false", "node.master": "false"}
-      merged2 := MergeConfigs(generalConfig, poolConfig2)
-      Expect(merged2).To(Equal(expected2))
-
-      // Still not mutated
-      Expect(generalConfig).To(Equal(original))
-    })
-  })
- 
->>>>>>> 1636dbd6
 })