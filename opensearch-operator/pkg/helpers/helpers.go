--- conflicted
+++ resolved
@@ -4,14 +4,9 @@
 	"context"
 	"errors"
 	"fmt"
-<<<<<<< HEAD
-	policyv1 "k8s.io/api/policy/v1"
-
-=======
 	batchv1 "k8s.io/api/batch/v1"
 	policyv1 "k8s.io/api/policy/v1"
 	"k8s.io/apimachinery/pkg/types"
->>>>>>> 090a11f2
 	"reflect"
 	"sort"
 	"time"
