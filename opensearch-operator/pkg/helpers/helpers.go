--- conflicted
+++ resolved
@@ -362,7 +362,6 @@
 	return err == nil && ver1.LessThan(ver2)
 }
 
-<<<<<<< HEAD
 func ComposePDB(cr opsterv1.OpenSearchCluster, nodepool opsterv1.NodePool) policyv1.PodDisruptionBudget {
 	matchLabels := map[string]string{
 		ClusterLabel:  cr.Name,
@@ -383,7 +382,7 @@
 		},
 	}
 	return newpdb
-=======
+
 func CalculateJvmHeapSize(nodePool *opsterv1.NodePool) string {
 	jvmHeapSizeTemplate := "-Xmx%s -Xms%s"
 
@@ -403,5 +402,5 @@
 	}
 
 	return nodePool.Jvm
->>>>>>> 4fa8a1c2
+
 }