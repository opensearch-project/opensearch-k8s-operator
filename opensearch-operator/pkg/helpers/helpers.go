package helpers

import (
	"context"
	"crypto/rand"
	"encoding/base64"
	"errors"
	"fmt"
	"reflect"
	"sort"
	"strings"
	"time"

	batchv1 "k8s.io/api/batch/v1"
	"k8s.io/apimachinery/pkg/types"

	"github.com/hashicorp/go-version"
	"github.com/samber/lo"
	appsv1 "k8s.io/api/apps/v1"
	corev1 "k8s.io/api/core/v1"
	metav1 "k8s.io/apimachinery/pkg/apis/meta/v1"
	"k8s.io/apimachinery/pkg/labels"
	"k8s.io/apimachinery/pkg/selection"
	opsterv1 "opensearch.opster.io/api/v1"
	"sigs.k8s.io/controller-runtime/pkg/client"
)

const (
<<<<<<< HEAD
	stsUpdateWaitTime        = 30
	updateStepTime           = 3
	UpgradeCheckerCharsCount = 15
=======
	stsUpdateWaitTime = 30
	updateStepTime    = 3

	stsRevisionLabel = "controller-revision-hash"
>>>>>>> 181c86ae
)

func ContainsString(slice []string, s string) bool {
	for _, item := range slice {
		if item == s {
			return true
		}
	}
	return false

}

func GetField(v *appsv1.StatefulSetSpec, field string) interface{} {

	r := reflect.ValueOf(v)
	f := reflect.Indirect(r).FieldByName(field).Interface()
	return f
}

func RemoveIt(ss opsterv1.ComponentStatus, ssSlice []opsterv1.ComponentStatus) []opsterv1.ComponentStatus {
	for idx, v := range ssSlice {
		if ComponentStatusEqual(v, ss) {
			return append(ssSlice[0:idx], ssSlice[idx+1:]...)
		}
	}
	return ssSlice
}
func Replace(remove opsterv1.ComponentStatus, add opsterv1.ComponentStatus, ssSlice []opsterv1.ComponentStatus) []opsterv1.ComponentStatus {
	removedSlice := RemoveIt(remove, ssSlice)
	fullSliced := append(removedSlice, add)
	return fullSliced
}

func ComponentStatusEqual(left opsterv1.ComponentStatus, right opsterv1.ComponentStatus) bool {
	return left.Component == right.Component && left.Description == right.Description && left.Status == right.Status
}

func FindFirstPartial(
	arr []opsterv1.ComponentStatus,
	item opsterv1.ComponentStatus,
	predicator func(opsterv1.ComponentStatus, opsterv1.ComponentStatus) (opsterv1.ComponentStatus, bool),
) (opsterv1.ComponentStatus, bool) {
	for i := 0; i < len(arr); i++ {
		itemInArr, found := predicator(arr[i], item)
		if found {
			return itemInArr, found
		}
	}
	return item, false
}

func FindByPath(obj interface{}, keys []string) (interface{}, bool) {
	mobj, ok := obj.(map[string]interface{})
	if !ok {
		return nil, false
	}
	for i := 0; i < len(keys)-1; i++ {
		if currentVal, found := mobj[keys[i]]; found {
			subPath, ok := currentVal.(map[string]interface{})
			if !ok {
				return nil, false
			}
			mobj = subPath
		}
	}
	val, ok := mobj[keys[len(keys)-1]]
	return val, ok
}

func UsernameAndPassword(ctx context.Context, k8sClient client.Client, cr *opsterv1.OpenSearchCluster) (string, string, error) {
	if cr.Spec.Security != nil && cr.Spec.Security.Config != nil && cr.Spec.Security.Config.AdminCredentialsSecret.Name != "" {
		// Read credentials from secret
		credentialsSecret := corev1.Secret{}
		if err := k8sClient.Get(ctx, client.ObjectKey{Name: cr.Spec.Security.Config.AdminCredentialsSecret.Name, Namespace: cr.Namespace}, &credentialsSecret); err != nil {
			return "", "", err
		}
		username, usernameExists := credentialsSecret.Data["username"]
		password, passwordExists := credentialsSecret.Data["password"]
		if !usernameExists || !passwordExists {
			return "", "", errors.New("username or password field missing")
		}
		return string(username), string(password), nil
	} else {
		// Use default demo credentials
		return "admin", "admin", nil
	}
}

func GetByDescriptionAndGroup(left opsterv1.ComponentStatus, right opsterv1.ComponentStatus) (opsterv1.ComponentStatus, bool) {
	if left.Description == right.Description && left.Component == right.Component {
		return left, true
	}
	return right, false
}

func GetByComponent(left opsterv1.ComponentStatus, right opsterv1.ComponentStatus) (opsterv1.ComponentStatus, bool) {
	if left.Component == right.Component {
		return left, true
	}
	return right, false
}

func MergeConfigs(left map[string]string, right map[string]string) map[string]string {
	if left == nil {
		return right
	}
	for k, v := range right {
		left[k] = v
	}
	return left
}

// Return the keys of the input map in sorted order
// Can be used if you want to iterate over a map but have a stable order
func SortedKeys(input map[string]string) []string {
	keys := make([]string, 0, len(input))
	for key := range input {
		keys = append(keys, key)
	}
	sort.Strings(keys)
	return keys
}

func ResolveClusterManagerRole(ver string) string {
	masterRole := "master"
	osVer, err := version.NewVersion(ver)

	clusterManagerVer, _ := version.NewVersion("2.0.0")
	if err == nil && osVer.GreaterThanOrEqual(clusterManagerVer) {
		masterRole = "cluster_manager"
	}
	return masterRole
}

// Map any cluster roles that have changed between major OpenSearch versions
func MapClusterRole(role string, ver string) string {
	osVer, err := version.NewVersion(ver)
	if err != nil {
		return role
	}
	clusterManagerVer, _ := version.NewVersion("2.0.0")
	is2XVersion := osVer.GreaterThanOrEqual(clusterManagerVer)
	if role == "master" && is2XVersion {
		return "cluster_manager"
	} else if role == "cluster_manager" && !is2XVersion {
		return "master"
	} else {
		return role
	}
}

func MapClusterRoles(roles []string, version string) []string {
	mapped_roles := []string{}
	for _, role := range roles {
		mapped_roles = append(mapped_roles, MapClusterRole(role, version))
	}
	return mapped_roles
}

// Get leftSlice strings not in rightSlice
func DiffSlice(leftSlice, rightSlice []string) []string {
	//diff := []string{}
	var diff []string

	for _, leftSliceString := range leftSlice {
		if !ContainsString(rightSlice, leftSliceString) {
			diff = append(diff, leftSliceString)
		}
	}
	return diff
}

// Count the number of pods running and ready and not terminating for a given nodePool
func CountRunningPodsForNodePool(ctx context.Context, k8sClient client.Client, cr *opsterv1.OpenSearchCluster, nodePool *opsterv1.NodePool) (int, error) {
	// Constrict selector from labels
	clusterReq, err := labels.NewRequirement(ClusterLabel, selection.Equals, []string{cr.ObjectMeta.Name})
	if err != nil {
		return 0, err
	}
	componentReq, err := labels.NewRequirement(NodePoolLabel, selection.Equals, []string{nodePool.Component})
	if err != nil {
		return 0, err
	}
	selector := labels.NewSelector()
	selector = selector.Add(*clusterReq, *componentReq)
	// List pods matching selector
	list := corev1.PodList{}
	if err := k8sClient.List(ctx, &list, &client.ListOptions{LabelSelector: selector}); err != nil {
		return 0, err
	}
	// Count pods that are ready
	var numReadyPods = 0
	for _, pod := range list.Items {
		// If DeletionTimestamp is set the pod is terminating
		var podReady = pod.ObjectMeta.DeletionTimestamp == nil
		// Count the pod as not ready if one of its containers is not running or not ready
		for _, container := range pod.Status.ContainerStatuses {
			if !container.Ready || container.State.Running == nil {
				podReady = false
			}
		}
		if podReady {
			numReadyPods += 1
		}
	}
	return numReadyPods, nil
}

// Count the number of PVCs created for the given NodePool
func CountPVCsForNodePool(ctx context.Context, k8sClient client.Client, cr *opsterv1.OpenSearchCluster, nodePool *opsterv1.NodePool) (int, error) {
	clusterReq, err := labels.NewRequirement(ClusterLabel, selection.Equals, []string{cr.ObjectMeta.Name})
	if err != nil {
		return 0, err
	}
	componentReq, err := labels.NewRequirement(NodePoolLabel, selection.Equals, []string{nodePool.Component})
	if err != nil {
		return 0, err
	}
	selector := labels.NewSelector()
	selector = selector.Add(*clusterReq, *componentReq)
	list := corev1.PersistentVolumeClaimList{}
	if err := k8sClient.List(ctx, &list, &client.ListOptions{LabelSelector: selector}); err != nil {
		return 0, err
	}
	return len(list.Items), nil
}

func FindVersion(image string) string {
	index := strings.Index(image, ":")
	ver := image[index+1:]
	return ver
}

// Delete a STS with cascade=orphan and wait until it is actually deleted from the kubernetes API
func WaitForSTSDelete(ctx context.Context, k8sClient client.Client, obj *appsv1.StatefulSet) error {
	opts := client.DeleteOptions{}
	client.PropagationPolicy(metav1.DeletePropagationOrphan).ApplyToDelete(&opts)
	if err := k8sClient.Delete(ctx, obj, &opts); err != nil {
		return err
	}
	for i := 1; i <= stsUpdateWaitTime/updateStepTime; i++ {
		existing := appsv1.StatefulSet{}
		err := k8sClient.Get(ctx, client.ObjectKeyFromObject(obj), &existing)
		if err != nil {
			return nil
		}
		time.Sleep(time.Second * updateStepTime)
	}
	return fmt.Errorf("failed to delete STS")
}

// Wait for max 30s until a STS has at least the given number of replicas
func WaitForSTSReplicas(ctx context.Context, k8sClient client.Client, obj *appsv1.StatefulSet, replicas int32) error {
	for i := 1; i <= stsUpdateWaitTime/updateStepTime; i++ {
		existing := appsv1.StatefulSet{}
		err := k8sClient.Get(ctx, client.ObjectKeyFromObject(obj), &existing)
		if err == nil {
			if existing.Status.Replicas >= replicas {
				return nil
			}
		}
		time.Sleep(time.Second * updateStepTime)
	}
	return fmt.Errorf("failed to wait for replicas")
}

// Wait for max 30s until a STS has a normal status (CurrentRevision != "")
func WaitForSTSStatus(ctx context.Context, k8sClient client.Client, obj *appsv1.StatefulSet) (*appsv1.StatefulSet, error) {
	for i := 1; i <= stsUpdateWaitTime/updateStepTime; i++ {
		existing := appsv1.StatefulSet{}
		err := k8sClient.Get(ctx, client.ObjectKeyFromObject(obj), &existing)
		if err == nil {
			if existing.Status.CurrentRevision != "" {
				return &existing, nil
			}
		}
		time.Sleep(time.Second * updateStepTime)
	}
	return nil, fmt.Errorf("failed to wait for STS")
}

// GetSTSForNodePool returns the corresponding sts for a given nodePool and cluster name
func GetSTSForNodePool(ctx context.Context, k8sClient client.Client, nodePool opsterv1.NodePool, clusterName, clusterNamespace string) (*appsv1.StatefulSet, error) {
	sts := &appsv1.StatefulSet{}
	stsName := clusterName + "-" + nodePool.Component

	err := k8sClient.Get(ctx, types.NamespacedName{Name: stsName, Namespace: clusterNamespace}, sts)

	return sts, err
}

// DeleteSTSForNodePool deletes the sts for the corresponding nodePool
func DeleteSTSForNodePool(ctx context.Context, k8sClient client.Client, nodePool opsterv1.NodePool, clusterName, clusterNamespace string) error {

	sts, err := GetSTSForNodePool(ctx, k8sClient, nodePool, clusterName, clusterNamespace)
	if err != nil {
		return err
	}

	opts := client.DeleteOptions{}
	// Add this so pods of the sts are deleted as well, otherwise they would remain as orphaned pods
	client.PropagationPolicy(metav1.DeletePropagationForeground).ApplyToDelete(&opts)

	err = k8sClient.Delete(ctx, sts, &opts)

	return err
}

// DeleteSecurityUpdateJob deletes the securityconfig update job
func DeleteSecurityUpdateJob(ctx context.Context, k8sClient client.Client, clusterName, clusterNamespace string) error {
	jobName := clusterName + "-securityconfig-update"
	job := batchv1.Job{}
	err := k8sClient.Get(ctx, client.ObjectKey{Name: jobName, Namespace: clusterNamespace}, &job)

	if err != nil {
		return err
	}

	opts := client.DeleteOptions{}
	// Add this so pods of the job are deleted as well, otherwise they would remain as orphaned pods
	client.PropagationPolicy(metav1.DeletePropagationForeground).ApplyToDelete(&opts)
	err = k8sClient.Delete(ctx, &job, &opts)

	return err
}

func HasDataRole(nodePool *opsterv1.NodePool) bool {
	return ContainsString(nodePool.Roles, "data")
}

func HasManagerRole(nodePool *opsterv1.NodePool) bool {
	return ContainsString(nodePool.Roles, "master") || ContainsString(nodePool.Roles, "cluster_manager")
}

func RemoveDuplicateStrings(strSlice []string) []string {
	allKeys := make(map[string]bool)
	list := []string{}
	for _, item := range strSlice {
		if _, value := allKeys[item]; !value {
			allKeys[item] = true
			list = append(list, item)
		}
	}
	return list
}

// Compares whether v1 is LessThan v2
func CompareVersions(v1 string, v2 string) bool {
	ver1, err := version.NewVersion(v1)
	ver2, _ := version.NewVersion(v2)
	return err == nil && ver1.LessThan(ver2)
}

<<<<<<< HEAD
func GenerateSecretString() (string, error) {
	// Calculate the required number of random bytes
	byteLength := (UpgradeCheckerCharsCount * 3) / 4

	// Generate random bytes
	randomBytes := make([]byte, byteLength)
	_, err := rand.Read(randomBytes)
	if err != nil {
		return "", err
	}

	// Convert random bytes to base64 encoded string
	secretString := base64.URLEncoding.EncodeToString(randomBytes)

	// Trim any padding characters from the base64 encoded string
	secretString = secretString[:UpgradeCheckerCharsCount]

	return secretString, nil
=======
func CalculateJvmHeapSize(nodePool *opsterv1.NodePool) string {
	jvmHeapSizeTemplate := "-Xmx%s -Xms%s"

	if nodePool.Jvm == "" {
		memoryLimit := nodePool.Resources.Requests.Memory()

		// Memory request is not present
		if memoryLimit.IsZero() {
			return fmt.Sprintf(jvmHeapSizeTemplate, "512M", "512M")
		}

		// Set Java Heap size to half of the node pool memory size
		megabytes := float64((memoryLimit.Value() / 2) / 1024.0 / 1024.0)

		heapSize := fmt.Sprintf("%vM", megabytes)
		return fmt.Sprintf(jvmHeapSizeTemplate, heapSize, heapSize)
	}

	return nodePool.Jvm
}

func UpgradeInProgress(status opsterv1.ClusterStatus) bool {
	componentStatus := opsterv1.ComponentStatus{
		Component: "Upgrader",
	}
	_, found := FindFirstPartial(status.ComponentsStatus, componentStatus, GetByComponent)
	return found
}
func ReplicaHostName(currentSts appsv1.StatefulSet, repNum int32) string {
	return fmt.Sprintf("%s-%d", currentSts.ObjectMeta.Name, repNum)
}

func WorkingPodForRollingRestart(ctx context.Context, k8sClient client.Client, sts *appsv1.StatefulSet) (string, error) {
	replicas := lo.FromPtrOr(sts.Spec.Replicas, 1)
	// Handle the simple case
	if replicas == sts.Status.UpdatedReplicas+sts.Status.CurrentReplicas {
		ordinal := replicas - 1 - sts.Status.UpdatedReplicas
		return ReplicaHostName(*sts, ordinal), nil
	}
	// If there are potentially mixed revisions we need to check each pod
	for i := replicas - 1; i >= 0; i-- {
		podName := ReplicaHostName(*sts, i)
		pod := &corev1.Pod{}
		if err := k8sClient.Get(ctx, types.NamespacedName{Name: podName, Namespace: sts.Namespace}, pod); err != nil {
			return "", err
		}
		podRevision, ok := pod.Labels[stsRevisionLabel]
		if !ok {
			return "", fmt.Errorf("pod %s has no revision label", podName)
		}
		if podRevision != sts.Status.UpdateRevision {
			return podName, nil
		}
	}
	return "", errors.New("unable to calculate the working pod for rolling restart")
>>>>>>> 181c86ae
}<|MERGE_RESOLUTION|>--- conflicted
+++ resolved
@@ -26,16 +26,11 @@
 )
 
 const (
-<<<<<<< HEAD
 	stsUpdateWaitTime        = 30
 	updateStepTime           = 3
 	UpgradeCheckerCharsCount = 15
-=======
-	stsUpdateWaitTime = 30
-	updateStepTime    = 3
-
 	stsRevisionLabel = "controller-revision-hash"
->>>>>>> 181c86ae
+
 )
 
 func ContainsString(slice []string, s string) bool {
@@ -389,7 +384,6 @@
 	return err == nil && ver1.LessThan(ver2)
 }
 
-<<<<<<< HEAD
 func GenerateSecretString() (string, error) {
 	// Calculate the required number of random bytes
 	byteLength := (UpgradeCheckerCharsCount * 3) / 4
@@ -408,7 +402,8 @@
 	secretString = secretString[:UpgradeCheckerCharsCount]
 
 	return secretString, nil
-=======
+}
+
 func CalculateJvmHeapSize(nodePool *opsterv1.NodePool) string {
 	jvmHeapSizeTemplate := "-Xmx%s -Xms%s"
 
@@ -464,5 +459,4 @@
 		}
 	}
 	return "", errors.New("unable to calculate the working pod for rolling restart")
->>>>>>> 181c86ae
 }