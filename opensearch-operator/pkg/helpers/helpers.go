package helpers

import (
	"errors"
	"fmt"
	"reflect"
	"sort"
	"time"

	policyv1 "k8s.io/api/policy/v1"

	version "github.com/hashicorp/go-version"
	"github.com/samber/lo"
	appsv1 "k8s.io/api/apps/v1"
<<<<<<< HEAD
=======
	corev1 "k8s.io/api/core/v1"
	k8serrors "k8s.io/apimachinery/pkg/api/errors"
>>>>>>> 2a695280
	metav1 "k8s.io/apimachinery/pkg/apis/meta/v1"
	"k8s.io/apimachinery/pkg/labels"
	"k8s.io/apimachinery/pkg/selection"
	opsterv1 "opensearch.opster.io/api/v1"
	"opensearch.opster.io/pkg/reconcilers/k8s"
	"sigs.k8s.io/controller-runtime/pkg/client"
)

const (
	stsUpdateWaitTime = 30
	updateStepTime    = 3

	stsRevisionLabel = "controller-revision-hash"
)

func ContainsString(slice []string, s string) bool {
	for _, item := range slice {
		if item == s {
			return true
		}
	}
	return false

}

func GetField(v *appsv1.StatefulSetSpec, field string) interface{} {

	r := reflect.ValueOf(v)
	f := reflect.Indirect(r).FieldByName(field).Interface()
	return f
}

func RemoveIt(ss opsterv1.ComponentStatus, ssSlice []opsterv1.ComponentStatus) []opsterv1.ComponentStatus {
	for idx, v := range ssSlice {
		if ComponentStatusEqual(v, ss) {
			return append(ssSlice[0:idx], ssSlice[idx+1:]...)
		}
	}
	return ssSlice
}
func Replace(remove opsterv1.ComponentStatus, add opsterv1.ComponentStatus, ssSlice []opsterv1.ComponentStatus) []opsterv1.ComponentStatus {
	removedSlice := RemoveIt(remove, ssSlice)
	fullSliced := append(removedSlice, add)
	return fullSliced
}

func ComponentStatusEqual(left opsterv1.ComponentStatus, right opsterv1.ComponentStatus) bool {
	return left.Component == right.Component && left.Description == right.Description && left.Status == right.Status
}

func FindFirstPartial(
	arr []opsterv1.ComponentStatus,
	item opsterv1.ComponentStatus,
	predicator func(opsterv1.ComponentStatus, opsterv1.ComponentStatus) (opsterv1.ComponentStatus, bool),
) (opsterv1.ComponentStatus, bool) {
	for i := 0; i < len(arr); i++ {
		itemInArr, found := predicator(arr[i], item)
		if found {
			return itemInArr, found
		}
	}
	return item, false
}

func FindByPath(obj interface{}, keys []string) (interface{}, bool) {
	mobj, ok := obj.(map[string]interface{})
	if !ok {
		return nil, false
	}
	for i := 0; i < len(keys)-1; i++ {
		if currentVal, found := mobj[keys[i]]; found {
			subPath, ok := currentVal.(map[string]interface{})
			if !ok {
				return nil, false
			}
			mobj = subPath
		}
	}
	val, ok := mobj[keys[len(keys)-1]]
	return val, ok
}

func UsernameAndPassword(k8sClient k8s.K8sClient, cr *opsterv1.OpenSearchCluster) (string, string, error) {
	if cr.Spec.Security != nil && cr.Spec.Security.Config != nil && cr.Spec.Security.Config.AdminCredentialsSecret.Name != "" {
		// Read credentials from secret
		credentialsSecret, err := k8sClient.GetSecret(cr.Spec.Security.Config.AdminCredentialsSecret.Name, cr.Namespace)
		if err != nil {
			return "", "", err
		}
		username, usernameExists := credentialsSecret.Data["username"]
		password, passwordExists := credentialsSecret.Data["password"]
		if !usernameExists || !passwordExists {
			return "", "", errors.New("username or password field missing")
		}
		return string(username), string(password), nil
	} else {
		// Use default demo credentials
		return "admin", "admin", nil
	}
}

func GetByDescriptionAndGroup(left opsterv1.ComponentStatus, right opsterv1.ComponentStatus) (opsterv1.ComponentStatus, bool) {
	if left.Description == right.Description && left.Component == right.Component {
		return left, true
	}
	return right, false
}

func GetByComponent(left opsterv1.ComponentStatus, right opsterv1.ComponentStatus) (opsterv1.ComponentStatus, bool) {
	if left.Component == right.Component {
		return left, true
	}
	return right, false
}

func MergeConfigs(left map[string]string, right map[string]string) map[string]string {
	if left == nil {
		return right
	}
	for k, v := range right {
		left[k] = v
	}
	return left
}

// Return the keys of the input map in sorted order
// Can be used if you want to iterate over a map but have a stable order
func SortedKeys(input map[string]string) []string {
	keys := make([]string, 0, len(input))
	for key := range input {
		keys = append(keys, key)
	}
	sort.Strings(keys)
	return keys
}

func ResolveClusterManagerRole(ver string) string {
	masterRole := "master"
	osVer, err := version.NewVersion(ver)

	clusterManagerVer, _ := version.NewVersion("2.0.0")
	if err == nil && osVer.GreaterThanOrEqual(clusterManagerVer) {
		masterRole = "cluster_manager"
	}
	return masterRole
}

// Map any cluster roles that have changed between major OpenSearch versions
func MapClusterRole(role string, ver string) string {
	osVer, err := version.NewVersion(ver)
	if err != nil {
		return role
	}
	clusterManagerVer, _ := version.NewVersion("2.0.0")
	is2XVersion := osVer.GreaterThanOrEqual(clusterManagerVer)
	if role == "master" && is2XVersion {
		return "cluster_manager"
	} else if role == "cluster_manager" && !is2XVersion {
		return "master"
	} else {
		return role
	}
}

func MapClusterRoles(roles []string, version string) []string {
	mapped_roles := []string{}
	for _, role := range roles {
		mapped_roles = append(mapped_roles, MapClusterRole(role, version))
	}
	return mapped_roles
}

// Get leftSlice strings not in rightSlice
func DiffSlice(leftSlice, rightSlice []string) []string {
	//diff := []string{}
	var diff []string

	for _, leftSliceString := range leftSlice {
		if !ContainsString(rightSlice, leftSliceString) {
			diff = append(diff, leftSliceString)
		}
	}
	return diff
}

// Count the number of pods running and ready and not terminating for a given nodePool
func CountRunningPodsForNodePool(k8sClient k8s.K8sClient, cr *opsterv1.OpenSearchCluster, nodePool *opsterv1.NodePool) (int, error) {
	// Constrict selector from labels
	clusterReq, err := labels.NewRequirement(ClusterLabel, selection.Equals, []string{cr.ObjectMeta.Name})
	if err != nil {
		return 0, err
	}
	componentReq, err := labels.NewRequirement(NodePoolLabel, selection.Equals, []string{nodePool.Component})
	if err != nil {
		return 0, err
	}
	selector := labels.NewSelector()
	selector = selector.Add(*clusterReq, *componentReq)
	// List pods matching selector
	list, err := k8sClient.ListPods(&client.ListOptions{LabelSelector: selector})
	if err != nil {
		return 0, err
	}
	// Count pods that are ready
	var numReadyPods = 0
	for _, pod := range list.Items {
		// If DeletionTimestamp is set the pod is terminating
		var podReady = pod.ObjectMeta.DeletionTimestamp == nil
		// Count the pod as not ready if one of its containers is not running or not ready
		for _, container := range pod.Status.ContainerStatuses {
			if !container.Ready || container.State.Running == nil {
				podReady = false
			}
		}
		if podReady {
			numReadyPods += 1
		}
	}
	return numReadyPods, nil
}

// Count the number of PVCs created for the given NodePool
func CountPVCsForNodePool(k8sClient k8s.K8sClient, cr *opsterv1.OpenSearchCluster, nodePool *opsterv1.NodePool) (int, error) {
	clusterReq, err := labels.NewRequirement(ClusterLabel, selection.Equals, []string{cr.ObjectMeta.Name})
	if err != nil {
		return 0, err
	}
	componentReq, err := labels.NewRequirement(NodePoolLabel, selection.Equals, []string{nodePool.Component})
	if err != nil {
		return 0, err
	}
	selector := labels.NewSelector()
	selector = selector.Add(*clusterReq, *componentReq)
	list, err := k8sClient.ListPVCs(&client.ListOptions{LabelSelector: selector})
	if err != nil {
		return 0, err
	}
	return len(list.Items), nil
}

// Delete a STS with cascade=orphan and wait until it is actually deleted from the kubernetes API
func WaitForSTSDelete(k8sClient k8s.K8sClient, obj *appsv1.StatefulSet) error {
	if err := k8sClient.DeleteStatefulSet(obj, true); err != nil {
		return err
	}
	for i := 1; i <= stsUpdateWaitTime/updateStepTime; i++ {
		_, err := k8sClient.GetStatefulSet(obj.Name, obj.Namespace)
		if err != nil {
			return nil
		}
		time.Sleep(time.Second * updateStepTime)
	}
	return fmt.Errorf("failed to delete STS")
}

// Wait for max 30s until a STS has at least the given number of replicas
func WaitForSTSReplicas(k8sClient k8s.K8sClient, obj *appsv1.StatefulSet, replicas int32) error {
	for i := 1; i <= stsUpdateWaitTime/updateStepTime; i++ {
		existing, err := k8sClient.GetStatefulSet(obj.Name, obj.Namespace)
		if err == nil {
			if existing.Status.Replicas >= replicas {
				return nil
			}
		}
		time.Sleep(time.Second * updateStepTime)
	}
	return fmt.Errorf("failed to wait for replicas")
}

// Wait for max 30s until a STS has a normal status (CurrentRevision != "")
func WaitForSTSStatus(k8sClient k8s.K8sClient, obj *appsv1.StatefulSet) (*appsv1.StatefulSet, error) {
	for i := 1; i <= stsUpdateWaitTime/updateStepTime; i++ {
		existing, err := k8sClient.GetStatefulSet(obj.Name, obj.Namespace)
		if err == nil {
			if existing.Status.CurrentRevision != "" {
				return &existing, nil
			}
		}
		time.Sleep(time.Second * updateStepTime)
	}
	return nil, fmt.Errorf("failed to wait for STS")
}

// GetSTSForNodePool returns the corresponding sts for a given nodePool and cluster name
func GetSTSForNodePool(k8sClient k8s.K8sClient, nodePool opsterv1.NodePool, clusterName, clusterNamespace string) (*appsv1.StatefulSet, error) {
	stsName := clusterName + "-" + nodePool.Component
	existing, err := k8sClient.GetStatefulSet(stsName, clusterNamespace)
	return &existing, err
}

// DeleteSTSForNodePool deletes the sts for the corresponding nodePool
func DeleteSTSForNodePool(k8sClient k8s.K8sClient, nodePool opsterv1.NodePool, clusterName, clusterNamespace string) error {

	sts, err := GetSTSForNodePool(k8sClient, nodePool, clusterName, clusterNamespace)
	if err != nil {
		if k8serrors.IsNotFound(err) {
			return nil
		}
		return err
	}

<<<<<<< HEAD
	return k8sClient.DeleteStatefulSet(sts, false)
=======
	opts := client.DeleteOptions{}
	// Add this so pods of the sts are deleted as well, otherwise they would remain as orphaned pods
	client.PropagationPolicy(metav1.DeletePropagationForeground).ApplyToDelete(&opts)

	if err = k8sClient.Delete(ctx, sts, &opts); err != nil {
		return err
	}

	// Wait for the STS to be deleted
	for i := 1; i <= stsUpdateWaitTime/updateStepTime; i++ {
		existing := appsv1.StatefulSet{}
		err := k8sClient.Get(ctx, client.ObjectKeyFromObject(sts), &existing)
		if err != nil {
			return nil
		}
		time.Sleep(time.Second * updateStepTime)
	}

	return fmt.Errorf("failed to delete STS for nodepool %s", nodePool.Component)
>>>>>>> 2a695280
}

// DeleteSecurityUpdateJob deletes the securityconfig update job
func DeleteSecurityUpdateJob(k8sClient k8s.K8sClient, clusterName, clusterNamespace string) error {
	jobName := clusterName + "-securityconfig-update"
	job, err := k8sClient.GetJob(jobName, clusterNamespace)
	if err != nil {
		if k8serrors.IsNotFound(err) {
			return nil
		}
		return err
	}

	return k8sClient.DeleteJob(&job)
}

func HasDataRole(nodePool *opsterv1.NodePool) bool {
	return ContainsString(nodePool.Roles, "data")
}

func HasManagerRole(nodePool *opsterv1.NodePool) bool {
	return ContainsString(nodePool.Roles, "master") || ContainsString(nodePool.Roles, "cluster_manager")
}

func RemoveDuplicateStrings(strSlice []string) []string {
	allKeys := make(map[string]bool)
	list := []string{}
	for _, item := range strSlice {
		if _, value := allKeys[item]; !value {
			allKeys[item] = true
			list = append(list, item)
		}
	}
	return list
}

// Compares whether v1 is LessThan v2
func CompareVersions(v1 string, v2 string) bool {
	ver1, err := version.NewVersion(v1)
	ver2, _ := version.NewVersion(v2)
	return err == nil && ver1.LessThan(ver2)
}

func ComposePDB(cr *opsterv1.OpenSearchCluster, nodepool *opsterv1.NodePool) policyv1.PodDisruptionBudget {
	matchLabels := map[string]string{
		ClusterLabel:  cr.Name,
		NodePoolLabel: nodepool.Component,
	}
	newpdb := policyv1.PodDisruptionBudget{
		ObjectMeta: metav1.ObjectMeta{
			Name:      cr.Name + "-" + nodepool.Component + "-pdb",
			Namespace: cr.Namespace,
		},
		Spec: policyv1.PodDisruptionBudgetSpec{
			MinAvailable:   nodepool.Pdb.MinAvailable,
			MaxUnavailable: nodepool.Pdb.MaxUnavailable,
			Selector: &metav1.LabelSelector{
				MatchLabels: matchLabels,
			},
		},
	}
	return newpdb
}

func CalculateJvmHeapSize(nodePool *opsterv1.NodePool) string {
	jvmHeapSizeTemplate := "-Xmx%s -Xms%s"

	if nodePool.Jvm == "" {
		memoryLimit := nodePool.Resources.Requests.Memory()

		// Memory request is not present
		if memoryLimit.IsZero() {
			return fmt.Sprintf(jvmHeapSizeTemplate, "512M", "512M")
		}

		// Set Java Heap size to half of the node pool memory size
		megabytes := float64((memoryLimit.Value() / 2) / 1024.0 / 1024.0)

		heapSize := fmt.Sprintf("%vM", megabytes)
		return fmt.Sprintf(jvmHeapSizeTemplate, heapSize, heapSize)
	}

	return nodePool.Jvm
}

func UpgradeInProgress(status opsterv1.ClusterStatus) bool {
	componentStatus := opsterv1.ComponentStatus{
		Component: "Upgrader",
	}
	_, found := FindFirstPartial(status.ComponentsStatus, componentStatus, GetByComponent)
	return found
}
func ReplicaHostName(currentSts appsv1.StatefulSet, repNum int32) string {
	return fmt.Sprintf("%s-%d", currentSts.ObjectMeta.Name, repNum)
}

<<<<<<< HEAD
func WorkingPodForRollingRestart(k8sClient k8s.K8sClient, sts *appsv1.StatefulSet) (string, error) {
	replicas := lo.FromPtrOr(sts.Spec.Replicas, 1)
	// Handle the simple case
	if replicas == sts.Status.UpdatedReplicas+sts.Status.CurrentReplicas {
		ordinal := replicas - 1 - sts.Status.UpdatedReplicas
		return ReplicaHostName(*sts, ordinal), nil
	}
=======
func WorkingPodForRollingRestart(ctx context.Context, k8sClient client.Client, sts *appsv1.StatefulSet) (string, error) {
>>>>>>> 2a695280
	// If there are potentially mixed revisions we need to check each pod
	podWithOlderRevision, err := GetPodWithOlderRevision(ctx, k8sClient, sts)
	if err != nil {
		return "", err
	}
	if podWithOlderRevision != nil {
		return podWithOlderRevision.Name, nil
	}
	return "", errors.New("unable to calculate the working pod for rolling restart")
}

// DeleteStuckPodWithOlderRevision deletes the crashed pod only if there is any update in StatefulSet.
func DeleteStuckPodWithOlderRevision(ctx context.Context, k8sClient client.Client, sts *appsv1.StatefulSet) error {
	podWithOlderRevision, err := GetPodWithOlderRevision(ctx, k8sClient, sts)
	if err != nil {
		return err
	}
	if podWithOlderRevision != nil {
		for _, container := range podWithOlderRevision.Status.ContainerStatuses {
			// If any container is getting crashed, restart it by deleting the pod so that new update in sts can take place.
			if !container.Ready && container.State.Waiting != nil && container.State.Waiting.Reason == "CrashLoopBackOff" {
				return k8sClient.Delete(ctx, &corev1.Pod{
					ObjectMeta: metav1.ObjectMeta{
						Name:      podWithOlderRevision.Name,
						Namespace: sts.Namespace,
					},
				})
			}
		}
	}
	return nil
}

// GetPodWithOlderRevision fetches the pod that is not having the updated revision.
func GetPodWithOlderRevision(ctx context.Context, k8sClient client.Client, sts *appsv1.StatefulSet) (*corev1.Pod, error) {
	for i := int32(0); i < lo.FromPtrOr(sts.Spec.Replicas, 1); i++ {
		podName := ReplicaHostName(*sts, i)
<<<<<<< HEAD
		pod, err := k8sClient.GetPod(podName, sts.Namespace)
		if err != nil {
			return "", err
=======
		pod := &corev1.Pod{}
		if err := k8sClient.Get(ctx, types.NamespacedName{Name: podName, Namespace: sts.Namespace}, pod); err != nil {
			return nil, err
>>>>>>> 2a695280
		}
		podRevision, ok := pod.Labels[stsRevisionLabel]
		if !ok {
			return nil, fmt.Errorf("pod %s has no revision label", podName)
		}
		if podRevision != sts.Status.UpdateRevision {
			return pod, nil
		}
	}
	return nil, nil
}

func GetDashboardsDeployment(ctx context.Context, k8sClient client.Client, clusterName, clusterNamespace string) (*appsv1.Deployment, error) {
	deploy := appsv1.Deployment{}
	err := k8sClient.Get(ctx, types.NamespacedName{Name: clusterName + "-dashboards", Namespace: clusterNamespace}, &deploy)

	return &deploy, err
}

// DeleteDashboardsDeployment deletes the OSD deployment along with all its pods
func DeleteDashboardsDeployment(ctx context.Context, k8sClient client.Client, clusterName, clusterNamespace string) error {
	deploy, err := GetDashboardsDeployment(ctx, k8sClient, clusterName, clusterNamespace)

	if err != nil {
		if k8serrors.IsNotFound(err) {
			return nil
		}
		return err
	}

	opts := client.DeleteOptions{}
	// Add this so pods of the job are deleted as well, otherwise they would remain as orphaned pods
	client.PropagationPolicy(metav1.DeletePropagationForeground).ApplyToDelete(&opts)
	if err := k8sClient.Delete(ctx, deploy, &opts); err != nil {
		return err
	}

	// Wait for Dashboards deploy to delete
	// We can use the same waiting time for sts as both have same termination grace period
	for i := 1; i <= stsUpdateWaitTime/updateStepTime; i++ {
		existing := appsv1.Deployment{}
		err := k8sClient.Get(ctx, client.ObjectKeyFromObject(deploy), &existing)
		if err != nil {
			return nil
		}
		time.Sleep(time.Second * updateStepTime)
	}

	return fmt.Errorf("failed to delete dashboards deployment for cluster %s", clusterName)
}<|MERGE_RESOLUTION|>--- conflicted
+++ resolved
@@ -12,11 +12,8 @@
 	version "github.com/hashicorp/go-version"
 	"github.com/samber/lo"
 	appsv1 "k8s.io/api/apps/v1"
-<<<<<<< HEAD
-=======
 	corev1 "k8s.io/api/core/v1"
 	k8serrors "k8s.io/apimachinery/pkg/api/errors"
->>>>>>> 2a695280
 	metav1 "k8s.io/apimachinery/pkg/apis/meta/v1"
 	"k8s.io/apimachinery/pkg/labels"
 	"k8s.io/apimachinery/pkg/selection"
@@ -318,21 +315,13 @@
 		return err
 	}
 
-<<<<<<< HEAD
-	return k8sClient.DeleteStatefulSet(sts, false)
-=======
-	opts := client.DeleteOptions{}
-	// Add this so pods of the sts are deleted as well, otherwise they would remain as orphaned pods
-	client.PropagationPolicy(metav1.DeletePropagationForeground).ApplyToDelete(&opts)
-
-	if err = k8sClient.Delete(ctx, sts, &opts); err != nil {
-		return err
-	}
-
-	// Wait for the STS to be deleted
+	if err := k8sClient.DeleteStatefulSet(sts, false); err != nil {
+		return err
+	}
+
+	// Wait for the STS to actually be deleted
 	for i := 1; i <= stsUpdateWaitTime/updateStepTime; i++ {
-		existing := appsv1.StatefulSet{}
-		err := k8sClient.Get(ctx, client.ObjectKeyFromObject(sts), &existing)
+		_, err := k8sClient.GetStatefulSet(sts.Name, sts.Namespace)
 		if err != nil {
 			return nil
 		}
@@ -340,7 +329,6 @@
 	}
 
 	return fmt.Errorf("failed to delete STS for nodepool %s", nodePool.Component)
->>>>>>> 2a695280
 }
 
 // DeleteSecurityUpdateJob deletes the securityconfig update job
@@ -437,19 +425,9 @@
 	return fmt.Sprintf("%s-%d", currentSts.ObjectMeta.Name, repNum)
 }
 
-<<<<<<< HEAD
 func WorkingPodForRollingRestart(k8sClient k8s.K8sClient, sts *appsv1.StatefulSet) (string, error) {
-	replicas := lo.FromPtrOr(sts.Spec.Replicas, 1)
-	// Handle the simple case
-	if replicas == sts.Status.UpdatedReplicas+sts.Status.CurrentReplicas {
-		ordinal := replicas - 1 - sts.Status.UpdatedReplicas
-		return ReplicaHostName(*sts, ordinal), nil
-	}
-=======
-func WorkingPodForRollingRestart(ctx context.Context, k8sClient client.Client, sts *appsv1.StatefulSet) (string, error) {
->>>>>>> 2a695280
 	// If there are potentially mixed revisions we need to check each pod
-	podWithOlderRevision, err := GetPodWithOlderRevision(ctx, k8sClient, sts)
+	podWithOlderRevision, err := GetPodWithOlderRevision(k8sClient, sts)
 	if err != nil {
 		return "", err
 	}
@@ -460,8 +438,8 @@
 }
 
 // DeleteStuckPodWithOlderRevision deletes the crashed pod only if there is any update in StatefulSet.
-func DeleteStuckPodWithOlderRevision(ctx context.Context, k8sClient client.Client, sts *appsv1.StatefulSet) error {
-	podWithOlderRevision, err := GetPodWithOlderRevision(ctx, k8sClient, sts)
+func DeleteStuckPodWithOlderRevision(k8sClient k8s.K8sClient, sts *appsv1.StatefulSet) error {
+	podWithOlderRevision, err := GetPodWithOlderRevision(k8sClient, sts)
 	if err != nil {
 		return err
 	}
@@ -469,7 +447,7 @@
 		for _, container := range podWithOlderRevision.Status.ContainerStatuses {
 			// If any container is getting crashed, restart it by deleting the pod so that new update in sts can take place.
 			if !container.Ready && container.State.Waiting != nil && container.State.Waiting.Reason == "CrashLoopBackOff" {
-				return k8sClient.Delete(ctx, &corev1.Pod{
+				return k8sClient.DeletePod(&corev1.Pod{
 					ObjectMeta: metav1.ObjectMeta{
 						Name:      podWithOlderRevision.Name,
 						Namespace: sts.Namespace,
@@ -482,40 +460,32 @@
 }
 
 // GetPodWithOlderRevision fetches the pod that is not having the updated revision.
-func GetPodWithOlderRevision(ctx context.Context, k8sClient client.Client, sts *appsv1.StatefulSet) (*corev1.Pod, error) {
+func GetPodWithOlderRevision(k8sClient k8s.K8sClient, sts *appsv1.StatefulSet) (*corev1.Pod, error) {
 	for i := int32(0); i < lo.FromPtrOr(sts.Spec.Replicas, 1); i++ {
 		podName := ReplicaHostName(*sts, i)
-<<<<<<< HEAD
 		pod, err := k8sClient.GetPod(podName, sts.Namespace)
 		if err != nil {
-			return "", err
-=======
-		pod := &corev1.Pod{}
-		if err := k8sClient.Get(ctx, types.NamespacedName{Name: podName, Namespace: sts.Namespace}, pod); err != nil {
 			return nil, err
->>>>>>> 2a695280
 		}
 		podRevision, ok := pod.Labels[stsRevisionLabel]
 		if !ok {
 			return nil, fmt.Errorf("pod %s has no revision label", podName)
 		}
 		if podRevision != sts.Status.UpdateRevision {
-			return pod, nil
+			return &pod, nil
 		}
 	}
 	return nil, nil
 }
 
-func GetDashboardsDeployment(ctx context.Context, k8sClient client.Client, clusterName, clusterNamespace string) (*appsv1.Deployment, error) {
-	deploy := appsv1.Deployment{}
-	err := k8sClient.Get(ctx, types.NamespacedName{Name: clusterName + "-dashboards", Namespace: clusterNamespace}, &deploy)
-
+func GetDashboardsDeployment(k8sClient k8s.K8sClient, clusterName, clusterNamespace string) (*appsv1.Deployment, error) {
+	deploy, err := k8sClient.GetDeployment(clusterName+"-dashboards", clusterNamespace)
 	return &deploy, err
 }
 
 // DeleteDashboardsDeployment deletes the OSD deployment along with all its pods
-func DeleteDashboardsDeployment(ctx context.Context, k8sClient client.Client, clusterName, clusterNamespace string) error {
-	deploy, err := GetDashboardsDeployment(ctx, k8sClient, clusterName, clusterNamespace)
+func DeleteDashboardsDeployment(k8sClient k8s.K8sClient, clusterName, clusterNamespace string) error {
+	deploy, err := GetDashboardsDeployment(k8sClient, clusterName, clusterNamespace)
 
 	if err != nil {
 		if k8serrors.IsNotFound(err) {
@@ -524,18 +494,14 @@
 		return err
 	}
 
-	opts := client.DeleteOptions{}
-	// Add this so pods of the job are deleted as well, otherwise they would remain as orphaned pods
-	client.PropagationPolicy(metav1.DeletePropagationForeground).ApplyToDelete(&opts)
-	if err := k8sClient.Delete(ctx, deploy, &opts); err != nil {
+	if err := k8sClient.DeleteDeployment(deploy, false); err != nil {
 		return err
 	}
 
 	// Wait for Dashboards deploy to delete
 	// We can use the same waiting time for sts as both have same termination grace period
 	for i := 1; i <= stsUpdateWaitTime/updateStepTime; i++ {
-		existing := appsv1.Deployment{}
-		err := k8sClient.Get(ctx, client.ObjectKeyFromObject(deploy), &existing)
+		_, err := k8sClient.GetDeployment(deploy.Name, clusterNamespace)
 		if err != nil {
 			return nil
 		}
