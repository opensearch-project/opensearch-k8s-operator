--- conflicted
+++ resolved
@@ -5,12 +5,9 @@
 	"encoding/json"
 	"errors"
 	"fmt"
-<<<<<<< HEAD
 	"math/big"
-=======
 	"io"
 	"log"
->>>>>>> 7fdc6cfa
 	"reflect"
 	"sort"
 	"time"
@@ -716,7 +713,6 @@
 	return fmt.Errorf("failed to delete dashboards deployment for cluster %s", clusterName)
 }
 
-<<<<<<< HEAD
 func DiscoverRandomAdminSecret(k8sClient k8s.K8sClient, cr *opsterv1.OpenSearchCluster) (*corev1.Secret, error) {
 	secret, err := k8sClient.GetSecret(cr.Spec.Security.Config.AdminCredentialsSecret.Name, cr.Namespace)
 	return &secret, err
@@ -725,10 +721,10 @@
 func DiscoverRandomContextSecret(k8sClient k8s.K8sClient, cr *opsterv1.OpenSearchCluster) (*corev1.Secret, error) {
 	secret, err := k8sClient.GetSecret(cr.Spec.Security.Config.SecurityconfigSecret.Name, cr.Namespace)
 	return &secret, err
-=======
+}
+
 func SafeClose(c io.Closer) {
 	if err := c.Close(); err != nil {
 		log.Println("SafeClose error:", err)
 	}
->>>>>>> 7fdc6cfa
 }