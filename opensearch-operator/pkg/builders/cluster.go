--- conflicted
+++ resolved
@@ -2,27 +2,15 @@
 
 import (
 	"fmt"
-<<<<<<< HEAD
-	opsterv1 "opensearch.opster.io/api/v1"
-	"opensearch.opster.io/pkg/helpers"
-=======
 	"strings"
->>>>>>> 07e7c4a0
 
 	sts "k8s.io/api/apps/v1"
 	corev1 "k8s.io/api/core/v1"
 	"k8s.io/apimachinery/pkg/api/resource"
 	metav1 "k8s.io/apimachinery/pkg/apis/meta/v1"
 	"k8s.io/apimachinery/pkg/util/intstr"
-<<<<<<< HEAD
-
-	//v1 "k8s.io/client-go/applyconfigurations/core/v1"
-	"strconv"
-	//v1 "k8s.io/client-go/applyconfigurations/core/v1"
-=======
 	opsterv1 "opensearch.opster.io/api/v1"
 	"opensearch.opster.io/pkg/helpers"
->>>>>>> 07e7c4a0
 )
 
 /// package that declare and build all the resources that related to the OpenSearch cluster ///
@@ -301,6 +289,7 @@
 }
 
 func NewNsForCR(cr *opsterv1.OpenSearchCluster) *corev1.Namespace {
+
 	return &corev1.Namespace{
 		ObjectMeta: metav1.ObjectMeta{
 			Name: cr.Spec.General.ClusterName,
@@ -309,6 +298,7 @@
 }
 
 func NewCmForCR(cr *opsterv1.OpenSearchCluster) *corev1.ConfigMap {
+
 	return &corev1.ConfigMap{
 		ObjectMeta: metav1.ObjectMeta{
 			Name:      "opensearch-yml",
@@ -320,30 +310,10 @@
 	}
 }
 
-<<<<<<< HEAD
-func UsernameAndPassword(r *opsterv1.OpenSearchCluster) (string, string) {
-	return "admin", "admin"
-}
-
-func ClusterUrl(r *opsterv1.OpenSearchCluster) string {
-	return fmt.Sprintf("https://%s-svc.%s:%d", r.Spec.General.ServiceName, r.Spec.General.ClusterName, r.Spec.General.HttpPort)
-}
-
-func HeadlessName(r *opsterv1.OpenSearchCluster) string {
-	return r.Spec.General.ServiceName + "-headless-service"
-}
-func ServiceName(r *opsterv1.OpenSearchCluster) string {
-	return r.Spec.General.ServiceName + "-svc"
-}
-func StsName(r *opsterv1.OpenSearchCluster, node opsterv1.NodePool) string {
-	return r.Spec.General.ClusterName + "-" + node.Component
-
-=======
 func URLForCluster(cr *opsterv1.OpenSearchCluster) string {
 	httpPort := int32(9200)
 	if cr.Spec.General.HttpPort > 0 {
 		httpPort = cr.Spec.General.HttpPort
 	}
 	return fmt.Sprintf("https://%s.%s.svc.cluster.local:%d", cr.Spec.General.ServiceName, cr.Spec.General.ClusterName, httpPort)
->>>>>>> 07e7c4a0
 }