--- conflicted
+++ resolved
@@ -1089,16 +1089,7 @@
 }
 
 func URLForCluster(cr *opsterv1.OpenSearchCluster) string {
-<<<<<<< HEAD
 	return helpers.ClusterURL(cr)
-=======
-	httpPort := PortForCluster(cr)
-	protocol := "https"
-	if cr.Spec.General.DisableSSL {
-		protocol = "http"
-	}
-	return fmt.Sprintf("%s://%s.svc.%s:%d", protocol, DnsOfService(cr), helpers.ClusterDnsBase(), httpPort)
->>>>>>> a54b08b3
 }
 
 func PasswordSecret(cr *opsterv1.OpenSearchCluster, username, password string) *corev1.Secret {
