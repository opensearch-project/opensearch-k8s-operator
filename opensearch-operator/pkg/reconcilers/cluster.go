package reconcilers

import (
	"context"
	"encoding/json"
	"fmt"
<<<<<<< HEAD
=======
	"sigs.k8s.io/controller-runtime/pkg/controller/controllerutil"
	"strings"

>>>>>>> 68867a11
	batchv1 "k8s.io/api/batch/v1"
	policy "k8s.io/api/policy/v1"
	"opensearch.opster.io/pkg/reconcilers/util"
	"strings"

	"github.com/cisco-open/k8s-objectmatcher/patch"
	"github.com/cisco-open/operator-tools/pkg/reconciler"
	"github.com/go-logr/logr"
	appsv1 "k8s.io/api/apps/v1"
	corev1 "k8s.io/api/core/v1"
	"k8s.io/apimachinery/pkg/api/resource"
	metav1 "k8s.io/apimachinery/pkg/apis/meta/v1"
	"k8s.io/apimachinery/pkg/types"
	"k8s.io/client-go/tools/record"
	"k8s.io/client-go/util/retry"
	opsterv1 "opensearch.opster.io/api/v1"
	"opensearch.opster.io/pkg/builders"
	"opensearch.opster.io/pkg/helpers"
	ctrl "sigs.k8s.io/controller-runtime"
	"sigs.k8s.io/controller-runtime/pkg/client"
	"sigs.k8s.io/controller-runtime/pkg/log"
)

const (
	snapshotRepoConfigChecksumAnnotation = "snapshotrepoconfig/checksum"
)

type ClusterReconciler struct {
	client.Client
	reconciler.ResourceReconciler
	ctx               context.Context
	recorder          record.EventRecorder
	reconcilerContext *ReconcilerContext
	instance          *opsterv1.OpenSearchCluster
	logger            logr.Logger
}

func NewClusterReconciler(
	client client.Client,
	ctx context.Context,
	recorder record.EventRecorder,
	reconcilerContext *ReconcilerContext,
	instance *opsterv1.OpenSearchCluster,
	opts ...reconciler.ResourceReconcilerOption,
) *ClusterReconciler {
	return &ClusterReconciler{
		Client: client,
		ResourceReconciler: reconciler.NewReconcilerWith(client,
			append(
				opts,
				reconciler.WithPatchCalculateOptions(patch.IgnoreVolumeClaimTemplateTypeMetaAndStatus(), patch.IgnoreStatusFields()),
				reconciler.WithLog(log.FromContext(ctx).WithValues("reconciler", "cluster")),
			)...),
		ctx:               ctx,
		recorder:          recorder,
		reconcilerContext: reconcilerContext,
		instance:          instance,
		logger:            log.FromContext(ctx),
	}
}

func (r *ClusterReconciler) Reconcile() (ctrl.Result, error) {
	//lg := log.FromContext(r.ctx)
	result := reconciler.CombinedResult{}
	username, password, err := helpers.UsernameAndPassword(r.ctx, r.Client, r.instance)
	if err != nil {
		return ctrl.Result{}, err
	}

	if r.instance.Spec.General.Monitoring.Enable {
		serviceMonitor := builders.NewServiceMonitor(r.instance)
		result.CombineErr(ctrl.SetControllerReference(r.instance, serviceMonitor, r.Client.Scheme()))
		result.Combine(r.ReconcileResource(serviceMonitor, reconciler.StatePresent))

	} else {
		serviceMonitor := builders.NewServiceMonitor(r.instance)
		res, err := r.ReconcileResource(serviceMonitor, reconciler.StateAbsent)
		if err != nil {
			if strings.Contains(err.Error(), "unable to retrieve the complete list of server APIs: monitoring.coreos.com/v1") {
				r.logger.Info("ServiceMonitor crd not found, skipping deletion")
			} else {
				result.Combine(res, err)
			}
		} else {
			result.Combine(res, err)
		}

	}
	clusterService := builders.NewServiceForCR(r.instance)
	result.CombineErr(ctrl.SetControllerReference(r.instance, clusterService, r.Client.Scheme()))
	result.Combine(r.ReconcileResource(clusterService, reconciler.StatePresent))

	discoveryService := builders.NewDiscoveryServiceForCR(r.instance)
	result.CombineErr(ctrl.SetControllerReference(r.instance, discoveryService, r.Scheme()))
	result.Combine(r.ReconcileResource(discoveryService, reconciler.StatePresent))

	passwordSecret := builders.PasswordSecret(r.instance, username, password)
	result.CombineErr(ctrl.SetControllerReference(r.instance, passwordSecret, r.Scheme()))
	result.Combine(r.ReconcileResource(passwordSecret, reconciler.StatePresent))

	bootstrapPod := builders.NewBootstrapPod(r.instance, r.reconcilerContext.Volumes, r.reconcilerContext.VolumeMounts)
	result.CombineErr(ctrl.SetControllerReference(r.instance, bootstrapPod, r.Scheme()))
	if r.instance.Status.Initialized {
		result.Combine(r.ReconcileResource(bootstrapPod, reconciler.StateAbsent))
	} else {
		result.Combine(r.ReconcileResource(bootstrapPod, reconciler.StatePresent))
	}

	for _, nodePool := range r.instance.Spec.NodePools {
		headlessService := builders.NewHeadlessServiceForNodePool(r.instance, &nodePool)
		result.CombineErr(ctrl.SetControllerReference(r.instance, headlessService, r.Client.Scheme()))
		result.Combine(r.ReconcileResource(headlessService, reconciler.StatePresent))

		result.Combine(r.reconcileNodeStatefulSet(nodePool, username))
	}

	// if Version isn't set we set it now to check for upgrades later.
	if r.instance.Status.Version == "" {
		err := retry.RetryOnConflict(retry.DefaultRetry, func() error {
			if err := r.Get(r.ctx, client.ObjectKeyFromObject(r.instance), r.instance); err != nil {
				return err
			}
			r.instance.Status.Version = r.instance.Spec.General.Version
			return r.Status().Update(r.ctx, r.instance)
		})
		result.CombineErr(err)
	}
	if r.instance.Spec.General.SnapshotRepositories != nil && len(r.instance.Spec.General.SnapshotRepositories) > 0 {
		// Calculate checksum and check for changes
		result.Combine(r.ReconcileSnapshotRepoConfig(username))
	}

	// If the cluster is using only emptyDir, then check for failure and recreate if necessary
	if r.isEmptyDirCluster() {
		result.Combine(r.checkForEmptyDirRecovery())
	}

	return result.Result, result.Err
}

func (r *ClusterReconciler) ReconcileSnapshotRepoConfig(username string) (*ctrl.Result, error) {
	annotations := map[string]string{"cluster-name": r.instance.GetName()}
	var checksumerr error
	var checksumval string
	snapshotRepodata, _ := json.Marshal(&r.instance.Spec.General.SnapshotRepositories)
	checksumval, checksumerr = util.GetSha1Sum(snapshotRepodata)
	if checksumerr != nil {
		return &ctrl.Result{}, checksumerr
	}
	clusterName := r.instance.Name
	jobName := clusterName + "-snapshotrepoconfig-update"
	job := batchv1.Job{}
	if err := r.Get(r.ctx, client.ObjectKey{Name: jobName, Namespace: r.instance.Namespace}, &job); err == nil {
		value, exists := job.ObjectMeta.Annotations[snapshotRepoConfigChecksumAnnotation]
		if exists && value == checksumval {
			// Nothing to do, current snapshotconfig already applied
			return &ctrl.Result{}, nil
		}
		// Delete old job
		r.logger.Info("Deleting old snapshotconfig job")
		opts := client.DeleteOptions{}
		// Add this so pods of the job are deleted as well, otherwise they would remain as orphaned pods
		client.PropagationPolicy(metav1.DeletePropagationForeground).ApplyToDelete(&opts)
		err = r.Delete(r.ctx, &job, &opts)
		if err != nil {
			return &ctrl.Result{}, err
		}

		// Make sure job is completely deleted (when r.Delete returns deletion sometimes is not yet complete)
		_, err = r.ReconcileResource(&job, reconciler.StateAbsent)
		if err != nil {
			return &ctrl.Result{}, err
		}
	}
	r.logger.Info("Starting snapshotconfig update job")
	r.recorder.AnnotatedEventf(r.instance, annotations, "Normal", "Snapshot", "Starting to snapshotconfig update job")
	snapshotRepoJob := builders.NewSnapshotRepoconfigUpdateJob(
		r.instance,
		jobName,
		r.instance.Namespace,
		checksumval,
		r.reconcilerContext.Volumes,
		r.reconcilerContext.VolumeMounts,
	)
	if err := ctrl.SetControllerReference(r.instance, &snapshotRepoJob, r.Client.Scheme()); err != nil {
		return &ctrl.Result{}, err
	}
	return r.ReconcileResource(&snapshotRepoJob, reconciler.StatePresent)
}

func (r *ClusterReconciler) reconcileNodeStatefulSet(nodePool opsterv1.NodePool, username string) (*ctrl.Result, error) {
	found, nodePoolConfig := r.reconcilerContext.fetchNodePoolHash(nodePool.Component)

	// If config hasn't been set up for the node pool requeue
	if !found {
		return &ctrl.Result{
			Requeue: true,
		}, nil
	}

	extraConfig := helpers.MergeConfigs(r.instance.Spec.General.AdditionalConfig, nodePool.AdditionalConfig)

	sts := builders.NewSTSForNodePool(
		username,
		r.instance,
		nodePool,
		nodePoolConfig.ConfigHash,
		r.reconcilerContext.Volumes,
		r.reconcilerContext.VolumeMounts,
		extraConfig,
	)
	if err := ctrl.SetControllerReference(r.instance, sts, r.Client.Scheme()); err != nil {
		return &ctrl.Result{}, err
	}

	// First ensure that the statefulset exists
	result, err := r.ReconcileResource(sts, reconciler.StateCreated)
	if err != nil || result != nil {
		return result, err
	}

	// Next get the existing statefulset
	existing := &appsv1.StatefulSet{}

	err = r.Client.Get(r.ctx, client.ObjectKeyFromObject(sts), existing)
	if err != nil {
		return result, err
	}

	// Fix selector.matchLabels (issue #311), need to recreate the STS for it as spec.selector is immutable
	if _, exists := existing.Spec.Selector.MatchLabels["opensearch.role"]; exists {
		r.logger.Info("deleting statefulset while orphaning pods to fix labels " + existing.Name)
		if err := helpers.WaitForSTSDelete(r.ctx, r.Client, existing); err != nil {
			r.logger.Error(err, "Failed to delete Statefulset for nodePool "+nodePool.Component)
			return result, err
		}
		result, err := r.ReconcileResource(sts, reconciler.StateCreated)
		if err != nil || result != nil {
			return result, err
		}
	}

	// Detect cluster failure and initiate parallel recovery
	if helpers.ParallelRecoveryMode() &&
		(nodePool.Persistence == nil || nodePool.Persistence.PersistenceSource.PVC != nil) {
		// This logic only works if the STS uses PVCs
		// First check if the STS already has a readable status (CurrentRevision == "" indicates the STS is newly created and the controller has not yet updated the status properly)
		if existing.Status.CurrentRevision == "" {
			existing, err = helpers.WaitForSTSStatus(r.ctx, r.Client, existing)
			if err != nil {
				return &ctrl.Result{Requeue: true}, err
			}
		}
		// Check number of PVCs for nodepool
		pvcCount, err := helpers.CountPVCsForNodePool(r.ctx, r.Client, r.instance, &nodePool)
		if err != nil {
			r.logger.Error(err, "Failed to determine PVC count. Continuing on normally")
		} else {
			// A failure is assumed if n PVCs exist but less than n-1 pods (one missing pod is allowed for rolling restart purposes)
			// We can assume the cluster is in a failure state and cannot recover on its own
			if !helpers.UpgradeInProgress(r.instance.Status) &&
				pvcCount >= int(nodePool.Replicas) && existing.Status.ReadyReplicas < nodePool.Replicas-1 {
				r.logger.Info(fmt.Sprintf("Detected recovery situation for nodepool %s: PVC count: %d, replicas: %d. Recreating STS with parallel mode", nodePool.Component, pvcCount, existing.Status.Replicas))
				if existing.Spec.PodManagementPolicy != appsv1.ParallelPodManagement {
					// Switch to Parallel to jumpstart the cluster
					// First delete existing STS
					if err := helpers.WaitForSTSDelete(r.ctx, r.Client, existing); err != nil {
						r.logger.Error(err, "Failed to delete STS")
						return result, err
					}
					// Recreate with PodManagementPolicy=Parallel
					sts.Spec.PodManagementPolicy = appsv1.ParallelPodManagement
					sts.ObjectMeta.ResourceVersion = ""
					sts.ObjectMeta.UID = ""
					result, err = r.ReconcileResource(sts, reconciler.StatePresent)
					if err != nil {
						r.logger.Error(err, "Failed to create STS")
						return result, err
					}
					// Wait for pods to appear
					err := helpers.WaitForSTSReplicas(r.ctx, r.Client, existing, nodePool.Replicas)
					// Abort normal logic and requeue
					return &ctrl.Result{Requeue: true}, err
				}
			} else if existing.Spec.PodManagementPolicy == appsv1.ParallelPodManagement {
				// We are in Parallel mode but appear to not have a failure situation any longer. Switch back to normal mode
				r.logger.Info(fmt.Sprintf("Ending recovery mode for nodepool %s", nodePool.Component))
				if err := helpers.WaitForSTSDelete(r.ctx, r.Client, existing); err != nil {
					r.logger.Error(err, "Failed to delete STS")
					return result, err
				}
				// STS will be recreated by the normal code below
			}
		}
	}

	// Habdle PDB
<<<<<<< HEAD

	if nodePool.Pdb != nil && nodePool.Pdb.Enable {

		pdb := policy.PodDisruptionBudget{}
		//newpdb := v1.PodDisruptionBudget{}
=======
	pdb := policy.PodDisruptionBudget{}

	if nodePool.Pdb != nil && nodePool.Pdb.Enable {

>>>>>>> 68867a11
		// Check if it already exist
		if (nodePool.Pdb.MinAvailable != nil && nodePool.Pdb.MaxUnavailable != nil) || (nodePool.Pdb.MinAvailable == nil && nodePool.Pdb.MaxUnavailable == nil) {
			r.logger.Info(" Please provide only one parameter (minAvailable OR maxUnavailable) in order to configure a PodDisruptionBudget")
			return result, err

		}
		pdb = helpers.ComposePDB(*r.instance, nodePool)

		result, err = r.ReconcileResource(&pdb, reconciler.StateCreated)
		if err != nil {
			return result, err
		}
<<<<<<< HEAD
	}

	// Handle PVC resizing

	//Default is PVC, or explicit check for PersistenceSource as PVC
=======
	} else {
		// if pdb is not enabled and pdb resource exist, deleting it
		nsn := types.NamespacedName{
			Namespace: r.instance.Namespace,
			Name:      r.instance.Name + "-" + nodePool.Component + "-pdb",
		}
		if err = r.Get(r.ctx, nsn, &pdb); err == nil {
			r.logger.Info("Deleting pdb" + pdb.Name)
			// remove our finalizer from the resource and update it.
			controllerutil.RemoveFinalizer(&pdb, "Opster")
			if err = r.Update(r.ctx, &pdb); err != nil {
				r.logger.Info("Tried to remove Finalizer from" + pdb.Name + "but got an  error")
				return &ctrl.Result{}, err
			}
			err = r.Delete(r.ctx, &policy.PodDisruptionBudget{
				ObjectMeta: metav1.ObjectMeta{
					Name:      r.instance.Name + "-" + nodePool.Component + "-pdb",
					Namespace: r.instance.Namespace,
				},
			})
			if err != nil {
				r.logger.Info("Tried to delete" + pdb.Name + "but got an  error")
				return &ctrl.Result{}, err
			}

		}
	}
	// Handle PVC resizing

	//Default is PVC, or explicit check for PersistenceSource as PVC
	// Handle volume resizing, but only if we are using PVCs
>>>>>>> 68867a11
	if nodePool.Persistence == nil || nodePool.Persistence.PersistenceSource.PVC != nil {
		if nodePool.DiskSize == "" { // Default case
			nodePool.DiskSize = builders.DefaultDiskSize
		}

		existingDisk := *existing.Spec.VolumeClaimTemplates[0].Spec.Resources.Requests.Storage()
		nodePoolDiskSize, err := resource.ParseQuantity(nodePool.DiskSize)
		if err != nil {
			r.logger.Error(err, fmt.Sprintf("Invalid diskSize '%s' for nodepool %s", nodePool.DiskSize, nodePool.Component))
			return result, err
		}

		if existingDisk.Equal(nodePoolDiskSize) {
			r.logger.Info("The existing disk size " + existingDisk.String() + " is same as passed in disk size " + nodePoolDiskSize.String())
		} else {
			r.logger.Info("Disk sizes differ for nodePool %s: current: %s, desired: %s", nodePool.Component, existingDisk.String(), nodePoolDiskSize.String())
			annotations := map[string]string{"cluster-name": r.instance.GetName()}
			r.recorder.AnnotatedEventf(r.instance, annotations, "Normal", "PVC", "Starting to resize PVC %s/%s from %s to  %s ", existing.Namespace, existing.Name, existingDisk.String(), nodePoolDiskSize.String())
			// To update the PVCs we need to temporarily delete the StatefulSet while allowing the pods to continue to run
			r.logger.Info("Deleting statefulset while orphaning pods " + existing.Name)
			opts := client.DeleteOptions{}
			client.PropagationPolicy(metav1.DeletePropagationOrphan).ApplyToDelete(&opts)
			if err := r.Delete(r.ctx, existing, &opts); err != nil {
				r.logger.Info("Failed to delete statefulset" + existing.Name)
				return result, err
			}

			// Identify the PVC for each statefulset pod and patch with the new size
			for i := 0; i < int(*existing.Spec.Replicas); i++ {
				clusterName := r.instance.Name
				claimName := fmt.Sprintf("data-%s-%s-%d", clusterName, nodePool.Component, i)
				var pvc corev1.PersistentVolumeClaim
				nsn := types.NamespacedName{
					Namespace: existing.Namespace,
					Name:      claimName,
				}
				if err := r.Get(r.ctx, nsn, &pvc); err != nil {
					r.logger.Info("Failed to get pvc" + pvc.Name)
					return result, err
				}

				pvc.Spec.Resources.Requests["storage"] = nodePoolDiskSize

				if err := r.Update(r.ctx, &pvc); err != nil {
					r.logger.Error(err, fmt.Sprintf("Failed to resize statefulset pvc %s", pvc.Name))
					r.recorder.AnnotatedEventf(r.instance, annotations, "Warning", "PVC", "Failed to Resize %s/%s", existing.Namespace, existing.Name)
					return result, err
				}
			}
			// STS will be recreated by the normal reconcile below
		}
	}

	// Now set the desired replicas to be the existing replicas
	// This will allow the scaler reconciler to function correctly
	sts.Spec.Replicas = existing.Spec.Replicas

	// Don't update env vars on non data nodes while an upgrade is in progress
	// as we don't want uncontrolled restarts while we're doing an upgrade
	if r.instance.Status.Version != "" &&
		r.instance.Status.Version != r.instance.Spec.General.Version &&
		!helpers.HasDataRole(&nodePool) {
		sts.Spec.Template.Spec.Containers[0].Env = existing.Spec.Template.Spec.Containers[0].Env
	}

	// Finally we enforce the desired state
	return r.ReconcileResource(sts, reconciler.StatePresent)
}

func (r *ClusterReconciler) DeleteResources() (ctrl.Result, error) {
	result := reconciler.CombinedResult{}
	return result.Result, result.Err
}

// isEmptyDirCluster returns true only if every nodePool is using emptyDir
func (r *ClusterReconciler) isEmptyDirCluster() bool {

	for _, nodePool := range r.instance.Spec.NodePools {
		if nodePool.Persistence == nil {
			return false
		} else if nodePool.Persistence != nil && nodePool.Persistence.EmptyDir == nil {
			return false
		}
	}
	return true
}

// checkForEmptyDirRecovery checks if the cluster has failed and recreates the cluster if needed
func (r *ClusterReconciler) checkForEmptyDirRecovery() (*ctrl.Result, error) {
	lg := log.FromContext(r.ctx)
	// If cluster has not yet initialized, don't do anything
	if !r.instance.Status.Initialized {
		return &ctrl.Result{}, nil
	}

	// If any scaling operation is going on, don't do anything
	for _, nodePool := range r.instance.Spec.NodePools {
		componentStatus := opsterv1.ComponentStatus{
			Component:   "Scaler",
			Description: nodePool.Component,
		}
		comp := r.instance.Status.ComponentsStatus
		_, found := helpers.FindFirstPartial(comp, componentStatus, helpers.GetByDescriptionAndGroup)

		if found {
			return &ctrl.Result{}, nil
		}
	}

	// Check at least one data node is running
	// Check at least half of master pods are running
	var readyDataNodes int32
	var readyMasterNodes int32
	var totalMasterNodes int32

	clusterName := r.instance.Name
	clusterNamespace := r.instance.Namespace

	for _, nodePool := range r.instance.Spec.NodePools {
		var sts *appsv1.StatefulSet
		var err error
		if helpers.HasDataRole(&nodePool) || helpers.HasManagerRole(&nodePool) {
			sts, err = helpers.GetSTSForNodePool(r.ctx, r.Client, nodePool, clusterName, clusterNamespace)
			if err != nil {
				return &ctrl.Result{Requeue: true}, err
			}
		}

		if helpers.HasDataRole(&nodePool) {
			readyDataNodes += sts.Status.ReadyReplicas
		}

		if helpers.HasManagerRole(&nodePool) {
			totalMasterNodes += *sts.Spec.Replicas
			readyMasterNodes += sts.Status.ReadyReplicas
		}
	}

	// If the failure condition is met,
	// Delete all the sts so that everything will be created
	// Then delete the securityconfig job and set cluster initialized to false
	// This will cause the bootstrap pod to run again and security indices to be initialized again
	if readyDataNodes == 0 || readyMasterNodes < (totalMasterNodes+1)/2 {
		lg.Info("Detected failure for cluster with emptyDir %s in ns %s", clusterName, clusterNamespace)
		lg.Info("Deleting all sts and securityconfig job to re-create cluster")
		for _, nodePool := range r.instance.Spec.NodePools {
			err := helpers.DeleteSTSForNodePool(r.ctx, r.Client, nodePool, clusterName, clusterNamespace)
			if err != nil {
				lg.Error(err, fmt.Sprintf("Failed to delete sts for nodePool %s", nodePool.Component))
				return &ctrl.Result{Requeue: true}, err
			}
		}

		err := helpers.DeleteSecurityUpdateJob(r.ctx, r.Client, clusterName, clusterNamespace)
		if err != nil {
			lg.Error(err, "Failed to delete security update job")
			return &ctrl.Result{Requeue: true}, err
		}

		if err := retry.RetryOnConflict(retry.DefaultRetry, func() error {
			if err := r.Get(r.ctx, client.ObjectKeyFromObject(r.instance), r.instance); err != nil {
				return err
			}
			r.instance.Status.Initialized = false
			return r.Status().Update(r.ctx, r.instance)
		}); err != nil {
			lg.Error(err, "Failed to update cluster status")
			return &ctrl.Result{Requeue: true}, err
		}
	}

	return &ctrl.Result{}, nil
}<|MERGE_RESOLUTION|>--- conflicted
+++ resolved
@@ -4,16 +4,12 @@
 	"context"
 	"encoding/json"
 	"fmt"
-<<<<<<< HEAD
-=======
 	"sigs.k8s.io/controller-runtime/pkg/controller/controllerutil"
 	"strings"
 
->>>>>>> 68867a11
 	batchv1 "k8s.io/api/batch/v1"
 	policy "k8s.io/api/policy/v1"
 	"opensearch.opster.io/pkg/reconcilers/util"
-	"strings"
 
 	"github.com/cisco-open/k8s-objectmatcher/patch"
 	"github.com/cisco-open/operator-tools/pkg/reconciler"
@@ -177,7 +173,6 @@
 		if err != nil {
 			return &ctrl.Result{}, err
 		}
-
 		// Make sure job is completely deleted (when r.Delete returns deletion sometimes is not yet complete)
 		_, err = r.ReconcileResource(&job, reconciler.StateAbsent)
 		if err != nil {
@@ -307,18 +302,10 @@
 	}
 
 	// Habdle PDB
-<<<<<<< HEAD
+	pdb := policy.PodDisruptionBudget{}
 
 	if nodePool.Pdb != nil && nodePool.Pdb.Enable {
 
-		pdb := policy.PodDisruptionBudget{}
-		//newpdb := v1.PodDisruptionBudget{}
-=======
-	pdb := policy.PodDisruptionBudget{}
-
-	if nodePool.Pdb != nil && nodePool.Pdb.Enable {
-
->>>>>>> 68867a11
 		// Check if it already exist
 		if (nodePool.Pdb.MinAvailable != nil && nodePool.Pdb.MaxUnavailable != nil) || (nodePool.Pdb.MinAvailable == nil && nodePool.Pdb.MaxUnavailable == nil) {
 			r.logger.Info(" Please provide only one parameter (minAvailable OR maxUnavailable) in order to configure a PodDisruptionBudget")
@@ -331,13 +318,6 @@
 		if err != nil {
 			return result, err
 		}
-<<<<<<< HEAD
-	}
-
-	// Handle PVC resizing
-
-	//Default is PVC, or explicit check for PersistenceSource as PVC
-=======
 	} else {
 		// if pdb is not enabled and pdb resource exist, deleting it
 		nsn := types.NamespacedName{
@@ -369,7 +349,6 @@
 
 	//Default is PVC, or explicit check for PersistenceSource as PVC
 	// Handle volume resizing, but only if we are using PVCs
->>>>>>> 68867a11
 	if nodePool.Persistence == nil || nodePool.Persistence.PersistenceSource.PVC != nil {
 		if nodePool.DiskSize == "" { // Default case
 			nodePool.DiskSize = builders.DefaultDiskSize
