package reconcilers

import (
	"context"
	"crypto/x509"
	"encoding/pem"
	"errors"
	"fmt"
	"strings"
	"time"

	"github.com/Masterminds/semver"
	opsterv1 "github.com/Opster/opensearch-k8s-operator/opensearch-operator/api/v1"
	"github.com/Opster/opensearch-k8s-operator/opensearch-operator/pkg/builders"
	"github.com/Opster/opensearch-k8s-operator/opensearch-operator/pkg/helpers"
	"github.com/Opster/opensearch-k8s-operator/opensearch-operator/pkg/reconciler"
	"github.com/Opster/opensearch-k8s-operator/opensearch-operator/pkg/reconcilers/k8s"
	"github.com/Opster/opensearch-k8s-operator/opensearch-operator/pkg/reconcilers/util"
	"github.com/Opster/opensearch-k8s-operator/opensearch-operator/pkg/tls"
	"github.com/go-logr/logr"
	"github.com/samber/lo"
	corev1 "k8s.io/api/core/v1"
	k8serrors "k8s.io/apimachinery/pkg/api/errors"
	metav1 "k8s.io/apimachinery/pkg/apis/meta/v1"
	"k8s.io/client-go/tools/record"
	ctrl "sigs.k8s.io/controller-runtime"
	"sigs.k8s.io/controller-runtime/pkg/client"
	"sigs.k8s.io/controller-runtime/pkg/log"
)

type TLSReconciler struct {
	client            k8s.K8sClient
	reconcilerContext *ReconcilerContext
	instance          *opsterv1.OpenSearchCluster
	logger            logr.Logger
	pki               tls.PKI
	recorder          record.EventRecorder
}

func NewTLSReconciler(
	client client.Client,
	ctx context.Context,
	reconcilerContext *ReconcilerContext,
	instance *opsterv1.OpenSearchCluster,
	opts ...reconciler.ResourceReconcilerOption,
) *TLSReconciler {
	return &TLSReconciler{
		client:            k8s.NewK8sClient(client, ctx, append(opts, reconciler.WithLog(log.FromContext(ctx).WithValues("reconciler", "tls")))...),
		reconcilerContext: reconcilerContext,
		instance:          instance,
		logger:            log.FromContext(ctx),
		pki:               tls.NewPKI(),
	}
}

const (
	CaCertKey = "ca.crt"
)

func (r *TLSReconciler) Reconcile() (ctrl.Result, error) {
	if r.instance.Spec.General.DisableSSL {
		r.logger.Info("HTTP TLS is disabled. Disabling SSL for HTTP layer")
		r.reconcilerContext.AddConfig("plugins.security.ssl.http.enabled", "false")
		return ctrl.Result{}, nil
	}

	if r.instance.Spec.Security == nil || r.instance.Spec.Security.Tls == nil {
		r.logger.Info("No security specified. Not doing anything")
		return ctrl.Result{}, nil
	}

	tlsConfig := r.instance.Spec.Security.Tls

	if tlsConfig.Transport != nil {
		if err := r.handleTransport(); err != nil {
			return ctrl.Result{}, err
		}
	}
	if tlsConfig.Http != nil {
		if err := r.handleHttp(); err != nil {
			return ctrl.Result{}, err
		}
	}
	if r.reconcileAdminCert() {
		res, err := r.handleAdminCertificate()
		return lo.FromPtrOr(res, ctrl.Result{}), err
	}

	return ctrl.Result{}, nil
}

func (r *TLSReconciler) handleTransport() error {
	config := r.instance.Spec.Security.Tls.Transport
	if config.Generate {
		if config.PerNode {
			if err := r.handleTransportGeneratePerNode(); err != nil {
				return err
			}
		} else {
			if err := r.handleTransportGenerateGlobal(); err != nil {
				return err
			}
		}
	} else {
		if err := r.handleTransportExistingCerts(); err != nil {
			return err
		}
	}
	return nil
}

func (r *TLSReconciler) handleAdminCertificate() (*ctrl.Result, error) {
	// TODO: This should be refactored in the API - https://github.com/Opster/opensearch-k8s-operator/issues/569
	tlsConfig := r.instance.Spec.Security.Tls.Http
	clusterName := r.instance.Name

	var res *ctrl.Result
	var certDN string
	if tlsConfig.Generate || (r.instance.Spec.Security.Config != nil && r.instance.Spec.Security.Config.AdminSecret.Name == "") {
		ca, err := r.getCACert()
		if err != nil {
			return nil, err
		}
		res, err = r.createAdminSecret(ca)
		if err != nil {
			return nil, err
		}
		certDN = fmt.Sprintf("CN=admin,OU=%s", clusterName)

	} else {
		certDN = strings.Join(tlsConfig.AdminDn, "\",\"")
	}

	r.reconcilerContext.AddConfig("plugins.security.authcz.admin_dn", fmt.Sprintf("[\"%s\"]", certDN))
	return res, nil
}

func (r *TLSReconciler) securityChangeVersion() bool {
	newVersionConstraint, err := semver.NewConstraint(">=2.0.0")
	if err != nil {
		panic(err)
	}

	version, err := semver.NewVersion(r.instance.Spec.General.Version)
	if err != nil {
		r.logger.Error(err, "unable to parse version, assuming >= 2.0.0")
		return true
	}
	return newVersionConstraint.Check(version)
}

func (r *TLSReconciler) adminCAName() string {
	if r.securityChangeVersion() {
		return r.instance.Spec.Security.Tls.Http.CaSecret.Name
	}
	return r.instance.Spec.Security.Tls.Transport.CaSecret.Name
}

func (r *TLSReconciler) reconcileAdminCert() bool {
	if r.securityChangeVersion() {
		return r.instance.Spec.Security.Tls.Http != nil && r.instance.Spec.Security.Tls.Transport != nil
	}
	return r.instance.Spec.Security.Tls.Transport != nil
}

func (r *TLSReconciler) adminCAProvided() bool {
	return r.adminCAName() != ""
}

func (r *TLSReconciler) providedCAForAdminCert() (tls.Cert, error) {
	return r.providedCaCert(
		r.adminCAName(),
		r.instance.Namespace,
	)
}

func (r *TLSReconciler) getCACert() (tls.Cert, error) {
	if r.adminCAProvided() {
		return r.providedCAForAdminCert()
	}
	return util.ReadOrGenerateCaCert(r.pki, r.client, r.instance)
}

func (r *TLSReconciler) shouldCreateAdminCert(ca tls.Cert) (bool, error) {
	secret, err := r.client.GetSecret(r.adminSecretName(), r.instance.Namespace)
	if err != nil {
		if k8serrors.IsNotFound(err) {
			r.logger.Info("admin cert does not exist, creating")
			return true, nil
		}
		return false, err
	}

	data, ok := secret.Data[corev1.TLSCertKey]
	if !ok {
		return true, nil
	}

	validator, err := tls.NewCertValidater(data, tls.WithExpiryThreshold(5*24*time.Hour))
	if err != nil {
		return false, err
	}

	if validator.IsExpiringSoon() {
		r.logger.Info("admin cert is expiring soon, recreating")
		return true, nil
	}

	verified, err := validator.IsSignedByCA(ca)
	if err != nil {
		return false, err
	}

	if !verified {
		r.logger.Info("admin cert is not signed by CA, recreating")
	}

	return !verified, nil
}

func (r *TLSReconciler) createAdminSecret(ca tls.Cert) (*ctrl.Result, error) {
	createCert, err := r.shouldCreateAdminCert(ca)
	if err != nil {
		return nil, fmt.Errorf("failed to determine if admin cert should be created: %w", err)
	}
	if !createCert {
		return nil, nil
	}

	adminCert, err := ca.CreateAndSignCertificate("admin", r.instance.Name, nil, r.resolveTransportCertDuration())
	if err != nil {
		r.logger.Error(err, "Failed to create admin certificate", "interface", "transport")
		r.recorder.AnnotatedEventf(
			r.instance,
			map[string]string{"cluster-name": r.instance.GetName()},
			"Warning",
			"Security",
			"Failed to create admin certificate",
		)
		return nil, err
	}
	adminSecret := &corev1.Secret{
		ObjectMeta: metav1.ObjectMeta{
			Name:      r.adminSecretName(),
			Namespace: r.instance.Namespace,
		},
		Type: corev1.SecretTypeTLS,
		Data: adminCert.SecretData(ca),
	}
	if err := ctrl.SetControllerReference(r.instance, adminSecret, r.client.Scheme()); err != nil {
		return nil, err
	}
	return r.client.CreateSecret(adminSecret)
}

func (r *TLSReconciler) adminSecretName() string {
	return r.instance.Name + "-admin-cert"
}

func (r *TLSReconciler) handleTransportGenerateGlobal() error {
	namespace := r.instance.Namespace
	clusterName := r.instance.Name
	nodeSecretName := clusterName + "-transport-cert"

	r.logger.Info("Reconciling certificates", "interface", "transport")
	// r.recorder.Event(r.instance, "Normal", "Security", "Starting to generating certificates")

	var ca tls.Cert
	var err error
	if r.instance.Spec.Security.Tls.Transport.CaSecret.Name != "" {
		ca, err = r.providedCaCert(r.instance.Spec.Security.Tls.Transport.CaSecret.Name, namespace)
	} else {
		ca, err = util.ReadOrGenerateCaCert(r.pki, r.client, r.instance)
	}
	if err != nil {
		return err
	}

	// Generate node cert, sign it and put it into secret
	nodeSecret, err := r.client.GetSecret(nodeSecretName, namespace)
	if err != nil && !k8serrors.IsNotFound(err) {
		r.logger.Error(err, "Failed to get secret for transport certificate")
		return err
	}
	certRenewal := false
	if err == nil {
		daysRemaining, err := parseCertificate(nodeSecret.Data[corev1.TLSCertKey])
		if err != nil {
			helpers.TlsCertificateDaysRemaining.WithLabelValues(namespace, clusterName, "transport", "global").Set(float64(daysRemaining))
		}
		renewBeforeExpirationDays := r.instance.Spec.Security.Tls.Transport.RotateDaysBeforeExpiry
		if renewBeforeExpirationDays > 0 && daysRemaining < renewBeforeExpirationDays {
			r.logger.Info("Renewing transport certificate", "node", "global")
			certRenewal = true
		}

	}
	if err != nil || certRenewal {
		// Generate node cert and put it into secret
		dnsNames := []string{
			clusterName,
			fmt.Sprintf("%s.%s", clusterName, namespace),
			fmt.Sprintf("%s.%s.svc", clusterName, namespace),
			fmt.Sprintf("%s.%s.svc.%s", clusterName, namespace, helpers.ClusterDnsBase()),
		}
		nodeCert, err := ca.CreateAndSignCertificate(clusterName, clusterName, dnsNames, r.resolveTransportCertDuration())
		if err != nil {
			r.logger.Error(err, "Failed to create node certificate", "interface", "transport")
			return err
		}

		if !certRenewal {
			nodeSecret = corev1.Secret{ObjectMeta: metav1.ObjectMeta{Name: nodeSecretName, Namespace: namespace}, Type: corev1.SecretTypeTLS}
			if err := ctrl.SetControllerReference(r.instance, &nodeSecret, r.client.Scheme()); err != nil {
				return err
			}
		}
		nodeSecret.Data = nodeCert.SecretData(ca)

		_, err = r.client.CreateSecret(&nodeSecret)
		if err != nil {
			r.logger.Error(err, "Failed to store node certificate in secret", "interface", "transport")
			return err
		}
	}
	// Tell the cluster controller to mount secrets
	volume := corev1.Volume{Name: "transport-cert", VolumeSource: corev1.VolumeSource{Secret: &corev1.SecretVolumeSource{SecretName: nodeSecretName}}}
	r.reconcilerContext.Volumes = append(r.reconcilerContext.Volumes, volume)
	mount := corev1.VolumeMount{Name: "transport-cert", MountPath: "/usr/share/opensearch/config/tls-transport"}
	r.reconcilerContext.VolumeMounts = append(r.reconcilerContext.VolumeMounts, mount)
	// Extend opensearch.yml
	r.reconcilerContext.AddConfig("plugins.security.nodes_dn", fmt.Sprintf("[\"CN=%s,OU=%s\"]", clusterName, clusterName))
	r.reconcilerContext.AddConfig("plugins.security.ssl.transport.pemcert_filepath", fmt.Sprintf("tls-transport/%s", corev1.TLSCertKey))
	r.reconcilerContext.AddConfig("plugins.security.ssl.transport.pemkey_filepath", fmt.Sprintf("tls-transport/%s", corev1.TLSPrivateKeyKey))
	r.reconcilerContext.AddConfig("plugins.security.ssl.transport.pemtrustedcas_filepath", fmt.Sprintf("tls-transport/%s", CaCertKey))
	r.reconcilerContext.AddConfig("plugins.security.ssl.transport.enforce_hostname_verification", "false")
	return nil
}

func (r *TLSReconciler) handleTransportGeneratePerNode() error {
	r.logger.Info("Generating certificates", "interface", "transport")
	// r.recorder.Event(r.instance, "Normal", "Security", "Start to generating certificates")

	namespace := r.instance.Namespace
	clusterName := r.instance.Name
	nodeSecretName := clusterName + "-transport-cert"

	var ca tls.Cert
	var err error
	if r.instance.Spec.Security.Tls.Transport.CaSecret.Name != "" {
		ca, err = r.providedCaCert(r.instance.Spec.Security.Tls.Transport.CaSecret.Name, namespace)
	} else {
		ca, err = util.ReadOrGenerateCaCert(r.pki, r.client, r.instance)
	}
	if err != nil {
		return err
	}

	nodeSecret, err := r.client.GetSecret(nodeSecretName, namespace)
	exists := true
	if err != nil {
		nodeSecret.Data = make(map[string][]byte)
		nodeSecret.ObjectMeta = metav1.ObjectMeta{Name: nodeSecretName, Namespace: namespace}
		exists = false
	}
	nodeSecret.Data[CaCertKey] = ca.CertData()

	// Generate bootstrap pod cert
	bootstrapPodName := builders.BootstrapPodName(r.instance)
	_, bootstrapCertExists := nodeSecret.Data[fmt.Sprintf("%s.crt", bootstrapPodName)]
	_, bootstrapKeyExists := nodeSecret.Data[fmt.Sprintf("%s.key", bootstrapPodName)]

	if !r.instance.Status.Initialized && (!bootstrapCertExists || !bootstrapKeyExists) {
		dnsNames := []string{
			bootstrapPodName,
			clusterName,
			builders.DiscoveryServiceName(r.instance),
			fmt.Sprintf("%s.%s", bootstrapPodName, clusterName),
			fmt.Sprintf("%s.%s", clusterName, namespace),
			fmt.Sprintf("%s.%s.%s", bootstrapPodName, clusterName, namespace),
			fmt.Sprintf("%s.%s.svc", clusterName, namespace),
			fmt.Sprintf("%s.%s.%s.svc", bootstrapPodName, clusterName, namespace),
			fmt.Sprintf("%s.%s.svc.%s", clusterName, namespace, helpers.ClusterDnsBase()),
			fmt.Sprintf("%s.%s.%s.svc.%s", bootstrapPodName, clusterName, namespace, helpers.ClusterDnsBase()),
		}
		nodeCert, err := ca.CreateAndSignCertificate(bootstrapPodName, clusterName, dnsNames, r.resolveTransportCertDuration())
		if err != nil {
			r.logger.Error(err, "Failed to create node certificate", "interface", "transport", "node", bootstrapPodName)
			//	r.recorder.Event(r.instance, "Normal", "Security", "Created transport certificates")
			return err
		}
		//	r.recorder.Event(r.instance, "Normal", "Security", "Created transport certificates")
		nodeSecret.Data[fmt.Sprintf("%s.crt", bootstrapPodName)] = nodeCert.CertData()
		nodeSecret.Data[fmt.Sprintf("%s.key", bootstrapPodName)] = nodeCert.KeyData()
	}

	// Generate node cert and put it into secret
	for _, nodePool := range r.instance.Spec.NodePools {
		for i := 0; i < int(nodePool.Replicas); i++ {
			podName := fmt.Sprintf("%s-%s-%d", clusterName, nodePool.Component, i)
			certName := fmt.Sprintf("%s.crt", podName)
			keyName := fmt.Sprintf("%s.key", podName)
			certData, certExists := nodeSecret.Data[certName]

			certRenewal := false
			if certExists && certData != nil {
				daysRemaining, err := parseCertificate(certData)
				if err != nil {
					r.logger.Info("Failed to parse certificate", "interface", "transport", "node", podName)
				} else {
					helpers.TlsCertificateDaysRemaining.WithLabelValues(namespace, clusterName, "transport", podName).Set(float64(daysRemaining))
					renewBeforeExpirationDays := r.instance.Spec.Security.Tls.Transport.RotateDaysBeforeExpiry
					if renewBeforeExpirationDays > 0 && daysRemaining < renewBeforeExpirationDays {
						r.logger.Info("Renewing transport certificate", "node", podName)
						certRenewal = true
					}
				}
			}

			_, keyExists := nodeSecret.Data[keyName]
			if certExists && keyExists && !certRenewal {
				continue
			}
			dnsNames := []string{
				podName,
				clusterName,
				builders.DiscoveryServiceName(r.instance),
				fmt.Sprintf("%s.%s", podName, clusterName),
				fmt.Sprintf("%s.%s", clusterName, namespace),
				fmt.Sprintf("%s.%s.%s", podName, clusterName, namespace),
				fmt.Sprintf("%s.%s.svc", clusterName, namespace),
				fmt.Sprintf("%s.%s.%s.svc", podName, clusterName, namespace),
				fmt.Sprintf("%s.%s.svc.%s", clusterName, namespace, helpers.ClusterDnsBase()),
				fmt.Sprintf("%s.%s.%s.svc.%s", podName, clusterName, namespace, helpers.ClusterDnsBase()),
			}
			nodeCert, err := ca.CreateAndSignCertificate(podName, clusterName, dnsNames, r.resolveTransportCertDuration())
			if err != nil {
				r.logger.Error(err, "Failed to create node certificate", "interface", "transport", "node", podName)
				return err
			}
			nodeSecret.Data[certName] = nodeCert.CertData()
			nodeSecret.Data[keyName] = nodeCert.KeyData()
		}
	}
	if exists {
		_, err = r.client.CreateSecret(&nodeSecret)
		if err != nil {
			r.logger.Error(err, "Failed to store node certificate in secret", "interface", "transport")
			return err
		}
	} else {
		if err := ctrl.SetControllerReference(r.instance, &nodeSecret, r.client.Scheme()); err != nil {
			return err
		}
		_, err = r.client.CreateSecret(&nodeSecret)
		if err != nil {
			r.logger.Error(err, "Failed to store node certificate in secret", "interface", "transport")
			return err
		}
	}
	// Tell cluster controller to mount secrets
	volume := corev1.Volume{Name: "transport-cert", VolumeSource: corev1.VolumeSource{Secret: &corev1.SecretVolumeSource{SecretName: nodeSecretName}}}
	r.reconcilerContext.Volumes = append(r.reconcilerContext.Volumes, volume)
	mount := corev1.VolumeMount{Name: "transport-cert", MountPath: "/usr/share/opensearch/config/tls-transport"}
	r.reconcilerContext.VolumeMounts = append(r.reconcilerContext.VolumeMounts, mount)

	// Extend opensearch.yml
	r.reconcilerContext.AddConfig("plugins.security.nodes_dn", fmt.Sprintf("[\"CN=%s-*,OU=%s\"]", clusterName, clusterName))
	r.reconcilerContext.AddConfig("plugins.security.ssl.transport.pemcert_filepath", "tls-transport/${HOSTNAME}.crt")
	r.reconcilerContext.AddConfig("plugins.security.ssl.transport.pemkey_filepath", "tls-transport/${HOSTNAME}.key")
	r.reconcilerContext.AddConfig("plugins.security.ssl.transport.pemtrustedcas_filepath", fmt.Sprintf("tls-transport/%s", CaCertKey))
	r.reconcilerContext.AddConfig("plugins.security.ssl.transport.enforce_hostname_verification", "true")
	return nil
}

func (r *TLSReconciler) handleTransportExistingCerts() error {
	tlsConfig := r.instance.Spec.Security.Tls.Transport
	if tlsConfig.PerNode {
		if tlsConfig.Secret.Name == "" {
			err := errors.New("perNode=true but secret not set")
			r.logger.Error(err, "Secret not provided")
			//		r.recorder.Event(r.instance, "Warning", "Security", "Notice - perNode=true but secret not set but Secret not provided")
			return err
		}
		mountFolder("transport", "certs", tlsConfig.Secret.Name, r.reconcilerContext)
		// Extend opensearch.yml
		r.reconcilerContext.AddConfig("plugins.security.ssl.transport.pemcert_filepath", "tls-transport/${HOSTNAME}.crt")
		r.reconcilerContext.AddConfig("plugins.security.ssl.transport.pemkey_filepath", "tls-transport/${HOSTNAME}.key")
		r.reconcilerContext.AddConfig("plugins.security.ssl.transport.enforce_hostname_verification", "true")
	} else {
		if tlsConfig.Secret.Name == "" {
			err := errors.New("missing secret in spec")
			r.logger.Error(err, "Not all secrets for transport provided")
			//		r.recorder.Event(r.instance, "Warning", "Security", "Notice - Not all secrets for transport provided")
			return err
		}
		if tlsConfig.CaSecret.Name == "" {
			mountFolder("transport", "certs", tlsConfig.Secret.Name, r.reconcilerContext)
		} else {
			mount("transport", "ca", CaCertKey, tlsConfig.CaSecret.Name, r.reconcilerContext)
			mount("transport", "key", corev1.TLSPrivateKeyKey, tlsConfig.Secret.Name, r.reconcilerContext)
			mount("transport", "cert", corev1.TLSCertKey, tlsConfig.Secret.Name, r.reconcilerContext)
		}
		// Extend opensearch.yml
		r.reconcilerContext.AddConfig("plugins.security.ssl.transport.pemcert_filepath", fmt.Sprintf("tls-transport/%s", corev1.TLSCertKey))
		r.reconcilerContext.AddConfig("plugins.security.ssl.transport.pemkey_filepath", fmt.Sprintf("tls-transport/%s", corev1.TLSPrivateKeyKey))
		r.reconcilerContext.AddConfig("plugins.security.ssl.transport.enforce_hostname_verification", "false")
	}
	r.reconcilerContext.AddConfig("plugins.security.ssl.transport.pemtrustedcas_filepath", fmt.Sprintf("tls-transport/%s", CaCertKey))
	dnList := strings.Join(tlsConfig.NodesDn, "\",\"")
	r.reconcilerContext.AddConfig("plugins.security.nodes_dn", fmt.Sprintf("[\"%s\"]", dnList))
	return nil
}

func (r *TLSReconciler) handleHttp() error {
	tlsConfig := r.instance.Spec.Security.Tls.Http
	namespace := r.instance.Namespace
	clusterName := r.instance.Name
	nodeSecretName := clusterName + "-http-cert"

	if tlsConfig.Generate {
		r.logger.Info("Reconciling certificates", "interface", "http")

		var ca tls.Cert
		var err error
		if tlsConfig.CaSecret.Name != "" {
			ca, err = r.providedCaCert(tlsConfig.CaSecret.Name, namespace)
		} else {
			ca, err = util.ReadOrGenerateCaCert(r.pki, r.client, r.instance)
		}
		if err != nil {
			return err
		}

		// Generate node cert, sign it and put it into secret
		nodeSecret, err := r.client.GetSecret(nodeSecretName, namespace)
		if err != nil && !k8serrors.IsNotFound(err) {
			r.logger.Error(err, "Failed to get secret for http certificate")
			return err
		}

		certRenewal := false
		if err == nil {
			daysRemaining, err := parseCertificate(nodeSecret.Data[corev1.TLSCertKey])
			if err == nil {
				helpers.TlsCertificateDaysRemaining.WithLabelValues(namespace, clusterName, "http", "global").Set(float64(daysRemaining))
				renewBeforeExpirationDays := r.instance.Spec.Security.Tls.Http.RotateDaysBeforeExpiry
				if renewBeforeExpirationDays > 0 && daysRemaining < renewBeforeExpirationDays {
					r.logger.Info("Renewing http certificate")
					certRenewal = true
				}
			} else {
				r.logger.Info("Failed to parse certificate", "interface", "http", "error", err)
			}
		}
		if err != nil || certRenewal {
			// Generate node cert and put it into secret
			// Build default DNS names
			dnsNames := []string{
				clusterName,
				r.instance.Spec.General.ServiceName,
				builders.DiscoveryServiceName(r.instance),
				fmt.Sprintf("%s.%s", clusterName, namespace),
				fmt.Sprintf("%s.%s.svc", clusterName, namespace),
				fmt.Sprintf("%s.%s.svc.%s", clusterName, namespace, helpers.ClusterDnsBase()),
			}
<<<<<<< HEAD

			// Prepend custom FQDN if provided
			if tlsConfig.CustomFQDN != nil && *tlsConfig.CustomFQDN != "" {
				dnsNames = append([]string{*tlsConfig.CustomFQDN}, dnsNames...)
			}

			nodeCert, err := ca.CreateAndSignCertificate(clusterName, clusterName, dnsNames)
=======
			nodeCert, err := ca.CreateAndSignCertificate(clusterName, clusterName, dnsNames, r.resolveHttpCertDuration())
>>>>>>> a54b08b3
			if err != nil {
				r.logger.Error(err, "Failed to create node certificate", "interface", "http")
				//		r.recorder.Event(r.instance, "Warning", "Security", "Failed to create node http certifice")

				return err
			}

			if !certRenewal {
				nodeSecret = corev1.Secret{ObjectMeta: metav1.ObjectMeta{Name: nodeSecretName, Namespace: namespace}, Type: corev1.SecretTypeTLS}
				if err := ctrl.SetControllerReference(r.instance, &nodeSecret, r.client.Scheme()); err != nil {
					return err
				}
			}
			nodeSecret.Data = nodeCert.SecretData(ca)

			_, err = r.client.CreateSecret(&nodeSecret)
			if err != nil {
				r.logger.Error(err, "Failed to store node certificate in secret", "interface", "http")
				//		r.recorder.Event(r.instance, "Warning", "Security", "Failed to store node http certificate in secret")
				return err
			}
		}
		// Tell cluster controller to mount secrets
		volume := corev1.Volume{Name: "http-cert", VolumeSource: corev1.VolumeSource{Secret: &corev1.SecretVolumeSource{SecretName: nodeSecretName}}}
		r.reconcilerContext.Volumes = append(r.reconcilerContext.Volumes, volume)
		mount := corev1.VolumeMount{Name: "http-cert", MountPath: "/usr/share/opensearch/config/tls-" + "http"}
		r.reconcilerContext.VolumeMounts = append(r.reconcilerContext.VolumeMounts, mount)
	} else {
		if tlsConfig.Secret.Name == "" {
			err := errors.New("missing secret in spec")
			r.logger.Error(err, "Not all secrets for http provided")
			//		r.recorder.Event(r.instance, "Warning", "Security", "Notice - Not all secrets for http provided")
			return err
		}
		if tlsConfig.CaSecret.Name == "" {
			mountFolder("http", "certs", tlsConfig.Secret.Name, r.reconcilerContext)
		} else {
			mount("http", "ca", CaCertKey, tlsConfig.CaSecret.Name, r.reconcilerContext)
			mount("http", "key", corev1.TLSPrivateKeyKey, tlsConfig.Secret.Name, r.reconcilerContext)
			mount("http", "cert", corev1.TLSCertKey, tlsConfig.Secret.Name, r.reconcilerContext)
		}
	}
	// Extend opensearch.yml
	r.reconcilerContext.AddConfig("plugins.security.ssl.http.enabled", "true")
	r.reconcilerContext.AddConfig("plugins.security.ssl.http.pemcert_filepath", fmt.Sprintf("tls-http/%s", corev1.TLSCertKey))
	r.reconcilerContext.AddConfig("plugins.security.ssl.http.pemkey_filepath", fmt.Sprintf("tls-http/%s", corev1.TLSPrivateKeyKey))
	r.reconcilerContext.AddConfig("plugins.security.ssl.http.pemtrustedcas_filepath", fmt.Sprintf("tls-http/%s", CaCertKey))
	return nil
}

func (r *TLSReconciler) providedCaCert(secretName string, namespace string) (tls.Cert, error) {
	var ca tls.Cert
	caSecret, err := r.client.GetSecret(secretName, namespace)
	if err != nil {
		return ca, err
	}
	data := caSecret.Data
	if _, ok := caSecret.Annotations["cert-manager.io/issuer-kind"]; ok {
		data = map[string][]byte{
			"ca.crt": caSecret.Data["tls.crt"],
			"ca.key": caSecret.Data["tls.key"],
		}
	}
	ca = r.pki.CAFromSecret(data)
	return ca, nil
}

func mount(interfaceName string, name string, filename string, secretName string, reconcilerContext *ReconcilerContext) {
	volume := corev1.Volume{Name: interfaceName + "-" + name, VolumeSource: corev1.VolumeSource{Secret: &corev1.SecretVolumeSource{SecretName: secretName}}}
	reconcilerContext.Volumes = append(reconcilerContext.Volumes, volume)
	mount := corev1.VolumeMount{Name: interfaceName + "-" + name, MountPath: fmt.Sprintf("/usr/share/opensearch/config/tls-%s/%s", interfaceName, filename), SubPath: filename}
	reconcilerContext.VolumeMounts = append(reconcilerContext.VolumeMounts, mount)
}

func mountFolder(interfaceName string, name string, secretName string, reconcilerContext *ReconcilerContext) {
	volume := corev1.Volume{Name: interfaceName + "-" + name, VolumeSource: corev1.VolumeSource{Secret: &corev1.SecretVolumeSource{SecretName: secretName}}}
	reconcilerContext.Volumes = append(reconcilerContext.Volumes, volume)
	mount := corev1.VolumeMount{Name: interfaceName + "-" + name, MountPath: fmt.Sprintf("/usr/share/opensearch/config/tls-%s", interfaceName)}
	reconcilerContext.VolumeMounts = append(reconcilerContext.VolumeMounts, mount)
}

func (r *TLSReconciler) DeleteResources() (ctrl.Result, error) {
	result := reconciler.CombinedResult{}
	return result.Result, result.Err
}

func parseCertificate(data []byte) (int, error) {
	der, _ := pem.Decode(data)
	cert, err := x509.ParseCertificate(der.Bytes)
	if err != nil {
		return -1, err
	}
	daysRemaining := int(time.Until(cert.NotAfter).Hours() / 24)
	return daysRemaining, nil
}

func (r *TLSReconciler) resolveTransportCertDuration() time.Duration {
	if r.instance.Spec.Security != nil && r.instance.Spec.Security.Tls != nil && r.instance.Spec.Security.Tls.Transport != nil {
		if r.instance.Spec.Security.Tls.Transport.Duration != nil {
			return r.instance.Spec.Security.Tls.Transport.Duration.Duration
		}
	}
	return 365 * 24 * time.Hour
}

func (r *TLSReconciler) resolveHttpCertDuration() time.Duration {
	if r.instance.Spec.Security != nil && r.instance.Spec.Security.Tls != nil && r.instance.Spec.Security.Tls.Http != nil {
		if r.instance.Spec.Security.Tls.Http.Duration != nil {
			return r.instance.Spec.Security.Tls.Http.Duration.Duration
		}
	}
	return 365 * 24 * time.Hour
}<|MERGE_RESOLUTION|>--- conflicted
+++ resolved
@@ -564,17 +564,13 @@
 				fmt.Sprintf("%s.%s.svc", clusterName, namespace),
 				fmt.Sprintf("%s.%s.svc.%s", clusterName, namespace, helpers.ClusterDnsBase()),
 			}
-<<<<<<< HEAD
 
 			// Prepend custom FQDN if provided
 			if tlsConfig.CustomFQDN != nil && *tlsConfig.CustomFQDN != "" {
 				dnsNames = append([]string{*tlsConfig.CustomFQDN}, dnsNames...)
 			}
 
-			nodeCert, err := ca.CreateAndSignCertificate(clusterName, clusterName, dnsNames)
-=======
 			nodeCert, err := ca.CreateAndSignCertificate(clusterName, clusterName, dnsNames, r.resolveHttpCertDuration())
->>>>>>> a54b08b3
 			if err != nil {
 				r.logger.Error(err, "Failed to create node certificate", "interface", "http")
 				//		r.recorder.Event(r.instance, "Warning", "Security", "Failed to create node http certifice")
