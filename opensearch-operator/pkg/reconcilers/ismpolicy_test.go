package reconcilers

import (
	"context"
	"fmt"
	"net/http"

	opsterv1 "github.com/Opster/opensearch-k8s-operator/opensearch-operator/api/v1"
	"github.com/Opster/opensearch-k8s-operator/opensearch-operator/opensearch-gateway/requests"
	"github.com/Opster/opensearch-k8s-operator/opensearch-operator/opensearch-gateway/responses"
	"github.com/jarcoal/httpmock"
	. "github.com/onsi/ginkgo/v2"
	. "github.com/onsi/gomega"
	"github.com/stretchr/testify/mock"
	corev1 "k8s.io/api/core/v1"
	metav1 "k8s.io/apimachinery/pkg/apis/meta/v1"
	"k8s.io/apimachinery/pkg/types"
	"k8s.io/client-go/tools/record"
	"k8s.io/utils/pointer"
<<<<<<< HEAD
	opsterv1 "opensearch.opster.io/api/v1"
	"opensearch.opster.io/mocks/opensearch.opster.io/pkg/reconcilers/k8s"
	"opensearch.opster.io/opensearch-gateway/requests"
	"opensearch.opster.io/opensearch-gateway/responses"
	"sigs.k8s.io/controller-runtime/pkg/log"
)

var seqno *int = new(int)
var _ = Describe("ism policy reconciler", func() {
	var (
		transport  *httpmock.MockTransport
		reconciler *IsmPolicyReconciler
		instance   *opsterv1.OpenSearchISMPolicy
		recorder   *record.FakeRecorder
		mockClient *k8s.MockK8sClient

		// Objects
		cluster *opsterv1.OpenSearchCluster
	)

	BeforeEach(func() {
		mockClient = k8s.NewMockK8sClient(GinkgoT())
		transport = httpmock.NewMockTransport()
		transport.RegisterNoResponder(httpmock.NewNotFoundResponder(failMessage))
		instance = &opsterv1.OpenSearchISMPolicy{
=======
	"sigs.k8s.io/controller-runtime/pkg/client"
)

var (
	seqno *int = new(int)
	_          = Describe("ism policy reconciler", func() {
		var (
			transport  *httpmock.MockTransport
			reconciler *IsmPolicyReconciler
			instance   *opsterv1.OpenSearchISMPolicy
			recorder   *record.FakeRecorder

			// Objects
			ns      *corev1.Namespace
			cluster *opsterv1.OpenSearchCluster
		)
>>>>>>> d6c2ed34

		BeforeEach(func() {
			transport = httpmock.NewMockTransport()
			transport.RegisterNoResponder(httpmock.NewNotFoundResponder(failMessage))
			instance = &opsterv1.OpenSearchISMPolicy{
				ObjectMeta: metav1.ObjectMeta{
					Name:      "test-policy",
					Namespace: "test-policy",
					UID:       types.UID("testuid"),
				},
				Spec: opsterv1.OpenSearchISMPolicySpec{
					PolicyID: "test-policy",
					OpensearchRef: corev1.LocalObjectReference{
						Name: "test-cluster",
					},
				},
			}

<<<<<<< HEAD
		cluster = &opsterv1.OpenSearchCluster{
			ObjectMeta: metav1.ObjectMeta{
				Name:      "test-cluster",
				Namespace: "test-policy",
			},
			Spec: opsterv1.ClusterSpec{
				General: opsterv1.GeneralConfig{
					ServiceName: "test-cluster",
					HttpPort:    9200,
=======
			// Sleep for cache to start
			time.Sleep(time.Second)
			// Set up prereq-objects
			ns = &corev1.Namespace{
				ObjectMeta: metav1.ObjectMeta{
					Name: "test-policy",
				},
			}
			Expect(func() error {
				err := k8sClient.Get(context.Background(), client.ObjectKeyFromObject(ns), &corev1.Namespace{})
				if err != nil {
					if k8serrors.IsNotFound(err) {
						return k8sClient.Create(context.Background(), ns)
					}
					return err
				}
				return nil
			}()).To(Succeed())
			cluster = &opsterv1.OpenSearchCluster{
				ObjectMeta: metav1.ObjectMeta{
					Name:      "test-cluster",
					Namespace: "test-policy",
>>>>>>> d6c2ed34
				},
				Spec: opsterv1.ClusterSpec{
					General: opsterv1.GeneralConfig{
						ServiceName: "test-cluster",
					},
					NodePools: []opsterv1.NodePool{
						{
							Component: "node",
							Roles: []string{
								"master",
								"data",
							},
						},
					},
				},
<<<<<<< HEAD
			},
		}
	})

	JustBeforeEach(func() {
		options := ReconcilerOptions{}
		options.apply(WithOSClientTransport(transport), WithUpdateStatus(false))
		reconciler = &IsmPolicyReconciler{
			client:            mockClient,
			ctx:               context.Background(),
			ReconcilerOptions: options,
			recorder:          recorder,
			instance:          instance,
			logger:            log.FromContext(context.Background()),
		}
	})

	When("cluster doesn't exist", func() {
		BeforeEach(func() {
			instance.Spec.OpensearchRef.Name = "doesnotexist"
			mockClient.EXPECT().GetOpenSearchCluster(mock.Anything, mock.Anything).Return(opsterv1.OpenSearchCluster{}, NotFoundError())
			recorder = record.NewFakeRecorder(1)
		})
		It("should wait for the cluster to exist", func() {
			go func() {
				defer GinkgoRecover()
				defer close(recorder.Events)
				result, err := reconciler.Reconcile()
				Expect(err).NotTo(HaveOccurred())
				Expect(result.Requeue).To(BeTrue())
			}()
			var events []string
			for msg := range recorder.Events {
				events = append(events, msg)
			}
			Expect(len(events)).To(Equal(1))
			Expect(events[0]).To(Equal(fmt.Sprintf("Normal %s waiting for opensearch cluster to exist", opensearchPending)))
		})
	})

	When("cluster is not ready", func() {
		BeforeEach(func() {
			recorder = record.NewFakeRecorder(1)
			mockClient.EXPECT().GetOpenSearchCluster(mock.Anything, mock.Anything).Return(*cluster, nil)
		})
		It("should wait for the cluster to be running", func() {
			go func() {
				defer GinkgoRecover()
				defer close(recorder.Events)
				result, err := reconciler.Reconcile()
				Expect(err).NotTo(HaveOccurred())
				Expect(result.Requeue).To(BeTrue())
			}()
			var events []string
			for msg := range recorder.Events {
				events = append(events, msg)
			}
			Expect(len(events)).To(Equal(1))
			Expect(events[0]).To(Equal(fmt.Sprintf("Normal %s waiting for opensearch cluster status to be running", opensearchPending)))
		})
	})

	Context("cluster is ready", func() {
		extraContextCalls := 1
		BeforeEach(func() {
			cluster.Status.Phase = opsterv1.PhaseRunning
			cluster.Status.ComponentsStatus = []opsterv1.ComponentStatus{}
			mockClient.EXPECT().GetOpenSearchCluster(mock.Anything, mock.Anything).Return(*cluster, nil)

			transport.RegisterResponder(
				http.MethodGet,
				fmt.Sprintf(
					"https://%s.%s.svc.cluster.local:9200/",
					cluster.Spec.General.ServiceName,
					cluster.Namespace,
				),
				httpmock.NewStringResponder(200, "OK").Times(2, failMessage),
			)
=======
			}
			Expect(func() error {
				err := k8sClient.Get(context.Background(), client.ObjectKeyFromObject(cluster), &opsterv1.OpenSearchCluster{})
				if err != nil {
					if k8serrors.IsNotFound(err) {
						return k8sClient.Create(context.Background(), cluster)
					}
					return err
				}
				return nil
			}()).To(Succeed())
		})
>>>>>>> d6c2ed34

		JustBeforeEach(func() {
			reconciler = NewIsmReconciler(
				context.Background(),
				k8sClient,
				recorder,
				instance,
				WithOSClientTransport(transport),
				WithUpdateStatus(false),
			)
		})

		When("cluster doesn't exist", func() {
			BeforeEach(func() {
				instance.Spec.OpensearchRef.Name = "doesnotexist"
				recorder = record.NewFakeRecorder(1)
			})
			It("should wait for the cluster to exist", func() {
				go func() {
					defer GinkgoRecover()
					defer close(recorder.Events)
					result, err := reconciler.Reconcile()
					Expect(err).NotTo(HaveOccurred())
					Expect(result.Requeue).To(BeTrue())
				}()
				var events []string
				for msg := range recorder.Events {
					events = append(events, msg)
				}
				Expect(len(events)).To(Equal(1))
				Expect(events[0]).To(Equal(fmt.Sprintf("Normal %s waiting for opensearch cluster to exist", opensearchPending)))
			})
		})

		When("cluster is not ready", func() {
			BeforeEach(func() {
				recorder = record.NewFakeRecorder(1)
			})
			It("should wait for the cluster to be running", func() {
				go func() {
					defer GinkgoRecover()
					defer close(recorder.Events)
					result, err := reconciler.Reconcile()
					Expect(err).NotTo(HaveOccurred())
					Expect(result.Requeue).To(BeTrue())
				}()
				var events []string
				for msg := range recorder.Events {
					events = append(events, msg)
				}
				Expect(len(events)).To(Equal(1))
				Expect(events[0]).To(Equal(fmt.Sprintf("Normal %s waiting for opensearch cluster status to be running", opensearchPending)))
			})
		})

		Context("cluster is ready", func() {
			extraContextCalls := 1
			BeforeEach(func() {
				Expect(k8sClient.Get(context.Background(), client.ObjectKeyFromObject(cluster), cluster)).To(Succeed())
				cluster.Status.Phase = opsterv1.PhaseRunning
				cluster.Status.ComponentsStatus = []opsterv1.ComponentStatus{}
				Expect(k8sClient.Status().Update(context.Background(), cluster)).To(Succeed())
				Eventually(func() string {
					err := k8sClient.Get(context.Background(), client.ObjectKeyFromObject(cluster), cluster)
					if err != nil {
						return "failed"
					}
					return cluster.Status.Phase
				}).Should(Equal(opsterv1.PhaseRunning))

				transport.RegisterResponder(
					http.MethodGet,
					fmt.Sprintf(
						"https://%s.%s.svc.cluster.local:9200/",
						cluster.Spec.General.ServiceName,
						cluster.Namespace,
					),
					httpmock.NewStringResponder(200, "OK").Times(2, failMessage),
				)

				transport.RegisterResponder(
					http.MethodHead,
					fmt.Sprintf(
						"https://%s.%s.svc.cluster.local:9200/",
						cluster.Spec.General.ServiceName,
						cluster.Namespace,
					),
					httpmock.NewStringResponder(200, "OK").Once(failMessage),
				)
			})

			When("existing status is true", func() {
				BeforeEach(func() {
					instance.Status.ExistingISMPolicy = pointer.Bool(true)
				})

				It("should do nothing", func() {
					_, err := reconciler.Reconcile()
					Expect(err).ToNot(HaveOccurred())
				})
			})

			When("existing status is nil", func() {
				localExtraCalls := 4
				BeforeEach(func() {
					policyRequest := requests.ISMPolicy{
						DefaultState: "abc",
						Description:  "test",
					}

					recorder = record.NewFakeRecorder(1)
					transport.RegisterResponder(
						http.MethodGet,
						fmt.Sprintf(
							"https://%s.%s.svc.cluster.local:9200/",
							cluster.Spec.General.ServiceName,
							cluster.Namespace,
						),
						httpmock.NewStringResponder(200, "OK").Times(4, failMessage),
					)
					transport.RegisterResponder(
						http.MethodHead,
						fmt.Sprintf(
							"https://%s.%s.svc.cluster.local:9200/",
							cluster.Spec.General.ServiceName,
							cluster.Namespace,
						),
						httpmock.NewStringResponder(200, "OK").Times(2, failMessage),
					)
					transport.RegisterResponder(
						http.MethodGet,
						fmt.Sprintf(
							"https://%s.%s.svc.cluster.local:9200/_plugins/_ism/policies/%s",
							cluster.Spec.General.ServiceName,
							cluster.Namespace,
							instance.Name,
						),
						httpmock.NewJsonResponderOrPanic(200, responses.GetISMPoliciesResponse{
							Policy: policyRequest,
						}).Then(
							httpmock.NewStringResponder(404, "does not exist"),
						).Then(
							httpmock.NewNotFoundResponder(failMessage),
						),
					)
				})

				It("should do nothing and emit a unit test event", func() {
					go func() {
						defer GinkgoRecover()
						defer close(recorder.Events)
						_, err := reconciler.Reconcile()
						Expect(err).ToNot(HaveOccurred())
						_, err = reconciler.Reconcile()
						Expect(err).ToNot(HaveOccurred())
						// Confirm all responders have been called
						Expect(transport.GetTotalCallCount()).To(Equal(transport.NumResponders() + extraContextCalls + localExtraCalls))
					}()
					var events []string
					for msg := range recorder.Events {
						events = append(events, msg)
					}
					Expect(len(events)).To(Equal(2))
					Expect(events[0]).To(Equal("Normal UnitTest exists is true"))
					Expect(events[1]).To(Equal("Normal UnitTest exists is false"))
				})
			})

			When("existing status is true", func() {
				BeforeEach(func() {
					instance.Status.ExistingISMPolicy = pointer.Bool(true)
				})
				It("should do nothing", func() {
					_, err := reconciler.Reconcile()
					Expect(err).ToNot(HaveOccurred())
				})
			})

			When("existing status is false", func() {
				BeforeEach(func() {
					instance.Status.ExistingISMPolicy = pointer.Bool(false)
				})

				When("policy exists in opensearch and is the same", func() {
					BeforeEach(func() {
						policyRequest := requests.ISMPolicy{
							DefaultState: "",
							Description:  "",
						}
						transport.RegisterResponder(
							http.MethodGet,
							fmt.Sprintf(
								"https://%s.%s.svc.cluster.local:9200/_plugins/_ism/policies/%s",
								cluster.Spec.General.ServiceName,
								cluster.Namespace,
								instance.Name,
							),
							httpmock.NewJsonResponderOrPanic(200, responses.GetISMPoliciesResponse{
								Policy:         policyRequest,
								SequenceNumber: seqno,
								PrimaryTerm:    seqno,
							}).Once(failMessage),
						)
					})
					It("should do nothing", func() {
						_, err := reconciler.Reconcile()
						Expect(err).ToNot(HaveOccurred())
						Expect(transport.GetTotalCallCount()).To(Equal(transport.NumResponders() + extraContextCalls))
					})
				})
				When("policy exists in opensearch and is not the same", func() {
					BeforeEach(func() {
						recorder = record.NewFakeRecorder(1)
						policyRequest := requests.ISMPolicy{
							DefaultState: "policy",
							Description:  "test-policy",
						}
						transport.RegisterResponder(
							http.MethodGet,
							fmt.Sprintf(
								"https://%s.%s.svc.cluster.local:9200/_plugins/_ism/policies/%s",
								cluster.Spec.General.ServiceName,
								cluster.Namespace,
								instance.Name,
							),
							httpmock.NewJsonResponderOrPanic(200, responses.GetISMPoliciesResponse{
								Policy:         policyRequest,
								SequenceNumber: seqno,
								PrimaryTerm:    seqno,
								PolicyID:       "test-policy",
							}).Once(failMessage),
						)
						transport.RegisterResponder(
							http.MethodPut,
							fmt.Sprintf(
								"https://%s.%s.svc.cluster.local:9200/_plugins/_ism/policies/%s?if_seq_no=0&if_primary_term=0",
								cluster.Spec.General.ServiceName,
								cluster.Namespace,
								instance.Name,
							),
							httpmock.NewStringResponder(200, "OK").Once(failMessage),
						)
					})
					It("should update the policy", func() {
						go func() {
							defer GinkgoRecover()
							defer close(recorder.Events)
							_, err := reconciler.Reconcile()
							Expect(err).ToNot(HaveOccurred())
							// Confirm all responders have been called
							Expect(transport.GetTotalCallCount()).To(Equal(transport.NumResponders() + extraContextCalls))
						}()
						var events []string
						for msg := range recorder.Events {
							events = append(events, msg)
						}
						Expect(len(events)).To(Equal(1))
						Expect(events[0]).To(Equal(fmt.Sprintf("Normal %s policy updated in opensearch", opensearchAPIUpdated)))
					})
				})
				When("policy doesn't exist in opensearch", func() {
					BeforeEach(func() {
						recorder = record.NewFakeRecorder(1)
						transport.RegisterResponder(
							http.MethodGet,
							fmt.Sprintf(
								"https://%s.%s.svc.cluster.local:9200/_plugins/_ism/policies/%s",
								cluster.Spec.General.ServiceName,
								cluster.Namespace,
								instance.Name,
							),
							httpmock.NewStringResponder(404, "OK").Once(failMessage),
						)
						transport.RegisterResponder(
							http.MethodPut,
							fmt.Sprintf(
								"https://%s.%s.svc.cluster.local:9200/_plugins/_ism/policies/%s",
								cluster.Spec.General.ServiceName,
								cluster.Namespace,
								instance.Name,
							),
							httpmock.NewStringResponder(200, "OK").Once(failMessage),
						)
					})
					It("should create the policy", func() {
						go func() {
							defer GinkgoRecover()
							defer close(recorder.Events)
							_, err := reconciler.Reconcile()
							Expect(err).ToNot(HaveOccurred())
							// Confirm all responders have been called
							Expect(transport.GetTotalCallCount()).To(Equal(transport.NumResponders() + extraContextCalls))
						}()
						var events []string
						for msg := range recorder.Events {
							events = append(events, msg)
						}
						Expect(len(events)).To(Equal(1))
						Expect(events[0]).To(Equal(fmt.Sprintf("Normal %s policy created in opensearch", opensearchAPIUpdated)))
					})
				})
			})
		})

<<<<<<< HEAD
			When("cluster does not exist", func() {
				BeforeEach(func() {
					instance.Spec.OpensearchRef.Name = "doesnotexist"
					mockClient.EXPECT().GetOpenSearchCluster(mock.Anything, mock.Anything).Return(opsterv1.OpenSearchCluster{}, NotFoundError())
				})
=======
		Context("deletions", func() {
			When("existing status is nil", func() {
>>>>>>> d6c2ed34
				It("should do nothing and exit", func() {
					Expect(reconciler.Delete()).To(Succeed())
				})
			})

<<<<<<< HEAD
			When("policy does not exist", func() {
				BeforeEach(func() {
					mockClient.EXPECT().GetOpenSearchCluster(mock.Anything, mock.Anything).Return(*cluster, nil)
					transport.RegisterResponder(
						http.MethodGet,
						fmt.Sprintf(
							"https://%s.%s.svc.cluster.local:9200/",
							cluster.Spec.General.ServiceName,
							cluster.Namespace,
						),
						httpmock.NewStringResponder(200, "OK").Times(2, failMessage),
					)
					transport.RegisterResponder(
						http.MethodHead,
						fmt.Sprintf(
							"https://%s.%s.svc.cluster.local:9200/",
							cluster.Spec.General.ServiceName,
							cluster.Namespace,
						),
						httpmock.NewStringResponder(200, "OK").Once(failMessage),
					)
					transport.RegisterResponder(
						http.MethodGet,
						fmt.Sprintf(
							"https://%s.%s.svc.cluster.local:9200/_plugins/_ism/policies/%s",
							cluster.Spec.General.ServiceName,
							cluster.Namespace,
							instance.Name,
						),
						httpmock.NewStringResponder(404, "does not exist").Once(failMessage),
					)
					transport.RegisterResponder(
						http.MethodDelete,
						fmt.Sprintf(
							"https://%s.%s.svc.cluster.local:9200/_plugins/_ism/policies/%s",
							cluster.Spec.General.ServiceName,
							cluster.Namespace,
							instance.Name,
						),
						httpmock.NewStringResponder(200, "OK").Once(failMessage),
					)
=======
			When("existing status is true", func() {
				BeforeEach(func() {
					instance.Status.ExistingISMPolicy = pointer.Bool(true)
>>>>>>> d6c2ed34
				})
				It("should do nothing and exit", func() {
					Expect(reconciler.Delete()).To(Succeed())
				})
			})

			Context("existing status is false", func() {
				BeforeEach(func() {
<<<<<<< HEAD
					mockClient.EXPECT().GetOpenSearchCluster(mock.Anything, mock.Anything).Return(*cluster, nil)
					transport.RegisterResponder(
						http.MethodGet,
						fmt.Sprintf(
							"https://%s.%s.svc.cluster.local:9200/",
							cluster.Spec.General.ServiceName,
							cluster.Namespace,
						),
						httpmock.NewStringResponder(200, "OK").Times(2, failMessage),
					)
					transport.RegisterResponder(
						http.MethodHead,
						fmt.Sprintf(
							"https://%s.%s.svc.cluster.local:9200/",
							cluster.Spec.General.ServiceName,
							cluster.Namespace,
						),
						httpmock.NewStringResponder(200, "OK").Once(failMessage),
					)
					transport.RegisterResponder(
						http.MethodGet,
						fmt.Sprintf(
							"https://%s.%s.svc.cluster.local:9200/_plugins/_ism/policies/%s",
							cluster.Spec.General.ServiceName,
							cluster.Namespace,
							instance.Name,
						),
						httpmock.NewStringResponder(200, "OK").Once(failMessage),
					)
					transport.RegisterResponder(
						http.MethodDelete,
						fmt.Sprintf(
							"https://%s.%s.svc.cluster.local:9200/_plugins/_ism/policies/%s",
							cluster.Spec.General.ServiceName,
							cluster.Namespace,
							instance.Name,
						),
						httpmock.NewStringResponder(200, "OK").Once(failMessage),
					)
=======
					instance.Status.ExistingISMPolicy = pointer.Bool(false)
>>>>>>> d6c2ed34
				})

				When("cluster does not exist", func() {
					BeforeEach(func() {
						instance.Spec.OpensearchRef.Name = "doesnotexist"
					})
					It("should do nothing and exit", func() {
						Expect(reconciler.Delete()).To(Succeed())
					})
				})

				When("user does not exist", func() {
					BeforeEach(func() {
						transport.RegisterResponder(
							http.MethodGet,
							fmt.Sprintf(
								"https://%s.%s.svc.cluster.local:9200/",
								cluster.Spec.General.ServiceName,
								cluster.Namespace,
							),
							httpmock.NewStringResponder(200, "OK").Times(2, failMessage),
						)
						transport.RegisterResponder(
							http.MethodHead,
							fmt.Sprintf(
								"https://%s.%s.svc.cluster.local:9200/",
								cluster.Spec.General.ServiceName,
								cluster.Namespace,
							),
							httpmock.NewStringResponder(200, "OK").Once(failMessage),
						)
						transport.RegisterResponder(
							http.MethodGet,
							fmt.Sprintf(
								"https://%s.%s.svc.cluster.local:9200/_plugins/_ism/policies/%s",
								cluster.Spec.General.ServiceName,
								cluster.Namespace,
								instance.Name,
							),
							httpmock.NewStringResponder(404, "does not exist").Once(failMessage),
						)
						transport.RegisterResponder(
							http.MethodDelete,
							fmt.Sprintf(
								"https://%s.%s.svc.cluster.local:9200/_plugins/_ism/policies/%s",
								cluster.Spec.General.ServiceName,
								cluster.Namespace,
								instance.Name,
							),
							httpmock.NewStringResponder(200, "OK").Once(failMessage),
						)
					})
					It("should do nothing and exit", func() {
						Expect(reconciler.Delete()).To(Succeed())
					})
				})
				When("policy does exist", func() {
					BeforeEach(func() {
						transport.RegisterResponder(
							http.MethodGet,
							fmt.Sprintf(
								"https://%s.%s.svc.cluster.local:9200/",
								cluster.Spec.General.ServiceName,
								cluster.Namespace,
							),
							httpmock.NewStringResponder(200, "OK").Times(2, failMessage),
						)
						transport.RegisterResponder(
							http.MethodHead,
							fmt.Sprintf(
								"https://%s.%s.svc.cluster.local:9200/",
								cluster.Spec.General.ServiceName,
								cluster.Namespace,
							),
							httpmock.NewStringResponder(200, "OK").Once(failMessage),
						)
						transport.RegisterResponder(
							http.MethodGet,
							fmt.Sprintf(
								"https://%s.%s.svc.cluster.local:9200/_plugins/_ism/policies/%s",
								cluster.Spec.General.ServiceName,
								cluster.Namespace,
								instance.Name,
							),
							httpmock.NewStringResponder(200, "OK").Once(failMessage),
						)
						transport.RegisterResponder(
							http.MethodDelete,
							fmt.Sprintf(
								"https://%s.%s.svc.cluster.local:9200/_plugins/_ism/policies/%s",
								cluster.Spec.General.ServiceName,
								cluster.Namespace,
								instance.Name,
							),
							httpmock.NewStringResponder(200, "OK").Once(failMessage),
						)
					})
					It("should delete the policy", func() {
						Expect(reconciler.Delete()).To(Succeed())
					})
				})
			})
		})
	})
)<|MERGE_RESOLUTION|>--- conflicted
+++ resolved
@@ -6,6 +6,7 @@
 	"net/http"
 
 	opsterv1 "github.com/Opster/opensearch-k8s-operator/opensearch-operator/api/v1"
+	"github.com/Opster/opensearch-k8s-operator/opensearch-operator/mocks/github.com/Opster/opensearch-k8s-operator/opensearch-operator/pkg/reconcilers/k8s"
 	"github.com/Opster/opensearch-k8s-operator/opensearch-operator/opensearch-gateway/requests"
 	"github.com/Opster/opensearch-k8s-operator/opensearch-operator/opensearch-gateway/responses"
 	"github.com/jarcoal/httpmock"
@@ -17,11 +18,6 @@
 	"k8s.io/apimachinery/pkg/types"
 	"k8s.io/client-go/tools/record"
 	"k8s.io/utils/pointer"
-<<<<<<< HEAD
-	opsterv1 "opensearch.opster.io/api/v1"
-	"opensearch.opster.io/mocks/opensearch.opster.io/pkg/reconcilers/k8s"
-	"opensearch.opster.io/opensearch-gateway/requests"
-	"opensearch.opster.io/opensearch-gateway/responses"
 	"sigs.k8s.io/controller-runtime/pkg/log"
 )
 
@@ -43,43 +39,20 @@
 		transport = httpmock.NewMockTransport()
 		transport.RegisterNoResponder(httpmock.NewNotFoundResponder(failMessage))
 		instance = &opsterv1.OpenSearchISMPolicy{
-=======
-	"sigs.k8s.io/controller-runtime/pkg/client"
-)
-
-var (
-	seqno *int = new(int)
-	_          = Describe("ism policy reconciler", func() {
-		var (
-			transport  *httpmock.MockTransport
-			reconciler *IsmPolicyReconciler
-			instance   *opsterv1.OpenSearchISMPolicy
-			recorder   *record.FakeRecorder
-
-			// Objects
-			ns      *corev1.Namespace
-			cluster *opsterv1.OpenSearchCluster
-		)
->>>>>>> d6c2ed34
-
-		BeforeEach(func() {
-			transport = httpmock.NewMockTransport()
-			transport.RegisterNoResponder(httpmock.NewNotFoundResponder(failMessage))
-			instance = &opsterv1.OpenSearchISMPolicy{
-				ObjectMeta: metav1.ObjectMeta{
-					Name:      "test-policy",
-					Namespace: "test-policy",
-					UID:       types.UID("testuid"),
+
+			ObjectMeta: metav1.ObjectMeta{
+				Name:      "test-policy",
+				Namespace: "test-policy",
+				UID:       types.UID("testuid"),
+			},
+			Spec: opsterv1.OpenSearchISMPolicySpec{
+				PolicyID: "test-policy",
+				OpensearchRef: corev1.LocalObjectReference{
+					Name: "test-cluster",
 				},
-				Spec: opsterv1.OpenSearchISMPolicySpec{
-					PolicyID: "test-policy",
-					OpensearchRef: corev1.LocalObjectReference{
-						Name: "test-cluster",
-					},
-				},
-			}
-
-<<<<<<< HEAD
+			},
+		}
+
 		cluster = &opsterv1.OpenSearchCluster{
 			ObjectMeta: metav1.ObjectMeta{
 				Name:      "test-cluster",
@@ -89,46 +62,16 @@
 				General: opsterv1.GeneralConfig{
 					ServiceName: "test-cluster",
 					HttpPort:    9200,
-=======
-			// Sleep for cache to start
-			time.Sleep(time.Second)
-			// Set up prereq-objects
-			ns = &corev1.Namespace{
-				ObjectMeta: metav1.ObjectMeta{
-					Name: "test-policy",
 				},
-			}
-			Expect(func() error {
-				err := k8sClient.Get(context.Background(), client.ObjectKeyFromObject(ns), &corev1.Namespace{})
-				if err != nil {
-					if k8serrors.IsNotFound(err) {
-						return k8sClient.Create(context.Background(), ns)
-					}
-					return err
-				}
-				return nil
-			}()).To(Succeed())
-			cluster = &opsterv1.OpenSearchCluster{
-				ObjectMeta: metav1.ObjectMeta{
-					Name:      "test-cluster",
-					Namespace: "test-policy",
->>>>>>> d6c2ed34
-				},
-				Spec: opsterv1.ClusterSpec{
-					General: opsterv1.GeneralConfig{
-						ServiceName: "test-cluster",
-					},
-					NodePools: []opsterv1.NodePool{
-						{
-							Component: "node",
-							Roles: []string{
-								"master",
-								"data",
-							},
+				NodePools: []opsterv1.NodePool{
+					{
+						Component: "node",
+						Roles: []string{
+							"master",
+							"data",
 						},
 					},
 				},
-<<<<<<< HEAD
 			},
 		}
 	})
@@ -207,90 +150,38 @@
 				),
 				httpmock.NewStringResponder(200, "OK").Times(2, failMessage),
 			)
-=======
-			}
-			Expect(func() error {
-				err := k8sClient.Get(context.Background(), client.ObjectKeyFromObject(cluster), &opsterv1.OpenSearchCluster{})
-				if err != nil {
-					if k8serrors.IsNotFound(err) {
-						return k8sClient.Create(context.Background(), cluster)
-					}
-					return err
+
+			transport.RegisterResponder(
+				http.MethodHead,
+				fmt.Sprintf(
+					"https://%s.%s.svc.cluster.local:9200/",
+					cluster.Spec.General.ServiceName,
+					cluster.Namespace,
+				),
+				httpmock.NewStringResponder(200, "OK").Once(failMessage),
+			)
+		})
+
+		When("existing status is true", func() {
+			BeforeEach(func() {
+				instance.Status.ExistingISMPolicy = pointer.Bool(true)
+			})
+
+			It("should do nothing", func() {
+				_, err := reconciler.Reconcile()
+				Expect(err).ToNot(HaveOccurred())
+			})
+		})
+
+		When("existing status is nil", func() {
+			var localExtraCalls = 4
+			BeforeEach(func() {
+				policyRequest := requests.ISMPolicy{
+					DefaultState: "abc",
+					Description:  "test",
 				}
-				return nil
-			}()).To(Succeed())
-		})
->>>>>>> d6c2ed34
-
-		JustBeforeEach(func() {
-			reconciler = NewIsmReconciler(
-				context.Background(),
-				k8sClient,
-				recorder,
-				instance,
-				WithOSClientTransport(transport),
-				WithUpdateStatus(false),
-			)
-		})
-
-		When("cluster doesn't exist", func() {
-			BeforeEach(func() {
-				instance.Spec.OpensearchRef.Name = "doesnotexist"
+
 				recorder = record.NewFakeRecorder(1)
-			})
-			It("should wait for the cluster to exist", func() {
-				go func() {
-					defer GinkgoRecover()
-					defer close(recorder.Events)
-					result, err := reconciler.Reconcile()
-					Expect(err).NotTo(HaveOccurred())
-					Expect(result.Requeue).To(BeTrue())
-				}()
-				var events []string
-				for msg := range recorder.Events {
-					events = append(events, msg)
-				}
-				Expect(len(events)).To(Equal(1))
-				Expect(events[0]).To(Equal(fmt.Sprintf("Normal %s waiting for opensearch cluster to exist", opensearchPending)))
-			})
-		})
-
-		When("cluster is not ready", func() {
-			BeforeEach(func() {
-				recorder = record.NewFakeRecorder(1)
-			})
-			It("should wait for the cluster to be running", func() {
-				go func() {
-					defer GinkgoRecover()
-					defer close(recorder.Events)
-					result, err := reconciler.Reconcile()
-					Expect(err).NotTo(HaveOccurred())
-					Expect(result.Requeue).To(BeTrue())
-				}()
-				var events []string
-				for msg := range recorder.Events {
-					events = append(events, msg)
-				}
-				Expect(len(events)).To(Equal(1))
-				Expect(events[0]).To(Equal(fmt.Sprintf("Normal %s waiting for opensearch cluster status to be running", opensearchPending)))
-			})
-		})
-
-		Context("cluster is ready", func() {
-			extraContextCalls := 1
-			BeforeEach(func() {
-				Expect(k8sClient.Get(context.Background(), client.ObjectKeyFromObject(cluster), cluster)).To(Succeed())
-				cluster.Status.Phase = opsterv1.PhaseRunning
-				cluster.Status.ComponentsStatus = []opsterv1.ComponentStatus{}
-				Expect(k8sClient.Status().Update(context.Background(), cluster)).To(Succeed())
-				Eventually(func() string {
-					err := k8sClient.Get(context.Background(), client.ObjectKeyFromObject(cluster), cluster)
-					if err != nil {
-						return "failed"
-					}
-					return cluster.Status.Phase
-				}).Should(Equal(opsterv1.PhaseRunning))
-
 				transport.RegisterResponder(
 					http.MethodGet,
 					fmt.Sprintf(
@@ -298,9 +189,8 @@
 						cluster.Spec.General.ServiceName,
 						cluster.Namespace,
 					),
-					httpmock.NewStringResponder(200, "OK").Times(2, failMessage),
+					httpmock.NewStringResponder(200, "OK").Times(4, failMessage),
 				)
-
 				transport.RegisterResponder(
 					http.MethodHead,
 					fmt.Sprintf(
@@ -308,48 +198,96 @@
 						cluster.Spec.General.ServiceName,
 						cluster.Namespace,
 					),
-					httpmock.NewStringResponder(200, "OK").Once(failMessage),
+					httpmock.NewStringResponder(200, "OK").Times(2, failMessage),
 				)
-			})
-
-			When("existing status is true", func() {
+				transport.RegisterResponder(
+					http.MethodGet,
+					fmt.Sprintf(
+						"https://%s.%s.svc.cluster.local:9200/_plugins/_ism/policies/%s",
+						cluster.Spec.General.ServiceName,
+						cluster.Namespace,
+						instance.Name,
+					),
+					httpmock.NewJsonResponderOrPanic(200, responses.GetISMPoliciesResponse{
+						Policy: policyRequest,
+					}).Then(
+						httpmock.NewStringResponder(404, "does not exist"),
+					).Then(
+						httpmock.NewNotFoundResponder(failMessage),
+					),
+				)
+			})
+
+			It("should do nothing and emit a unit test event", func() {
+				go func() {
+					defer GinkgoRecover()
+					defer close(recorder.Events)
+					_, err := reconciler.Reconcile()
+					Expect(err).ToNot(HaveOccurred())
+					_, err = reconciler.Reconcile()
+					Expect(err).ToNot(HaveOccurred())
+					// Confirm all responders have been called
+					Expect(transport.GetTotalCallCount()).To(Equal(transport.NumResponders() + extraContextCalls + localExtraCalls))
+				}()
+				var events []string
+				for msg := range recorder.Events {
+					events = append(events, msg)
+				}
+				Expect(len(events)).To(Equal(2))
+				Expect(events[0]).To(Equal("Normal UnitTest exists is true"))
+				Expect(events[1]).To(Equal("Normal UnitTest exists is false"))
+			})
+		})
+
+		When("existing status is true", func() {
+			BeforeEach(func() {
+				instance.Status.ExistingISMPolicy = pointer.Bool(true)
+			})
+			It("should do nothing", func() {
+				_, err := reconciler.Reconcile()
+				Expect(err).ToNot(HaveOccurred())
+			})
+		})
+
+		When("existing status is false", func() {
+			BeforeEach(func() {
+				instance.Status.ExistingISMPolicy = pointer.Bool(false)
+			})
+
+			When("policy exists in opensearch and is the same", func() {
 				BeforeEach(func() {
-					instance.Status.ExistingISMPolicy = pointer.Bool(true)
-				})
-
+					policyRequest := requests.ISMPolicy{
+						DefaultState: "",
+						Description:  "",
+					}
+					transport.RegisterResponder(
+						http.MethodGet,
+						fmt.Sprintf(
+							"https://%s.%s.svc.cluster.local:9200/_plugins/_ism/policies/%s",
+							cluster.Spec.General.ServiceName,
+							cluster.Namespace,
+							instance.Name,
+						),
+						httpmock.NewJsonResponderOrPanic(200, responses.GetISMPoliciesResponse{
+							Policy:         policyRequest,
+							SequenceNumber: seqno,
+							PrimaryTerm:    seqno,
+						}).Once(failMessage),
+					)
+				})
 				It("should do nothing", func() {
 					_, err := reconciler.Reconcile()
 					Expect(err).ToNot(HaveOccurred())
-				})
-			})
-
-			When("existing status is nil", func() {
-				localExtraCalls := 4
+					Expect(transport.GetTotalCallCount()).To(Equal(transport.NumResponders() + extraContextCalls))
+				})
+			})
+			When("policy exists in opensearch and is not the same", func() {
 				BeforeEach(func() {
+					recorder = record.NewFakeRecorder(1)
 					policyRequest := requests.ISMPolicy{
-						DefaultState: "abc",
-						Description:  "test",
+						DefaultState: "policy",
+						Description:  "test-policy",
 					}
-
-					recorder = record.NewFakeRecorder(1)
-					transport.RegisterResponder(
-						http.MethodGet,
-						fmt.Sprintf(
-							"https://%s.%s.svc.cluster.local:9200/",
-							cluster.Spec.General.ServiceName,
-							cluster.Namespace,
-						),
-						httpmock.NewStringResponder(200, "OK").Times(4, failMessage),
-					)
-					transport.RegisterResponder(
-						http.MethodHead,
-						fmt.Sprintf(
-							"https://%s.%s.svc.cluster.local:9200/",
-							cluster.Spec.General.ServiceName,
-							cluster.Namespace,
-						),
-						httpmock.NewStringResponder(200, "OK").Times(2, failMessage),
-					)
 					transport.RegisterResponder(
 						http.MethodGet,
 						fmt.Sprintf(
@@ -359,188 +297,115 @@
 							instance.Name,
 						),
 						httpmock.NewJsonResponderOrPanic(200, responses.GetISMPoliciesResponse{
-							Policy: policyRequest,
-						}).Then(
-							httpmock.NewStringResponder(404, "does not exist"),
-						).Then(
-							httpmock.NewNotFoundResponder(failMessage),
-						),
-					)
-				})
-
-				It("should do nothing and emit a unit test event", func() {
+							Policy:         policyRequest,
+							SequenceNumber: seqno,
+							PrimaryTerm:    seqno,
+							PolicyID:       "test-policy",
+						}).Once(failMessage),
+					)
+					transport.RegisterResponder(
+						http.MethodPut,
+						fmt.Sprintf(
+							"https://%s.%s.svc.cluster.local:9200/_plugins/_ism/policies/%s?if_seq_no=0&if_primary_term=0",
+							cluster.Spec.General.ServiceName,
+							cluster.Namespace,
+							instance.Name,
+						),
+						httpmock.NewStringResponder(200, "OK").Once(failMessage),
+					)
+				})
+				It("should update the policy", func() {
 					go func() {
 						defer GinkgoRecover()
 						defer close(recorder.Events)
 						_, err := reconciler.Reconcile()
 						Expect(err).ToNot(HaveOccurred())
-						_, err = reconciler.Reconcile()
-						Expect(err).ToNot(HaveOccurred())
 						// Confirm all responders have been called
-						Expect(transport.GetTotalCallCount()).To(Equal(transport.NumResponders() + extraContextCalls + localExtraCalls))
+						Expect(transport.GetTotalCallCount()).To(Equal(transport.NumResponders() + extraContextCalls))
 					}()
 					var events []string
 					for msg := range recorder.Events {
 						events = append(events, msg)
 					}
-					Expect(len(events)).To(Equal(2))
-					Expect(events[0]).To(Equal("Normal UnitTest exists is true"))
-					Expect(events[1]).To(Equal("Normal UnitTest exists is false"))
-				})
-			})
-
-			When("existing status is true", func() {
+					Expect(len(events)).To(Equal(1))
+					Expect(events[0]).To(Equal(fmt.Sprintf("Normal %s policy updated in opensearch", opensearchAPIUpdated)))
+				})
+			})
+			When("policy doesn't exist in opensearch", func() {
 				BeforeEach(func() {
-					instance.Status.ExistingISMPolicy = pointer.Bool(true)
-				})
-				It("should do nothing", func() {
-					_, err := reconciler.Reconcile()
-					Expect(err).ToNot(HaveOccurred())
-				})
-			})
-
-			When("existing status is false", func() {
-				BeforeEach(func() {
-					instance.Status.ExistingISMPolicy = pointer.Bool(false)
-				})
-
-				When("policy exists in opensearch and is the same", func() {
-					BeforeEach(func() {
-						policyRequest := requests.ISMPolicy{
-							DefaultState: "",
-							Description:  "",
-						}
-						transport.RegisterResponder(
-							http.MethodGet,
-							fmt.Sprintf(
-								"https://%s.%s.svc.cluster.local:9200/_plugins/_ism/policies/%s",
-								cluster.Spec.General.ServiceName,
-								cluster.Namespace,
-								instance.Name,
-							),
-							httpmock.NewJsonResponderOrPanic(200, responses.GetISMPoliciesResponse{
-								Policy:         policyRequest,
-								SequenceNumber: seqno,
-								PrimaryTerm:    seqno,
-							}).Once(failMessage),
-						)
-					})
-					It("should do nothing", func() {
+					recorder = record.NewFakeRecorder(1)
+					transport.RegisterResponder(
+						http.MethodGet,
+						fmt.Sprintf(
+							"https://%s.%s.svc.cluster.local:9200/_plugins/_ism/policies/%s",
+							cluster.Spec.General.ServiceName,
+							cluster.Namespace,
+							instance.Name,
+						),
+						httpmock.NewStringResponder(404, "OK").Once(failMessage),
+					)
+					transport.RegisterResponder(
+						http.MethodPut,
+						fmt.Sprintf(
+							"https://%s.%s.svc.cluster.local:9200/_plugins/_ism/policies/%s",
+							cluster.Spec.General.ServiceName,
+							cluster.Namespace,
+							instance.Name,
+						),
+						httpmock.NewStringResponder(200, "OK").Once(failMessage),
+					)
+				})
+				It("should create the policy", func() {
+					go func() {
+						defer GinkgoRecover()
+						defer close(recorder.Events)
 						_, err := reconciler.Reconcile()
 						Expect(err).ToNot(HaveOccurred())
+						// Confirm all responders have been called
 						Expect(transport.GetTotalCallCount()).To(Equal(transport.NumResponders() + extraContextCalls))
-					})
-				})
-				When("policy exists in opensearch and is not the same", func() {
-					BeforeEach(func() {
-						recorder = record.NewFakeRecorder(1)
-						policyRequest := requests.ISMPolicy{
-							DefaultState: "policy",
-							Description:  "test-policy",
-						}
-						transport.RegisterResponder(
-							http.MethodGet,
-							fmt.Sprintf(
-								"https://%s.%s.svc.cluster.local:9200/_plugins/_ism/policies/%s",
-								cluster.Spec.General.ServiceName,
-								cluster.Namespace,
-								instance.Name,
-							),
-							httpmock.NewJsonResponderOrPanic(200, responses.GetISMPoliciesResponse{
-								Policy:         policyRequest,
-								SequenceNumber: seqno,
-								PrimaryTerm:    seqno,
-								PolicyID:       "test-policy",
-							}).Once(failMessage),
-						)
-						transport.RegisterResponder(
-							http.MethodPut,
-							fmt.Sprintf(
-								"https://%s.%s.svc.cluster.local:9200/_plugins/_ism/policies/%s?if_seq_no=0&if_primary_term=0",
-								cluster.Spec.General.ServiceName,
-								cluster.Namespace,
-								instance.Name,
-							),
-							httpmock.NewStringResponder(200, "OK").Once(failMessage),
-						)
-					})
-					It("should update the policy", func() {
-						go func() {
-							defer GinkgoRecover()
-							defer close(recorder.Events)
-							_, err := reconciler.Reconcile()
-							Expect(err).ToNot(HaveOccurred())
-							// Confirm all responders have been called
-							Expect(transport.GetTotalCallCount()).To(Equal(transport.NumResponders() + extraContextCalls))
-						}()
-						var events []string
-						for msg := range recorder.Events {
-							events = append(events, msg)
-						}
-						Expect(len(events)).To(Equal(1))
-						Expect(events[0]).To(Equal(fmt.Sprintf("Normal %s policy updated in opensearch", opensearchAPIUpdated)))
-					})
-				})
-				When("policy doesn't exist in opensearch", func() {
-					BeforeEach(func() {
-						recorder = record.NewFakeRecorder(1)
-						transport.RegisterResponder(
-							http.MethodGet,
-							fmt.Sprintf(
-								"https://%s.%s.svc.cluster.local:9200/_plugins/_ism/policies/%s",
-								cluster.Spec.General.ServiceName,
-								cluster.Namespace,
-								instance.Name,
-							),
-							httpmock.NewStringResponder(404, "OK").Once(failMessage),
-						)
-						transport.RegisterResponder(
-							http.MethodPut,
-							fmt.Sprintf(
-								"https://%s.%s.svc.cluster.local:9200/_plugins/_ism/policies/%s",
-								cluster.Spec.General.ServiceName,
-								cluster.Namespace,
-								instance.Name,
-							),
-							httpmock.NewStringResponder(200, "OK").Once(failMessage),
-						)
-					})
-					It("should create the policy", func() {
-						go func() {
-							defer GinkgoRecover()
-							defer close(recorder.Events)
-							_, err := reconciler.Reconcile()
-							Expect(err).ToNot(HaveOccurred())
-							// Confirm all responders have been called
-							Expect(transport.GetTotalCallCount()).To(Equal(transport.NumResponders() + extraContextCalls))
-						}()
-						var events []string
-						for msg := range recorder.Events {
-							events = append(events, msg)
-						}
-						Expect(len(events)).To(Equal(1))
-						Expect(events[0]).To(Equal(fmt.Sprintf("Normal %s policy created in opensearch", opensearchAPIUpdated)))
-					})
-				})
-			})
-		})
-
-<<<<<<< HEAD
+					}()
+					var events []string
+					for msg := range recorder.Events {
+						events = append(events, msg)
+					}
+					Expect(len(events)).To(Equal(1))
+					Expect(events[0]).To(Equal(fmt.Sprintf("Normal %s policy created in opensearch", opensearchAPIUpdated)))
+				})
+			})
+		})
+	})
+
+	Context("deletions", func() {
+		When("existing status is nil", func() {
+			It("should do nothing and exit", func() {
+				Expect(reconciler.Delete()).To(Succeed())
+			})
+		})
+
+		When("existing status is true", func() {
+			BeforeEach(func() {
+				instance.Status.ExistingISMPolicy = pointer.Bool(true)
+			})
+			It("should do nothing and exit", func() {
+				Expect(reconciler.Delete()).To(Succeed())
+			})
+		})
+
+		Context("existing status is false", func() {
+			BeforeEach(func() {
+				instance.Status.ExistingISMPolicy = pointer.Bool(false)
+			})
+
 			When("cluster does not exist", func() {
 				BeforeEach(func() {
 					instance.Spec.OpensearchRef.Name = "doesnotexist"
 					mockClient.EXPECT().GetOpenSearchCluster(mock.Anything, mock.Anything).Return(opsterv1.OpenSearchCluster{}, NotFoundError())
 				})
-=======
-		Context("deletions", func() {
-			When("existing status is nil", func() {
->>>>>>> d6c2ed34
 				It("should do nothing and exit", func() {
 					Expect(reconciler.Delete()).To(Succeed())
 				})
 			})
 
-<<<<<<< HEAD
 			When("policy does not exist", func() {
 				BeforeEach(func() {
 					mockClient.EXPECT().GetOpenSearchCluster(mock.Anything, mock.Anything).Return(*cluster, nil)
@@ -582,20 +447,13 @@
 						),
 						httpmock.NewStringResponder(200, "OK").Once(failMessage),
 					)
-=======
-			When("existing status is true", func() {
-				BeforeEach(func() {
-					instance.Status.ExistingISMPolicy = pointer.Bool(true)
->>>>>>> d6c2ed34
 				})
 				It("should do nothing and exit", func() {
 					Expect(reconciler.Delete()).To(Succeed())
 				})
 			})
-
-			Context("existing status is false", func() {
+			When("policy does exist", func() {
 				BeforeEach(func() {
-<<<<<<< HEAD
 					mockClient.EXPECT().GetOpenSearchCluster(mock.Anything, mock.Anything).Return(*cluster, nil)
 					transport.RegisterResponder(
 						http.MethodGet,
@@ -635,111 +493,11 @@
 						),
 						httpmock.NewStringResponder(200, "OK").Once(failMessage),
 					)
-=======
-					instance.Status.ExistingISMPolicy = pointer.Bool(false)
->>>>>>> d6c2ed34
-				})
-
-				When("cluster does not exist", func() {
-					BeforeEach(func() {
-						instance.Spec.OpensearchRef.Name = "doesnotexist"
-					})
-					It("should do nothing and exit", func() {
-						Expect(reconciler.Delete()).To(Succeed())
-					})
-				})
-
-				When("user does not exist", func() {
-					BeforeEach(func() {
-						transport.RegisterResponder(
-							http.MethodGet,
-							fmt.Sprintf(
-								"https://%s.%s.svc.cluster.local:9200/",
-								cluster.Spec.General.ServiceName,
-								cluster.Namespace,
-							),
-							httpmock.NewStringResponder(200, "OK").Times(2, failMessage),
-						)
-						transport.RegisterResponder(
-							http.MethodHead,
-							fmt.Sprintf(
-								"https://%s.%s.svc.cluster.local:9200/",
-								cluster.Spec.General.ServiceName,
-								cluster.Namespace,
-							),
-							httpmock.NewStringResponder(200, "OK").Once(failMessage),
-						)
-						transport.RegisterResponder(
-							http.MethodGet,
-							fmt.Sprintf(
-								"https://%s.%s.svc.cluster.local:9200/_plugins/_ism/policies/%s",
-								cluster.Spec.General.ServiceName,
-								cluster.Namespace,
-								instance.Name,
-							),
-							httpmock.NewStringResponder(404, "does not exist").Once(failMessage),
-						)
-						transport.RegisterResponder(
-							http.MethodDelete,
-							fmt.Sprintf(
-								"https://%s.%s.svc.cluster.local:9200/_plugins/_ism/policies/%s",
-								cluster.Spec.General.ServiceName,
-								cluster.Namespace,
-								instance.Name,
-							),
-							httpmock.NewStringResponder(200, "OK").Once(failMessage),
-						)
-					})
-					It("should do nothing and exit", func() {
-						Expect(reconciler.Delete()).To(Succeed())
-					})
-				})
-				When("policy does exist", func() {
-					BeforeEach(func() {
-						transport.RegisterResponder(
-							http.MethodGet,
-							fmt.Sprintf(
-								"https://%s.%s.svc.cluster.local:9200/",
-								cluster.Spec.General.ServiceName,
-								cluster.Namespace,
-							),
-							httpmock.NewStringResponder(200, "OK").Times(2, failMessage),
-						)
-						transport.RegisterResponder(
-							http.MethodHead,
-							fmt.Sprintf(
-								"https://%s.%s.svc.cluster.local:9200/",
-								cluster.Spec.General.ServiceName,
-								cluster.Namespace,
-							),
-							httpmock.NewStringResponder(200, "OK").Once(failMessage),
-						)
-						transport.RegisterResponder(
-							http.MethodGet,
-							fmt.Sprintf(
-								"https://%s.%s.svc.cluster.local:9200/_plugins/_ism/policies/%s",
-								cluster.Spec.General.ServiceName,
-								cluster.Namespace,
-								instance.Name,
-							),
-							httpmock.NewStringResponder(200, "OK").Once(failMessage),
-						)
-						transport.RegisterResponder(
-							http.MethodDelete,
-							fmt.Sprintf(
-								"https://%s.%s.svc.cluster.local:9200/_plugins/_ism/policies/%s",
-								cluster.Spec.General.ServiceName,
-								cluster.Namespace,
-								instance.Name,
-							),
-							httpmock.NewStringResponder(200, "OK").Once(failMessage),
-						)
-					})
-					It("should delete the policy", func() {
-						Expect(reconciler.Delete()).To(Succeed())
-					})
+				})
+				It("should delete the policy", func() {
+					Expect(reconciler.Delete()).To(Succeed())
 				})
 			})
 		})
 	})
-)+})