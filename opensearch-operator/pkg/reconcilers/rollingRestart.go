package reconcilers

import (
	"context"
	"fmt"
	"sort"
	"strconv"
	"strings"
	"time"

	opsterv1 "github.com/Opster/opensearch-k8s-operator/opensearch-operator/api/v1"
	"github.com/Opster/opensearch-k8s-operator/opensearch-operator/opensearch-gateway/services"
	"github.com/Opster/opensearch-k8s-operator/opensearch-operator/pkg/builders"
	"github.com/Opster/opensearch-k8s-operator/opensearch-operator/pkg/helpers"
	"github.com/Opster/opensearch-k8s-operator/opensearch-operator/pkg/reconciler"
	"github.com/Opster/opensearch-k8s-operator/opensearch-operator/pkg/reconcilers/k8s"
	"github.com/Opster/opensearch-k8s-operator/opensearch-operator/pkg/reconcilers/util"
	"github.com/go-logr/logr"
	appsv1 "k8s.io/api/apps/v1"
	corev1 "k8s.io/api/core/v1"
	metav1 "k8s.io/apimachinery/pkg/apis/meta/v1"
	"k8s.io/client-go/tools/record"
	"k8s.io/utils/ptr"
	ctrl "sigs.k8s.io/controller-runtime"
	"sigs.k8s.io/controller-runtime/pkg/client"
	"sigs.k8s.io/controller-runtime/pkg/log"
)

const (
	componentName    = "RollingRestart"
	statusInProgress = "InProgress"
	statusFinished   = "Finished"
)

// candidate represents a pod that is a candidate for rolling restart
type candidate struct {
	podName  string
	podNS    string
	sts      appsv1.StatefulSet
	nodePool opsterv1.NodePool
	isMaster bool
	ordinal  int
}

type RollingRestartReconciler struct {
	client            k8s.K8sClient
	ctx               context.Context
	instance          *opsterv1.OpenSearchCluster
	logger            logr.Logger
	osClient          *services.OsClusterClient
	recorder          record.EventRecorder
	reconcilerContext *ReconcilerContext
}

func NewRollingRestartReconciler(
	client client.Client,
	ctx context.Context,
	recorder record.EventRecorder,
	reconcilerContext *ReconcilerContext,
	instance *opsterv1.OpenSearchCluster,
	opts ...reconciler.ResourceReconcilerOption,
) *RollingRestartReconciler {
	return &RollingRestartReconciler{
		client:            k8s.NewK8sClient(client, ctx, append(opts, reconciler.WithLog(log.FromContext(ctx).WithValues("reconciler", "restart")))...),
		ctx:               ctx,
		instance:          instance,
		logger:            log.FromContext(ctx).WithValues("reconciler", "restart"),
		recorder:          recorder,
		reconcilerContext: reconcilerContext,
	}
}

func (r *RollingRestartReconciler) Reconcile() (ctrl.Result, error) {
	// We should never get to this while an upgrade is in progress
	// but put a defensive check in
	if r.instance.Status.Version != "" && r.instance.Status.Version != r.instance.Spec.General.Version {
		r.logger.V(1).Info("Upgrade in progress, skipping rolling restart")
		return ctrl.Result{}, nil
	}

	status := r.findStatus()
	var pendingUpdate bool

	// Check that all nodes are ready before doing work
	// Also check if there are pending updates for all nodes.
	for i := range r.instance.Spec.NodePools {
		nodePool := r.instance.Spec.NodePools[i]
		sts, err := r.client.GetStatefulSet(builders.StsName(r.instance, &nodePool), r.instance.Namespace)
		if err != nil {
			return ctrl.Result{}, err
		}

<<<<<<< HEAD
		if sts.Status.UpdateRevision == "" {
			// STS status is not yet updated, don't do anything
			continue
		}

		if sts.Status.CurrentRevision != sts.Status.UpdateRevision {
			if sts.Status.UpdatedReplicas != pointer.Int32Deref(sts.Spec.Replicas, 1) {
				pendingUpdate = true
			} else {
				// If all pods in sts are updated to spec.replicas but current version is not updated.
				err := r.client.UdateObjectStatus(&sts, func(object client.Object) {
					instance := object.(*appsv1.StatefulSet)
					instance.Status.CurrentRevision = sts.Status.UpdateRevision
				})
				if err != nil {
					lg.Error(err, "failed to update status")
					return ctrl.Result{}, err
				}
			}
		} else {
			updatedReplicas := sts.Status.UpdatedReplicas
			if updatedReplicas == 0 {
				// For newly created STS updatedReplicas is not set, so treat it as set to Spec.Replicas
				updatedReplicas = pointer.Int32Deref(sts.Spec.Replicas, 1)
			}

			if updatedReplicas != pointer.Int32Deref(sts.Spec.Replicas, 1) {
				pendingUpdate = true
			}
		}

		if sts.Status.ReadyReplicas != pointer.Int32Deref(sts.Spec.Replicas, 1) {
=======
		readyReplicas, err := helpers.ReadyReplicasForNodePool(r.client, r.instance, &nodePool)
		if err != nil {
			r.logger.Error(err, "Failed to count ready pods for node pool", "nodePool", nodePool.Component)
			return ctrl.Result{Requeue: true}, err
		}
		sts.Status.ReadyReplicas = readyReplicas

		// Check for pending updates
		if sts.Status.UpdateRevision != "" &&
			sts.Status.UpdatedReplicas != ptr.Deref(sts.Spec.Replicas, int32(1)) {
			pendingUpdate = true
		} else if sts.Status.UpdateRevision != "" &&
			sts.Status.CurrentRevision != sts.Status.UpdateRevision {
			// If all pods in sts are updated to spec.replicas but current version is not updated.
			err := r.client.UdateObjectStatus(&sts, func(object client.Object) {
				instance := object.(*appsv1.StatefulSet)
				instance.Status.CurrentRevision = sts.Status.UpdateRevision
			})
			if err != nil {
				r.logger.Error(err, "failed to update status")
				return ctrl.Result{}, err
			}
		}

		if sts.Status.ReadyReplicas != ptr.Deref(sts.Spec.Replicas, 1) {
>>>>>>> 4256261e
			return ctrl.Result{
				Requeue:      true,
				RequeueAfter: 10 * time.Second,
			}, nil
		}
	}

	if !pendingUpdate {
		// Check if we had a restart running that is finished so that we can reactivate shard allocation
		if status != nil && status.Status == statusInProgress {
			osClient, err := util.CreateClientForCluster(r.client, r.ctx, r.instance, nil)
			if err != nil {
				return ctrl.Result{Requeue: true}, err
			}
			if err = services.ReactivateShardAllocation(osClient); err != nil {
				r.logger.V(1).Info("Restart complete. Reactivating shard allocation")
				return ctrl.Result{Requeue: true}, err
			}
			r.recorder.AnnotatedEventf(r.instance, map[string]string{"cluster-name": r.instance.GetName()}, "Normal", "RollingRestart", "Rolling restart completed")
			if err = r.updateStatus(statusFinished); err != nil {
				return ctrl.Result{Requeue: true}, err
			}
		}
		r.logger.V(1).Info("No pods pending restart")
		return ctrl.Result{}, nil
	}

	// Skip a rolling restart if the cluster hasn't finished initializing
	if !r.instance.Status.Initialized {
		return ctrl.Result{
			Requeue:      true,
			RequeueAfter: 10 * time.Second,
		}, nil
	}

	if err := r.updateStatus(statusInProgress); err != nil {
		return ctrl.Result{Requeue: true}, err
	}
	r.recorder.AnnotatedEventf(r.instance, map[string]string{"cluster-name": r.instance.GetName()}, "Normal", "RollingRestart", "Starting rolling restart")

	// If there is work to do create an Opensearch Client
	var err error

	r.osClient, err = util.CreateClientForCluster(r.client, r.ctx, r.instance, nil)
	if err != nil {
		return ctrl.Result{}, err
	}

	// Use global candidate selection for rolling restart
	return r.globalCandidateRollingRestart()
}

// globalCandidateRollingRestart aggregates candidates across all StatefulSets,
// orders them and restarts at most one pod per reconciliation.
func (r *RollingRestartReconciler) globalCandidateRollingRestart() (ctrl.Result, error) {
	r.logger.Info("Starting global candidate rolling restart")

	// Build candidate list across all node pools
	var candidates []candidate

	for _, np := range r.instance.Spec.NodePools {
		sts, err := r.client.GetStatefulSet(builders.StsName(r.instance, &np), r.instance.Namespace)
		if err != nil {
			r.logger.Error(err, "Failed to get StatefulSet", "nodePool", np.Component)
			return ctrl.Result{}, err
		}

		r.logger.V(1).Info("Checking StatefulSet for pending updates",
			"nodePool", np.Component,
			"updateRevision", sts.Status.UpdateRevision,
			"updatedReplicas", sts.Status.UpdatedReplicas,
			"desiredReplicas", ptr.Deref(sts.Spec.Replicas, 1))

		if sts.Status.UpdateRevision == "" || sts.Status.UpdatedReplicas == ptr.Deref(sts.Spec.Replicas, 1) {
			r.logger.V(1).Info("StatefulSet has no pending updates", "nodePool", np.Component)
			continue
		}

		pod, err := helpers.GetPodWithOlderRevision(r.client, &sts)
		if err != nil {
			r.logger.Error(err, "Failed to get pod with older revision", "nodePool", np.Component)
			return ctrl.Result{}, err
		}
		if pod == nil {
			r.logger.V(1).Info("No pod with older revision found", "nodePool", np.Component)
			continue
		}

		ord := parseOrdinalFromName(pod.Name)
		isMaster := helpers.HasManagerRole(&np)
		r.logger.Info("Found candidate pod",
			"pod", pod.Name,
			"nodePool", np.Component,
			"isMaster", isMaster,
			"ordinal", ord)

		candidates = append(candidates, candidate{
			podName:  pod.Name,
			podNS:    pod.Namespace,
			sts:      sts,
			nodePool: np,
			isMaster: isMaster,
			ordinal:  ord,
		})
	}

	r.logger.Info("Found candidates for rolling restart", "count", len(candidates))

	if len(candidates) == 0 {
		r.logger.Info("No candidates found, rolling restart complete")
		return ctrl.Result{}, nil
	}

	// Sort: prefer non-masters, then by StatefulSet name ASC, then ordinal DESC
	sort.Slice(candidates, func(i, j int) bool {
		if candidates[i].isMaster != candidates[j].isMaster {
			return !candidates[i].isMaster && candidates[j].isMaster
		}
		if candidates[i].sts.Name != candidates[j].sts.Name {
			return candidates[i].sts.Name < candidates[j].sts.Name
		}
		return candidates[i].ordinal > candidates[j].ordinal
	})

	r.logger.V(1).Info("Sorted candidates", "candidates", func() []string {
		var names []string
		for _, c := range candidates {
			names = append(names, fmt.Sprintf("%s(isMaster:%v,ordinal:%d)", c.podName, c.isMaster, c.ordinal))
		}
		return names
	}())

	// Enforce master quorum: if next is master, ensure safe to disrupt
	next := candidates[0]
	r.logger.Info("Selected candidate for restart",
		"pod", next.podName,
		"nodePool", next.nodePool.Component,
		"isMaster", next.isMaster,
		"ordinal", next.ordinal)

	if next.isMaster {
		totalMasters, readyMasters, err := r.countMasters()
		if err != nil {
			r.logger.Error(err, "Failed to count masters")
			return ctrl.Result{}, err
		}
		minRequired := (totalMasters + 1) / 2
		r.logger.Info("Checking master quorum",
			"totalMasters", totalMasters,
			"readyMasters", readyMasters,
			"minRequired", minRequired)

		if readyMasters <= minRequired {
			r.logger.Info("Master quorum unsafe, looking for non-master candidate")
			// Try to pick the first non-master candidate instead, if any
			for _, c := range candidates {
				if !c.isMaster {
					next = c
					r.logger.Info("Switched to non-master candidate",
						"pod", next.podName,
						"nodePool", next.nodePool.Component)
					break
				}
			}
			// If still master and unsafe, requeue and wait
			if next.isMaster && readyMasters <= minRequired {
				r.logger.Info("No safe non-master candidates, requeuing to wait for quorum")
				return ctrl.Result{Requeue: true, RequeueAfter: 10 * time.Second}, nil
			}
		} else {
			r.logger.Info("Master quorum is safe, proceeding with restart")
		}
	}

	// Restart exactly this candidate pod
	res, err := r.restartSpecificPod(next)
	if err != nil {
		return ctrl.Result{}, err
	}
	if res.Requeue {
		// restartSpecificPod needs to wait (cluster not ready, pod not ready, etc.)
		return res, nil
	}
	// Pod deleted successfully, continue to next reconciliation to check for more candidates
	return ctrl.Result{Requeue: true, RequeueAfter: 10 * time.Second}, nil
}

func parseOrdinalFromName(name string) int {
	// expects name like <stsName>-<ordinal>
	parts := strings.Split(name, "-")
	if len(parts) == 0 {
		return -1
	}
	ord, err := strconv.Atoi(parts[len(parts)-1])
	if err != nil {
		return -1
	}
	return ord
}

func (r *RollingRestartReconciler) countMasters() (int32, int32, error) {
	var total, ready int32
	for i := range r.instance.Spec.NodePools {
		np := r.instance.Spec.NodePools[i]
		if !helpers.HasManagerRole(&np) {
			continue
		}
		sts, err := r.client.GetStatefulSet(builders.StsName(r.instance, &np), r.instance.Namespace)
		if err != nil {
			return 0, 0, err
		}
		total += ptr.Deref(sts.Spec.Replicas, 1)
		readyReplicas, err := helpers.ReadyReplicasForNodePool(r.client, r.instance, &np)
		if err != nil {
			return 0, 0, err
		}
		sts.Status.ReadyReplicas = readyReplicas
		ready += sts.Status.ReadyReplicas
	}
	return total, ready, nil
}

// restartSpecificPod performs the prechecks and deletes a specific pod
func (r *RollingRestartReconciler) restartSpecificPod(cand interface{}) (ctrl.Result, error) {
	c := cand.(candidate)

	dataCount := util.DataNodesCount(r.client, r.instance)
	if dataCount == 2 && r.instance.Spec.General.DrainDataNodes {
		r.logger.Info("Only 2 data nodes and drain is set, some shards may not drain")
	}

	ready, message, err := services.CheckClusterStatusForRestart(r.osClient, r.instance.Spec.General.DrainDataNodes)
	if err != nil {
		return ctrl.Result{}, err
	}
	if !ready {
		r.logger.Info(fmt.Sprintf("Couldn't proceed with rolling restart for Pod %s because %s", c.podName, message))
		return ctrl.Result{Requeue: true, RequeueAfter: 10 * time.Second}, nil
	}

	r.logger.Info(fmt.Sprintf("Preparing to restart pod %s", c.podName))
	ready, err = services.PreparePodForDelete(r.osClient, r.logger, c.podName, r.instance.Spec.General.DrainDataNodes, dataCount)
	if err != nil {
		return ctrl.Result{}, err
	}
	if !ready {
		return ctrl.Result{Requeue: true, RequeueAfter: 10 * time.Second}, nil
	}

	if err := r.client.DeletePod(&corev1.Pod{ObjectMeta: metav1.ObjectMeta{Name: c.podName, Namespace: c.podNS}}); err != nil {
		return ctrl.Result{}, err
	}

	if r.instance.Spec.General.DrainDataNodes {
		_, err = services.RemoveExcludeNodeHost(r.osClient, c.podName)
		return ctrl.Result{}, err
	}
<<<<<<< HEAD

	err = services.ReactivateShardAllocation(r.osClient)

	return ctrl.Result{}, err
=======
	return ctrl.Result{}, nil
>>>>>>> 4256261e
}

func (r *RollingRestartReconciler) updateStatus(status string) error {
	return UpdateComponentStatus(r.client, r.instance, &opsterv1.ComponentStatus{
		Component:   componentName,
		Status:      status,
		Description: "",
	})
}

func (r *RollingRestartReconciler) findStatus() *opsterv1.ComponentStatus {
	comp := r.instance.Status.ComponentsStatus
	_, found := helpers.FindFirstPartial(comp, opsterv1.ComponentStatus{
		Component: componentName,
	}, helpers.GetByComponent)
	if found {
		return &comp[0]
	}
	return nil
}

func (r *RollingRestartReconciler) DeleteResources() (ctrl.Result, error) {
	result := reconciler.CombinedResult{}
	return result.Result, result.Err
}<|MERGE_RESOLUTION|>--- conflicted
+++ resolved
@@ -90,14 +90,20 @@
 			return ctrl.Result{}, err
 		}
 
-<<<<<<< HEAD
 		if sts.Status.UpdateRevision == "" {
 			// STS status is not yet updated, don't do anything
 			continue
 		}
-
+		readyReplicas, err := helpers.ReadyReplicasForNodePool(r.client, r.instance, &nodePool)
+		if err != nil {
+			r.logger.Error(err, "Failed to count ready pods for node pool", "nodePool", nodePool.Component)
+			return ctrl.Result{Requeue: true}, err
+		}
+		sts.Status.ReadyReplicas = readyReplicas
+
+		// Check for pending updates
 		if sts.Status.CurrentRevision != sts.Status.UpdateRevision {
-			if sts.Status.UpdatedReplicas != pointer.Int32Deref(sts.Spec.Replicas, 1) {
+			if sts.Status.UpdatedReplicas != ptr.Deref(sts.Spec.Replicas, int32(1)) {
 				pendingUpdate = true
 			} else {
 				// If all pods in sts are updated to spec.replicas but current version is not updated.
@@ -106,7 +112,7 @@
 					instance.Status.CurrentRevision = sts.Status.UpdateRevision
 				})
 				if err != nil {
-					lg.Error(err, "failed to update status")
+					r.logger.Error(err, "failed to update status")
 					return ctrl.Result{}, err
 				}
 			}
@@ -114,42 +120,15 @@
 			updatedReplicas := sts.Status.UpdatedReplicas
 			if updatedReplicas == 0 {
 				// For newly created STS updatedReplicas is not set, so treat it as set to Spec.Replicas
-				updatedReplicas = pointer.Int32Deref(sts.Spec.Replicas, 1)
-			}
-
-			if updatedReplicas != pointer.Int32Deref(sts.Spec.Replicas, 1) {
+				updatedReplicas = ptr.Deref(sts.Spec.Replicas, 1)
+			}
+
+			if updatedReplicas != ptr.Deref(sts.Spec.Replicas, 1) {
 				pendingUpdate = true
 			}
 		}
 
-		if sts.Status.ReadyReplicas != pointer.Int32Deref(sts.Spec.Replicas, 1) {
-=======
-		readyReplicas, err := helpers.ReadyReplicasForNodePool(r.client, r.instance, &nodePool)
-		if err != nil {
-			r.logger.Error(err, "Failed to count ready pods for node pool", "nodePool", nodePool.Component)
-			return ctrl.Result{Requeue: true}, err
-		}
-		sts.Status.ReadyReplicas = readyReplicas
-
-		// Check for pending updates
-		if sts.Status.UpdateRevision != "" &&
-			sts.Status.UpdatedReplicas != ptr.Deref(sts.Spec.Replicas, int32(1)) {
-			pendingUpdate = true
-		} else if sts.Status.UpdateRevision != "" &&
-			sts.Status.CurrentRevision != sts.Status.UpdateRevision {
-			// If all pods in sts are updated to spec.replicas but current version is not updated.
-			err := r.client.UdateObjectStatus(&sts, func(object client.Object) {
-				instance := object.(*appsv1.StatefulSet)
-				instance.Status.CurrentRevision = sts.Status.UpdateRevision
-			})
-			if err != nil {
-				r.logger.Error(err, "failed to update status")
-				return ctrl.Result{}, err
-			}
-		}
-
 		if sts.Status.ReadyReplicas != ptr.Deref(sts.Spec.Replicas, 1) {
->>>>>>> 4256261e
 			return ctrl.Result{
 				Requeue:      true,
 				RequeueAfter: 10 * time.Second,
@@ -407,14 +386,10 @@
 		_, err = services.RemoveExcludeNodeHost(r.osClient, c.podName)
 		return ctrl.Result{}, err
 	}
-<<<<<<< HEAD
 
 	err = services.ReactivateShardAllocation(r.osClient)
 
 	return ctrl.Result{}, err
-=======
-	return ctrl.Result{}, nil
->>>>>>> 4256261e
 }
 
 func (r *RollingRestartReconciler) updateStatus(status string) error {
