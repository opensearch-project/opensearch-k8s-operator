--- conflicted
+++ resolved
@@ -70,15 +70,8 @@
 	// Check that all nodes are ready before doing work
 	// Also check if there are pending updates for all nodes.
 	for _, nodePool := range r.instance.Spec.NodePools {
-<<<<<<< HEAD
-		if helpers.HasDataRole(&nodePool) {
-			sts, err := r.client.GetStatefulSet(builders.StsName(r.instance, &nodePool), r.instance.Namespace)
-=======
-		sts := &appsv1.StatefulSet{}
-		if err := r.Get(r.ctx, types.NamespacedName{
-			Name:      builders.StsName(r.instance, &nodePool),
-			Namespace: r.instance.Namespace,
-		}, sts); err != nil {
+		sts, err := r.client.GetStatefulSet(builders.StsName(r.instance, &nodePool), r.instance.Namespace)
+		if err != nil {
 			return ctrl.Result{}, err
 		}
 		if sts.Status.UpdateRevision != "" &&
@@ -88,12 +81,15 @@
 		} else if sts.Status.UpdateRevision != "" &&
 			sts.Status.CurrentRevision != sts.Status.UpdateRevision {
 			// If all pods in sts are updated to spec.replicas but current version is not updated.
-			sts.Status.CurrentRevision = sts.Status.UpdateRevision
-			err := r.Status().Update(r.ctx, sts)
->>>>>>> 2a695280
+			err := r.client.UdateObjectStatus(&sts, func(object client.Object) {
+				instance := object.(*appsv1.StatefulSet)
+				instance.Status.CurrentRevision = sts.Status.UpdateRevision
+			})
 			if err != nil {
+				lg.Error(err, "failed to update status")
 				return ctrl.Result{}, err
 			}
+
 		}
 		if sts.Status.ReadyReplicas != pointer.Int32Deref(sts.Spec.Replicas, 1) {
 			return ctrl.Result{
@@ -144,6 +140,7 @@
 	}
 
 	// Restart StatefulSet pod.  Order is not important So we just pick the first we find
+
 	for _, nodePool := range r.instance.Spec.NodePools {
 		sts, err := r.client.GetStatefulSet(builders.StsName(r.instance, &nodePool), r.instance.Namespace)
 		if err != nil {
@@ -151,20 +148,14 @@
 		}
 		if sts.Status.UpdateRevision != "" &&
 			sts.Status.UpdatedReplicas != pointer.Int32Deref(sts.Spec.Replicas, 1) {
-<<<<<<< HEAD
-			if numReadyPods, err := helpers.CountRunningPodsForNodePool(r.client, r.instance, &nodePool); err == nil {
-				if numReadyPods == int(pointer.Int32Deref(sts.Spec.Replicas, 1)) {
-					return r.restartStatefulSetPod(&sts)
-=======
 			// Only restart pods if not all pods are updated and the sts is healthy with no pods terminating
 			if sts.Status.ReadyReplicas == pointer.Int32Deref(sts.Spec.Replicas, 1) {
-				if numReadyPods, err := helpers.CountRunningPodsForNodePool(r.ctx, r.Client, r.instance, &nodePool); err == nil && numReadyPods == int(pointer.Int32Deref(sts.Spec.Replicas, 1)) {
+				if numReadyPods, err := helpers.CountRunningPodsForNodePool(r.client, r.instance, &nodePool); err == nil && numReadyPods == int(pointer.Int32Deref(sts.Spec.Replicas, 1)) {
 					lg.Info(fmt.Sprintf("Starting rolling restart of the StatefulSet %s", sts.Name))
-					return r.restartStatefulSetPod(sts)
->>>>>>> 2a695280
+					return r.restartStatefulSetPod(&sts)
 				}
 			} else { // Check if there is any crashed pod. Delete it if there is any update in sts.
-				err = helpers.DeleteStuckPodWithOlderRevision(r.ctx, r.Client, sts)
+				err = helpers.DeleteStuckPodWithOlderRevision(r.client, &sts)
 				if err != nil {
 					return ctrl.Result{}, err
 				}
