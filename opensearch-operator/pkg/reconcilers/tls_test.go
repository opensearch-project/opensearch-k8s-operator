package reconcilers

import (
	"context"
	"fmt"

	corev1 "k8s.io/api/core/v1"
	metav1 "k8s.io/apimachinery/pkg/apis/meta/v1"
	"k8s.io/client-go/kubernetes/scheme"
	opsterv1 "opensearch.opster.io/api/v1"
	"opensearch.opster.io/mocks/opensearch.opster.io/pkg/reconcilers/k8s"
	"opensearch.opster.io/pkg/helpers"
	ctrl "sigs.k8s.io/controller-runtime"
	"sigs.k8s.io/controller-runtime/pkg/log"

	. "github.com/onsi/ginkgo/v2"
	. "github.com/onsi/gomega"
	"github.com/stretchr/testify/mock"
)

<<<<<<< HEAD
func newTLSReconciler(k8sClient *k8s.MockK8sClient, spec *opsterv1.OpenSearchCluster) (*ReconcilerContext, *TLSReconciler) {
	reconcilerContext := NewReconcilerContext(spec.Spec.NodePools)
	underTest := &TLSReconciler{
		client:            k8sClient,
		reconcilerContext: &reconcilerContext,
		instance:          spec,
		logger:            log.FromContext(context.Background()),
		pki:               helpers.NewMockPKI(),
	}
=======
func newTLSReconciler(spec *opsterv1.OpenSearchCluster) (*ReconcilerContext, *TLSReconciler) {
	reconcilerContext := NewReconcilerContext(&helpers.MockEventRecorder{}, spec, spec.Spec.NodePools)
	underTest := NewTLSReconciler(
		k8sClient,
		context.Background(),
		&reconcilerContext,
		spec,
	)
>>>>>>> 5666be77
	underTest.pki = helpers.NewMockPKI()
	return &reconcilerContext, underTest
}

var _ = Describe("TLS Controller", func() {

	Context("When Reconciling the TLS configuration with no existing secrets", func() {
		It("should create the needed secrets ", func() {
			clusterName := "tls-test"
			caSecretName := clusterName + "-ca"
			transportSecretName := clusterName + "-transport-cert"
			httpSecretName := clusterName + "-http-cert"
			adminSecretName := clusterName + "-admin-cert"
			spec := opsterv1.OpenSearchCluster{
				ObjectMeta: metav1.ObjectMeta{Name: clusterName, Namespace: clusterName, UID: "dummyuid"},
				Spec: opsterv1.ClusterSpec{
					General: opsterv1.GeneralConfig{},
					Security: &opsterv1.Security{Tls: &opsterv1.TlsConfig{
						Transport: &opsterv1.TlsConfigTransport{Generate: true},
						Http:      &opsterv1.TlsConfigHttp{Generate: true},
					}},
				},
			}

			mockClient := k8s.NewMockK8sClient(GinkgoT())
			mockClient.EXPECT().Context().Return(context.Background())
			mockClient.EXPECT().Scheme().Return(scheme.Scheme)
			mockClient.EXPECT().GetSecret(caSecretName, clusterName).Return(corev1.Secret{}, NotFoundError())
			mockClient.EXPECT().GetSecret(transportSecretName, clusterName).Return(corev1.Secret{}, NotFoundError())
			mockClient.EXPECT().GetSecret(httpSecretName, clusterName).Return(corev1.Secret{}, NotFoundError())
			mockClient.EXPECT().GetSecret(adminSecretName, clusterName).Return(corev1.Secret{}, NotFoundError())

			mockClient.On("CreateSecret", mock.MatchedBy(func(secret *corev1.Secret) bool { return secret.ObjectMeta.Name == caSecretName })).Return(&ctrl.Result{}, nil)
			mockClient.On("CreateSecret", mock.MatchedBy(func(secret *corev1.Secret) bool { return secret.ObjectMeta.Name == adminSecretName })).Return(&ctrl.Result{}, nil)
			mockClient.On("CreateSecret", mock.MatchedBy(func(secret *corev1.Secret) bool { return secret.ObjectMeta.Name == transportSecretName })).Return(&ctrl.Result{}, nil)
			mockClient.On("CreateSecret", mock.MatchedBy(func(secret *corev1.Secret) bool { return secret.ObjectMeta.Name == httpSecretName })).Return(&ctrl.Result{}, nil)

			reconcilerContext, underTest := newTLSReconciler(mockClient, &spec)
			_, err := underTest.Reconcile()
			Expect(err).ToNot(HaveOccurred())
			Expect(reconcilerContext.Volumes).Should(HaveLen(2))
			Expect(reconcilerContext.VolumeMounts).Should(HaveLen(2))
			value, exists := reconcilerContext.OpenSearchConfig["plugins.security.nodes_dn"]
			Expect(exists).To(BeTrue())
			Expect(value).To(Equal("[\"CN=tls-test,OU=tls-test\"]"))
			value, exists = reconcilerContext.OpenSearchConfig["plugins.security.authcz.admin_dn"]
			Expect(exists).To(BeTrue())
			Expect(value).To(Equal("[\"CN=admin,OU=tls-test\"]"))
		})
	})

	Context("When Reconciling the TLS configuration with no existing secrets and perNode certs activated", func() {
		It("should create the needed secrets ", func() {
			clusterName := "tls-pernode"
			caSecretName := clusterName + "-ca"
			transportSecretName := clusterName + "-transport-cert"
			httpSecretName := clusterName + "-http-cert"
			adminSecretName := clusterName + "-admin-cert"
			spec := opsterv1.OpenSearchCluster{
				ObjectMeta: metav1.ObjectMeta{Name: clusterName, Namespace: clusterName, UID: "dummyuid"},
				Spec: opsterv1.ClusterSpec{
					General: opsterv1.GeneralConfig{},
					Security: &opsterv1.Security{Tls: &opsterv1.TlsConfig{
						Transport: &opsterv1.TlsConfigTransport{Generate: true, PerNode: true},
						Http:      &opsterv1.TlsConfigHttp{Generate: true},
					}},
					NodePools: []opsterv1.NodePool{
						{
							Component: "masters",
							Replicas:  3,
						},
					},
				}}
			mockClient := k8s.NewMockK8sClient(GinkgoT())
			mockClient.EXPECT().Context().Return(context.Background())
			mockClient.EXPECT().Scheme().Return(scheme.Scheme)
			mockClient.EXPECT().GetSecret(caSecretName, clusterName).Return(corev1.Secret{}, NotFoundError())
			mockClient.EXPECT().GetSecret(transportSecretName, clusterName).Return(corev1.Secret{}, NotFoundError())
			mockClient.EXPECT().GetSecret(httpSecretName, clusterName).Return(corev1.Secret{}, NotFoundError())
			mockClient.EXPECT().GetSecret(adminSecretName, clusterName).Return(corev1.Secret{}, NotFoundError())

			mockClient.On("CreateSecret", mock.MatchedBy(func(secret *corev1.Secret) bool { return secret.ObjectMeta.Name == caSecretName })).Return(&ctrl.Result{}, nil)
			mockClient.On("CreateSecret", mock.MatchedBy(func(secret *corev1.Secret) bool { return secret.ObjectMeta.Name == adminSecretName })).Return(&ctrl.Result{}, nil)
			mockClient.On("CreateSecret", mock.MatchedBy(func(secret *corev1.Secret) bool {
				if secret.ObjectMeta.Name != transportSecretName {
					return false
				}
				if _, exists := secret.Data["ca.crt"]; !exists {
					fmt.Printf("ca.crt missing from transport secret\n")
					return false
				}
				for i := 0; i < 3; i++ {
					name := fmt.Sprintf("tls-pernode-masters-%d", i)
					if _, exists := secret.Data[name+".crt"]; !exists {
						fmt.Printf("%s.crt missing from transport secret\n", name)
						return false
					}
					if _, exists := secret.Data[name+".key"]; !exists {
						fmt.Printf("%s.key missing from transport secret\n", name)
						return false
					}
				}
				return true
			},
			)).Return(&ctrl.Result{}, nil)
			mockClient.On("CreateSecret", mock.MatchedBy(func(secret *corev1.Secret) bool { return secret.ObjectMeta.Name == httpSecretName })).Return(&ctrl.Result{}, nil)

			reconcilerContext, underTest := newTLSReconciler(mockClient, &spec)
			_, err := underTest.Reconcile()
			Expect(err).ToNot(HaveOccurred())

			Expect(reconcilerContext.Volumes).Should(HaveLen(2))
			Expect(reconcilerContext.VolumeMounts).Should(HaveLen(2))

			value, exists := reconcilerContext.OpenSearchConfig["plugins.security.nodes_dn"]
			Expect(exists).To(BeTrue())
			Expect(value).To(Equal("[\"CN=tls-pernode-*,OU=tls-pernode\"]"))
			value, exists = reconcilerContext.OpenSearchConfig["plugins.security.authcz.admin_dn"]
			Expect(exists).To(BeTrue())
			Expect(value).To(Equal("[\"CN=admin,OU=tls-pernode\"]"))
		})
	})

	Context("When Reconciling the TLS configuration with external certificates", func() {
		It("Should not create secrets but only mount them", func() {
			clusterName := "tls-test-existingsecrets"
			spec := opsterv1.OpenSearchCluster{
				ObjectMeta: metav1.ObjectMeta{Name: clusterName, Namespace: clusterName, UID: "dummyuid"},
				Spec: opsterv1.ClusterSpec{General: opsterv1.GeneralConfig{Version: "2.8.0"}, Security: &opsterv1.Security{Tls: &opsterv1.TlsConfig{
					Transport: &opsterv1.TlsConfigTransport{
						Generate: false,
						TlsCertificateConfig: opsterv1.TlsCertificateConfig{
							Secret:   corev1.LocalObjectReference{Name: "cert-transport"},
							CaSecret: corev1.LocalObjectReference{Name: "casecret-transport"},
						},
						NodesDn: []string{"CN=mycn", "CN=othercn"},
						AdminDn: []string{"CN=admin1", "CN=admin2"},
					},
					Http: &opsterv1.TlsConfigHttp{
						Generate: false,
						TlsCertificateConfig: opsterv1.TlsCertificateConfig{
							Secret:   corev1.LocalObjectReference{Name: "cert-http"},
							CaSecret: corev1.LocalObjectReference{Name: "casecret-http"},
						},
					},
				},
				}}}
			mockClient := k8s.NewMockK8sClient(GinkgoT())
			reconcilerContext, underTest := newTLSReconciler(mockClient, &spec)
			_, err := underTest.Reconcile()
			Expect(err).ToNot(HaveOccurred())

			Expect(reconcilerContext.Volumes).Should(HaveLen(6))
			Expect(reconcilerContext.VolumeMounts).Should(HaveLen(6))
			Expect(helpers.CheckVolumeExists(reconcilerContext.Volumes, reconcilerContext.VolumeMounts, "casecret-transport", "transport-ca")).Should((BeTrue()))
			Expect(helpers.CheckVolumeExists(reconcilerContext.Volumes, reconcilerContext.VolumeMounts, "cert-transport", "transport-key")).Should((BeTrue()))
			Expect(helpers.CheckVolumeExists(reconcilerContext.Volumes, reconcilerContext.VolumeMounts, "cert-transport", "transport-cert")).Should((BeTrue()))
			Expect(helpers.CheckVolumeExists(reconcilerContext.Volumes, reconcilerContext.VolumeMounts, "casecret-http", "http-ca")).Should((BeTrue()))
			Expect(helpers.CheckVolumeExists(reconcilerContext.Volumes, reconcilerContext.VolumeMounts, "cert-http", "http-key")).Should((BeTrue()))
			Expect(helpers.CheckVolumeExists(reconcilerContext.Volumes, reconcilerContext.VolumeMounts, "cert-http", "http-cert")).Should((BeTrue()))

			value, exists := reconcilerContext.OpenSearchConfig["plugins.security.nodes_dn"]
			Expect(exists).To(BeTrue())
			Expect(value).To(Equal("[\"CN=mycn\",\"CN=othercn\"]"))
			value, exists = reconcilerContext.OpenSearchConfig["plugins.security.authcz.admin_dn"]
			Expect(exists).To(BeTrue())
			Expect(value).To(Equal("[\"CN=admin1\",\"CN=admin2\"]"))
		})
	})

	Context("When Reconciling the TLS configuration with external per-node certificates", func() {
		It("Should not create secrets but only mount them", func() {
			clusterName := "tls-test-existingsecretspernode"
			spec := opsterv1.OpenSearchCluster{
				ObjectMeta: metav1.ObjectMeta{Name: clusterName, Namespace: clusterName, UID: "dummyuid"},
				Spec: opsterv1.ClusterSpec{General: opsterv1.GeneralConfig{}, Security: &opsterv1.Security{Tls: &opsterv1.TlsConfig{
					Transport: &opsterv1.TlsConfigTransport{
						Generate: false,
						PerNode:  true,
						TlsCertificateConfig: opsterv1.TlsCertificateConfig{
							Secret: corev1.LocalObjectReference{Name: "my-transport-certs"},
						},
						NodesDn: []string{"CN=mycn", "CN=othercn"},
					},
					Http: &opsterv1.TlsConfigHttp{
						Generate: false,
						TlsCertificateConfig: opsterv1.TlsCertificateConfig{
							Secret: corev1.LocalObjectReference{Name: "my-http-certs"},
						},
					},
				},
				}}}
			mockClient := k8s.NewMockK8sClient(GinkgoT())
			reconcilerContext, underTest := newTLSReconciler(mockClient, &spec)
			_, err := underTest.Reconcile()
			Expect(err).ToNot(HaveOccurred())
			Expect(reconcilerContext.Volumes).Should(HaveLen(2))
			Expect(reconcilerContext.VolumeMounts).Should(HaveLen(2))
			Expect(helpers.CheckVolumeExists(reconcilerContext.Volumes, reconcilerContext.VolumeMounts, "my-transport-certs", "transport-certs")).Should((BeTrue()))
			Expect(helpers.CheckVolumeExists(reconcilerContext.Volumes, reconcilerContext.VolumeMounts, "my-http-certs", "http-certs")).Should((BeTrue()))

			value, exists := reconcilerContext.OpenSearchConfig["plugins.security.nodes_dn"]
			Expect(exists).To(BeTrue())
			Expect(value).To(Equal("[\"CN=mycn\",\"CN=othercn\"]"))
		})
	})

	Context("When Reconciling the TLS configuration with external CA certificate", func() {
		It("Should create certificates using that CA", func() {
			clusterName := "tls-withca"
			caSecretName := clusterName + "-myca"
			spec := opsterv1.OpenSearchCluster{
				ObjectMeta: metav1.ObjectMeta{Name: clusterName, Namespace: clusterName, UID: "dummyuid"},
				Spec: opsterv1.ClusterSpec{General: opsterv1.GeneralConfig{Version: "2.8.0"}, Security: &opsterv1.Security{Tls: &opsterv1.TlsConfig{
					Transport: &opsterv1.TlsConfigTransport{
						Generate: true,
						PerNode:  true,
						TlsCertificateConfig: opsterv1.TlsCertificateConfig{
							CaSecret: corev1.LocalObjectReference{Name: caSecretName},
						},
					},
					Http: &opsterv1.TlsConfigHttp{
						Generate: true,
						TlsCertificateConfig: opsterv1.TlsCertificateConfig{
							CaSecret: corev1.LocalObjectReference{Name: caSecretName},
						},
					},
				},
				}}}
			data := map[string][]byte{
				"ca.crt": []byte("ca.crt"),
				"ca.key": []byte("ca.key"),
			}
			caSecret := corev1.Secret{
				ObjectMeta: metav1.ObjectMeta{Name: caSecretName, Namespace: clusterName},
				Data:       data,
			}

			mockClient := k8s.NewMockK8sClient(GinkgoT())
			mockClient.EXPECT().Scheme().Return(scheme.Scheme)
			mockClient.EXPECT().GetSecret(caSecretName, clusterName).Return(caSecret, nil)
			mockClient.EXPECT().GetSecret(clusterName+"-transport-cert", clusterName).Return(corev1.Secret{}, NotFoundError())
			mockClient.EXPECT().GetSecret(clusterName+"-http-cert", clusterName).Return(corev1.Secret{}, NotFoundError())
			mockClient.EXPECT().GetSecret(clusterName+"-admin-cert", clusterName).Return(corev1.Secret{}, NotFoundError())

			mockClient.On("CreateSecret", mock.MatchedBy(func(secret *corev1.Secret) bool { return secret.ObjectMeta.Name == clusterName+"-transport-cert" })).Return(&ctrl.Result{}, nil)
			mockClient.On("CreateSecret", mock.MatchedBy(func(secret *corev1.Secret) bool { return secret.ObjectMeta.Name == clusterName+"-http-cert" })).Return(&ctrl.Result{}, nil)
			mockClient.On("CreateSecret", mock.MatchedBy(func(secret *corev1.Secret) bool { return secret.ObjectMeta.Name == clusterName+"-admin-cert" })).Return(&ctrl.Result{}, nil)

			reconcilerContext, underTest := newTLSReconciler(mockClient, &spec)
			_, err := underTest.Reconcile()
			Expect(err).ToNot(HaveOccurred())

			Expect(reconcilerContext.Volumes).Should(HaveLen(2))
			Expect(reconcilerContext.VolumeMounts).Should(HaveLen(2))
			Expect(helpers.CheckVolumeExists(reconcilerContext.Volumes, reconcilerContext.VolumeMounts, clusterName+"-transport-cert", "transport-cert")).Should((BeTrue()))
			Expect(helpers.CheckVolumeExists(reconcilerContext.Volumes, reconcilerContext.VolumeMounts, clusterName+"-http-cert", "http-cert")).Should((BeTrue()))

			value, exists := reconcilerContext.OpenSearchConfig["plugins.security.nodes_dn"]
			Expect(exists).To(BeTrue())
			Expect(value).To(Equal("[\"CN=tls-withca-*,OU=tls-withca\"]"))
		})
	})

})<|MERGE_RESOLUTION|>--- conflicted
+++ resolved
@@ -18,9 +18,8 @@
 	"github.com/stretchr/testify/mock"
 )
 
-<<<<<<< HEAD
 func newTLSReconciler(k8sClient *k8s.MockK8sClient, spec *opsterv1.OpenSearchCluster) (*ReconcilerContext, *TLSReconciler) {
-	reconcilerContext := NewReconcilerContext(spec.Spec.NodePools)
+	reconcilerContext := NewReconcilerContext(&helpers.MockEventRecorder{}, spec, spec.Spec.NodePools)
 	underTest := &TLSReconciler{
 		client:            k8sClient,
 		reconcilerContext: &reconcilerContext,
@@ -28,16 +27,6 @@
 		logger:            log.FromContext(context.Background()),
 		pki:               helpers.NewMockPKI(),
 	}
-=======
-func newTLSReconciler(spec *opsterv1.OpenSearchCluster) (*ReconcilerContext, *TLSReconciler) {
-	reconcilerContext := NewReconcilerContext(&helpers.MockEventRecorder{}, spec, spec.Spec.NodePools)
-	underTest := NewTLSReconciler(
-		k8sClient,
-		context.Background(),
-		&reconcilerContext,
-		spec,
-	)
->>>>>>> 5666be77
 	underTest.pki = helpers.NewMockPKI()
 	return &reconcilerContext, underTest
 }
