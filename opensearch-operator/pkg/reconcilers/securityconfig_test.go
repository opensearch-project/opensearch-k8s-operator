package reconcilers

import (
	"context"

	"opensearch.opster.io/mocks/opensearch.opster.io/pkg/reconcilers/k8s"
	ctrl "sigs.k8s.io/controller-runtime"
	"sigs.k8s.io/controller-runtime/pkg/log"

	batchv1 "k8s.io/api/batch/v1"
	corev1 "k8s.io/api/core/v1"
	metav1 "k8s.io/apimachinery/pkg/apis/meta/v1"
	"k8s.io/client-go/kubernetes/scheme"
	opsterv1 "opensearch.opster.io/api/v1"
	"opensearch.opster.io/pkg/helpers"

	. "github.com/onsi/ginkgo/v2"
	. "github.com/onsi/gomega"
	"github.com/stretchr/testify/mock"
)

func newSecurityconfigReconciler(
	client *k8s.MockK8sClient,
	ctx context.Context,
	reconcilerContext *ReconcilerContext,
	instance *opsterv1.OpenSearchCluster,
) *SecurityconfigReconciler {
	return &SecurityconfigReconciler{
		client:            client,
		reconcilerContext: reconcilerContext,
		recorder:          &helpers.MockEventRecorder{},
		instance:          instance,
		logger:            log.FromContext(ctx),
	}
}

var _ = Describe("Securityconfig Reconciler", func() {

	// Define utility constants for object names and testing timeouts/durations and intervals.
	const (
		clusterName = "securityconfig"
	)

	When("When Reconciling the securityconfig reconciler with no securityconfig provided in the spec", func() {
		It("should not do anything", func() {
			mockClient := k8s.NewMockK8sClient(GinkgoT())
			spec := opsterv1.OpenSearchCluster{
				ObjectMeta: metav1.ObjectMeta{Name: clusterName, Namespace: clusterName, UID: "dummyuid"},
				Spec:       opsterv1.ClusterSpec{General: opsterv1.GeneralConfig{}}}

<<<<<<< HEAD
			reconcilerContext := NewReconcilerContext(spec.Spec.NodePools)
			underTest := newSecurityconfigReconciler(
				mockClient,
=======
			reconcilerContext := NewReconcilerContext(&helpers.MockEventRecorder{}, &spec, spec.Spec.NodePools)
			underTest := NewSecurityconfigReconciler(
				k8sClient,
>>>>>>> 5666be77
				context.Background(),
				&reconcilerContext,
				&spec,
			)
			result, err := underTest.Reconcile()
			Expect(err).ToNot(HaveOccurred())
			Expect(result.IsZero()).To(BeTrue())
		})
	})

	When("When Reconciling the securityconfig reconciler with securityconfig secret configured but not available", func() {
		It("should trigger a requeue", func() {
			mockClient := k8s.NewMockK8sClient(GinkgoT())
			spec := opsterv1.OpenSearchCluster{
				ObjectMeta: metav1.ObjectMeta{Name: clusterName, Namespace: clusterName, UID: "dummyuid"},
				Spec: opsterv1.ClusterSpec{
					General: opsterv1.GeneralConfig{},
					Security: &opsterv1.Security{
						Config: &opsterv1.SecurityConfig{
							SecurityconfigSecret: corev1.LocalObjectReference{Name: "foobar"},
							AdminSecret:          corev1.LocalObjectReference{Name: "admin"},
						},
					},
				}}
			mockClient.EXPECT().GetSecret("foobar", clusterName).Return(corev1.Secret{}, NotFoundError())

<<<<<<< HEAD
			reconcilerContext := NewReconcilerContext(spec.Spec.NodePools)
			underTest := newSecurityconfigReconciler(
				mockClient,
=======
			reconcilerContext := NewReconcilerContext(&helpers.MockEventRecorder{}, &spec, spec.Spec.NodePools)
			underTest := NewSecurityconfigReconciler(
				k8sClient,
>>>>>>> 5666be77
				context.Background(),
				&reconcilerContext,
				&spec,
			)
			result, err := underTest.Reconcile()
			Expect(err).ToNot(HaveOccurred())
			Expect(result.IsZero()).To(BeFalse())
			Expect(result.Requeue).To(BeTrue())
		})
	})

	When("When Reconciling the securityconfig reconciler with securityconfig secret configured and available and tls configured", func() {
		It("should start an update job only apply ymls present in secret", func() {
			mockClient := k8s.NewMockK8sClient(GinkgoT())

			securityConfigSecret := &corev1.Secret{
				ObjectMeta: metav1.ObjectMeta{Name: "securityconfig-secret", Namespace: clusterName},
				Type:       corev1.SecretType("Opaque"),
				Data: map[string][]byte{
					"config.yml":         []byte("foobar"),
					"internal_users.yml": []byte("bar"),
					// Invalid yml in secret should not throw an error
					"invalid.yml": []byte("foo"),
					// Empty contents for a yml should be ignored
					"action_groups.yml": []byte(""),
				},
			}
			mockClient.EXPECT().GetSecret("securityconfig-secret", clusterName).Return(*securityConfigSecret, nil)
			mockClient.EXPECT().GetJob("securityconfig-securityconfig-update", clusterName).Return(batchv1.Job{}, NotFoundError())
			mockClient.EXPECT().Scheme().Return(scheme.Scheme)

			var createdJob *batchv1.Job
			mockClient.On("CreateJob", mock.Anything).
				Return(func(job *batchv1.Job) (*ctrl.Result, error) {
					createdJob = job
					return &ctrl.Result{}, nil
				})

			spec := opsterv1.OpenSearchCluster{
				ObjectMeta: metav1.ObjectMeta{Name: clusterName, Namespace: clusterName, UID: "dummyuid"},
				Spec: opsterv1.ClusterSpec{
					General: opsterv1.GeneralConfig{
						ServiceName: clusterName,
						Version:     "2.3",
					},
					Security: &opsterv1.Security{
						Config: &opsterv1.SecurityConfig{
							SecurityconfigSecret: corev1.LocalObjectReference{Name: "securityconfig-secret"},
						},
						Tls: &opsterv1.TlsConfig{
							Transport: &opsterv1.TlsConfigTransport{Generate: true},
						},
					},
				},
				Status: opsterv1.ClusterStatus{
					Initialized: true,
				},
			}

<<<<<<< HEAD
			reconcilerContext := NewReconcilerContext(spec.Spec.NodePools)
			underTest := newSecurityconfigReconciler(
				mockClient,
=======
			reconcilerContext := NewReconcilerContext(&helpers.MockEventRecorder{}, &spec, spec.Spec.NodePools)
			underTest := NewSecurityconfigReconciler(
				k8sClient,
>>>>>>> 5666be77
				context.Background(),
				&reconcilerContext,
				&spec,
			)
			_, err := underTest.Reconcile()
			Expect(err).ToNot(HaveOccurred())

			job := *createdJob

			actualCmdArg := job.Spec.Template.Spec.Containers[0].Args[0]
			// Verify that expected files were present in the command
			Expect(actualCmdArg).To(ContainSubstring("config.yml"))
			Expect(actualCmdArg).To(ContainSubstring("internal_users.yml"))
			// Verify that invalid files were not included in the command
			Expect(actualCmdArg).ToNot(ContainSubstring("invalid.yml"))
			// Verify that empty files were not included in the command
			Expect(actualCmdArg).ToNot(ContainSubstring("action_groups.yml"))
			// Verify that files not present in the secret are not included
			Expect(actualCmdArg).ToNot(ContainSubstring("audit.yml"))
		})
	})

	When("When Reconciling the securityconfig reconciler with both securityconfig and admin secret configured and available but no tls configured", func() {
		It("should start an update job", func() {
			mockClient := k8s.NewMockK8sClient(GinkgoT())
			var clusterName = "securityconfig-withadminsecret"

			securityConfigSecret := corev1.Secret{
				ObjectMeta: metav1.ObjectMeta{Name: "securityconfig-secret", Namespace: clusterName},
				Type:       corev1.SecretType("Opaque"),
				Data:       map[string][]byte{},
			}
			mockClient.EXPECT().GetSecret("securityconfig-secret", clusterName).Return(securityConfigSecret, nil)
			mockClient.EXPECT().GetJob("securityconfig-withadminsecret-securityconfig-update", clusterName).Return(batchv1.Job{}, NotFoundError())
			mockClient.EXPECT().Scheme().Return(scheme.Scheme)

			var createdJob *batchv1.Job
			mockClient.On("CreateJob", mock.Anything).
				Return(func(job *batchv1.Job) (*ctrl.Result, error) {
					createdJob = job
					return &ctrl.Result{}, nil
				})

			spec := opsterv1.OpenSearchCluster{
				ObjectMeta: metav1.ObjectMeta{Name: clusterName, Namespace: clusterName, UID: "dummyuid"},
				Spec: opsterv1.ClusterSpec{
					General: opsterv1.GeneralConfig{
						Version: "2.3",
					},
					Security: &opsterv1.Security{
						Config: &opsterv1.SecurityConfig{
							SecurityconfigSecret: corev1.LocalObjectReference{Name: "securityconfig-secret"},
							AdminSecret:          corev1.LocalObjectReference{Name: "admin-cert"},
						},
					},
				}}

<<<<<<< HEAD
			reconcilerContext := NewReconcilerContext(spec.Spec.NodePools)
			underTest := newSecurityconfigReconciler(
				mockClient,
=======
			reconcilerContext := NewReconcilerContext(&helpers.MockEventRecorder{}, &spec, spec.Spec.NodePools)
			underTest := NewSecurityconfigReconciler(
				k8sClient,
>>>>>>> 5666be77
				context.Background(),
				&reconcilerContext,
				&spec,
			)
			_, err := underTest.Reconcile()
			Expect(err).ToNot(HaveOccurred())
			Expect(createdJob).ToNot(BeNil())
		})
	})

	When("When Reconciling the securityconfig reconciler with securityconfig secret but no adminSecret configured", func() {
		It("should not start an update job", func() {
			mockClient := k8s.NewMockK8sClient(GinkgoT())
			var clusterName = "securityconfig-noadminsecret"

			spec := opsterv1.OpenSearchCluster{
				ObjectMeta: metav1.ObjectMeta{Name: clusterName, Namespace: clusterName, UID: "dummyuid"},
				Spec: opsterv1.ClusterSpec{
					General: opsterv1.GeneralConfig{},
					Security: &opsterv1.Security{
						Config: &opsterv1.SecurityConfig{
							SecurityconfigSecret: corev1.LocalObjectReference{Name: "securityconfig"},
						},
					},
				}}

<<<<<<< HEAD
			reconcilerContext := NewReconcilerContext(spec.Spec.NodePools)
			underTest := newSecurityconfigReconciler(
				mockClient,
=======
			reconcilerContext := NewReconcilerContext(&helpers.MockEventRecorder{}, &spec, spec.Spec.NodePools)
			underTest := NewSecurityconfigReconciler(
				k8sClient,
>>>>>>> 5666be77
				context.Background(),
				&reconcilerContext,
				&spec,
			)
			_, err := underTest.Reconcile()
			Expect(err).ToNot(HaveOccurred())
			// Note: Not creating the update job is verified implicitly because the test would fail if any of the mock methods are called
		})
	})

	When("When Reconciling the securityconfig reconciler with no securityconfig secret but tls configured", func() {
		It("should start an update job and apply all yml files", func() {
			mockClient := k8s.NewMockK8sClient(GinkgoT())
			var clusterName = "no-securityconfig-tls-configured"

			spec := opsterv1.OpenSearchCluster{
				ObjectMeta: metav1.ObjectMeta{Name: clusterName, Namespace: clusterName, UID: "dummyuid"},
				Spec: opsterv1.ClusterSpec{
					General: opsterv1.GeneralConfig{
						ServiceName: clusterName,
						Version:     "2.3",
					},
					Security: &opsterv1.Security{
						Tls: &opsterv1.TlsConfig{
							Transport: &opsterv1.TlsConfigTransport{Generate: true},
						},
					},
				}}

<<<<<<< HEAD
			mockClient.EXPECT().GetJob("no-securityconfig-tls-configured-securityconfig-update", clusterName).Return(batchv1.Job{}, NotFoundError())
			mockClient.EXPECT().Scheme().Return(scheme.Scheme)
			var createdJob *batchv1.Job
			mockClient.On("CreateJob", mock.Anything).
				Return(func(job *batchv1.Job) (*ctrl.Result, error) {
					createdJob = job
					return &ctrl.Result{}, nil
				})

			reconcilerContext := NewReconcilerContext(spec.Spec.NodePools)
			underTest := newSecurityconfigReconciler(
				mockClient,
=======
			reconcilerContext := NewReconcilerContext(&helpers.MockEventRecorder{}, &spec, spec.Spec.NodePools)
			underTest := NewSecurityconfigReconciler(
				k8sClient,
>>>>>>> 5666be77
				context.Background(),
				&reconcilerContext,
				&spec,
			)
			_, err := underTest.Reconcile()
			Expect(err).ToNot(HaveOccurred())
			Expect(createdJob).ToNot(BeNil())

			cmdArg := `ADMIN=/usr/share/opensearch/plugins/opensearch-security/tools/securityadmin.sh;
chmod +x $ADMIN;
until curl -k --silent https://no-securityconfig-tls-configured.no-securityconfig-tls-configured.svc.cluster.local:9200;
do
echo 'Waiting to connect to the cluster'; sleep 120;
done;count=0;
until $ADMIN -cacert /certs/ca.crt -cert /certs/tls.crt -key /certs/tls.key -cd /usr/share/opensearch/config/opensearch-security -icl -nhnv -h no-securityconfig-tls-configured.no-securityconfig-tls-configured.svc.cluster.local -p 9200 || (( count++ >= 20 ));
do
sleep 20;
done;`

			Expect(createdJob.Spec.Template.Spec.Containers[0].Args[0]).To(Equal(cmdArg))
		})
	})
})<|MERGE_RESOLUTION|>--- conflicted
+++ resolved
@@ -11,6 +11,7 @@
 	corev1 "k8s.io/api/core/v1"
 	metav1 "k8s.io/apimachinery/pkg/apis/meta/v1"
 	"k8s.io/client-go/kubernetes/scheme"
+	"k8s.io/client-go/tools/record"
 	opsterv1 "opensearch.opster.io/api/v1"
 	"opensearch.opster.io/pkg/helpers"
 
@@ -48,15 +49,9 @@
 				ObjectMeta: metav1.ObjectMeta{Name: clusterName, Namespace: clusterName, UID: "dummyuid"},
 				Spec:       opsterv1.ClusterSpec{General: opsterv1.GeneralConfig{}}}
 
-<<<<<<< HEAD
-			reconcilerContext := NewReconcilerContext(spec.Spec.NodePools)
-			underTest := newSecurityconfigReconciler(
-				mockClient,
-=======
-			reconcilerContext := NewReconcilerContext(&helpers.MockEventRecorder{}, &spec, spec.Spec.NodePools)
-			underTest := NewSecurityconfigReconciler(
-				k8sClient,
->>>>>>> 5666be77
+			reconcilerContext := NewReconcilerContext(&record.FakeRecorder{}, &spec, spec.Spec.NodePools)
+			underTest := newSecurityconfigReconciler(
+				mockClient,
 				context.Background(),
 				&reconcilerContext,
 				&spec,
@@ -83,15 +78,9 @@
 				}}
 			mockClient.EXPECT().GetSecret("foobar", clusterName).Return(corev1.Secret{}, NotFoundError())
 
-<<<<<<< HEAD
-			reconcilerContext := NewReconcilerContext(spec.Spec.NodePools)
-			underTest := newSecurityconfigReconciler(
-				mockClient,
-=======
-			reconcilerContext := NewReconcilerContext(&helpers.MockEventRecorder{}, &spec, spec.Spec.NodePools)
-			underTest := NewSecurityconfigReconciler(
-				k8sClient,
->>>>>>> 5666be77
+			reconcilerContext := NewReconcilerContext(&record.FakeRecorder{}, &spec, spec.Spec.NodePools)
+			underTest := newSecurityconfigReconciler(
+				mockClient,
 				context.Background(),
 				&reconcilerContext,
 				&spec,
@@ -151,15 +140,9 @@
 				},
 			}
 
-<<<<<<< HEAD
-			reconcilerContext := NewReconcilerContext(spec.Spec.NodePools)
-			underTest := newSecurityconfigReconciler(
-				mockClient,
-=======
-			reconcilerContext := NewReconcilerContext(&helpers.MockEventRecorder{}, &spec, spec.Spec.NodePools)
-			underTest := NewSecurityconfigReconciler(
-				k8sClient,
->>>>>>> 5666be77
+			reconcilerContext := NewReconcilerContext(&record.FakeRecorder{}, &spec, spec.Spec.NodePools)
+			underTest := newSecurityconfigReconciler(
+				mockClient,
 				context.Background(),
 				&reconcilerContext,
 				&spec,
@@ -217,15 +200,9 @@
 					},
 				}}
 
-<<<<<<< HEAD
-			reconcilerContext := NewReconcilerContext(spec.Spec.NodePools)
-			underTest := newSecurityconfigReconciler(
-				mockClient,
-=======
-			reconcilerContext := NewReconcilerContext(&helpers.MockEventRecorder{}, &spec, spec.Spec.NodePools)
-			underTest := NewSecurityconfigReconciler(
-				k8sClient,
->>>>>>> 5666be77
+			reconcilerContext := NewReconcilerContext(&record.FakeRecorder{}, &spec, spec.Spec.NodePools)
+			underTest := newSecurityconfigReconciler(
+				mockClient,
 				context.Background(),
 				&reconcilerContext,
 				&spec,
@@ -252,15 +229,9 @@
 					},
 				}}
 
-<<<<<<< HEAD
-			reconcilerContext := NewReconcilerContext(spec.Spec.NodePools)
-			underTest := newSecurityconfigReconciler(
-				mockClient,
-=======
-			reconcilerContext := NewReconcilerContext(&helpers.MockEventRecorder{}, &spec, spec.Spec.NodePools)
-			underTest := NewSecurityconfigReconciler(
-				k8sClient,
->>>>>>> 5666be77
+			reconcilerContext := NewReconcilerContext(&record.FakeRecorder{}, &spec, spec.Spec.NodePools)
+			underTest := newSecurityconfigReconciler(
+				mockClient,
 				context.Background(),
 				&reconcilerContext,
 				&spec,
@@ -290,7 +261,6 @@
 					},
 				}}
 
-<<<<<<< HEAD
 			mockClient.EXPECT().GetJob("no-securityconfig-tls-configured-securityconfig-update", clusterName).Return(batchv1.Job{}, NotFoundError())
 			mockClient.EXPECT().Scheme().Return(scheme.Scheme)
 			var createdJob *batchv1.Job
@@ -300,14 +270,9 @@
 					return &ctrl.Result{}, nil
 				})
 
-			reconcilerContext := NewReconcilerContext(spec.Spec.NodePools)
-			underTest := newSecurityconfigReconciler(
-				mockClient,
-=======
-			reconcilerContext := NewReconcilerContext(&helpers.MockEventRecorder{}, &spec, spec.Spec.NodePools)
-			underTest := NewSecurityconfigReconciler(
-				k8sClient,
->>>>>>> 5666be77
+			reconcilerContext := NewReconcilerContext(&record.FakeRecorder{}, &spec, spec.Spec.NodePools)
+			underTest := newSecurityconfigReconciler(
+				mockClient,
 				context.Background(),
 				&reconcilerContext,
 				&spec,
