package reconcilers

import (
	"context"

	"opensearch.opster.io/mocks/opensearch.opster.io/pkg/reconcilers/k8s"
	ctrl "sigs.k8s.io/controller-runtime"
	"sigs.k8s.io/controller-runtime/pkg/log"

	opsterv1 "github.com/Opster/opensearch-k8s-operator/opensearch-operator/api/v1"
	"github.com/Opster/opensearch-k8s-operator/opensearch-operator/pkg/helpers"
	batchv1 "k8s.io/api/batch/v1"
	corev1 "k8s.io/api/core/v1"
	metav1 "k8s.io/apimachinery/pkg/apis/meta/v1"
<<<<<<< HEAD
	"k8s.io/client-go/kubernetes/scheme"
	"k8s.io/client-go/tools/record"
	opsterv1 "opensearch.opster.io/api/v1"
	"opensearch.opster.io/pkg/helpers"
=======
	"sigs.k8s.io/controller-runtime/pkg/client"
>>>>>>> d6c2ed34

	. "github.com/onsi/ginkgo/v2"
	. "github.com/onsi/gomega"
	"github.com/stretchr/testify/mock"
)

func newSecurityconfigReconciler(
	client *k8s.MockK8sClient,
	ctx context.Context,
	reconcilerContext *ReconcilerContext,
	instance *opsterv1.OpenSearchCluster,
) *SecurityconfigReconciler {
	return &SecurityconfigReconciler{
		client:            client,
		reconcilerContext: reconcilerContext,
		recorder:          &helpers.MockEventRecorder{},
		instance:          instance,
		logger:            log.FromContext(ctx),
	}
}

var _ = Describe("Securityconfig Reconciler", func() {
	// Define utility constants for object names and testing timeouts/durations and intervals.
	const (
		clusterName = "securityconfig"
	)

	When("When Reconciling the securityconfig reconciler with no securityconfig provided in the spec", func() {
		It("should not do anything", func() {
			mockClient := k8s.NewMockK8sClient(GinkgoT())
			spec := opsterv1.OpenSearchCluster{
				ObjectMeta: metav1.ObjectMeta{Name: clusterName, Namespace: clusterName, UID: "dummyuid"},
				Spec:       opsterv1.ClusterSpec{General: opsterv1.GeneralConfig{}},
			}

			reconcilerContext := NewReconcilerContext(&record.FakeRecorder{}, &spec, spec.Spec.NodePools)
			underTest := newSecurityconfigReconciler(
				mockClient,
				context.Background(),
				&reconcilerContext,
				&spec,
			)
			result, err := underTest.Reconcile()
			Expect(err).ToNot(HaveOccurred())
			Expect(result.IsZero()).To(BeTrue())
		})
	})

	When("When Reconciling the securityconfig reconciler with securityconfig secret configured but not available", func() {
		It("should trigger a requeue", func() {
			mockClient := k8s.NewMockK8sClient(GinkgoT())
			spec := opsterv1.OpenSearchCluster{
				ObjectMeta: metav1.ObjectMeta{Name: clusterName, Namespace: clusterName, UID: "dummyuid"},
				Spec: opsterv1.ClusterSpec{
					General: opsterv1.GeneralConfig{},
					Security: &opsterv1.Security{
						Config: &opsterv1.SecurityConfig{
							SecurityconfigSecret: corev1.LocalObjectReference{Name: "foobar"},
							AdminSecret:          corev1.LocalObjectReference{Name: "admin"},
						},
					},
<<<<<<< HEAD
				}}
			mockClient.EXPECT().GetSecret("foobar", clusterName).Return(corev1.Secret{}, NotFoundError())
=======
				},
			}
>>>>>>> d6c2ed34

			reconcilerContext := NewReconcilerContext(&record.FakeRecorder{}, &spec, spec.Spec.NodePools)
			underTest := newSecurityconfigReconciler(
				mockClient,
				context.Background(),
				&reconcilerContext,
				&spec,
			)
			result, err := underTest.Reconcile()
			Expect(err).ToNot(HaveOccurred())
			Expect(result.IsZero()).To(BeFalse())
			Expect(result.Requeue).To(BeTrue())
		})
	})

	When("When Reconciling the securityconfig reconciler with securityconfig secret configured and available and tls configured", func() {
		It("should start an update job only apply ymls present in secret", func() {
			mockClient := k8s.NewMockK8sClient(GinkgoT())

			securityConfigSecret := &corev1.Secret{
				ObjectMeta: metav1.ObjectMeta{Name: "securityconfig-secret", Namespace: clusterName},
				Type:       corev1.SecretType("Opaque"),
				Data: map[string][]byte{
					"config.yml":         []byte("foobar"),
					"internal_users.yml": []byte("bar"),
					// Invalid yml in secret should not throw an error
					"invalid.yml": []byte("foo"),
					// Empty contents for a yml should be ignored
					"action_groups.yml": []byte(""),
				},
			}
			mockClient.EXPECT().GetSecret("securityconfig-secret", clusterName).Return(*securityConfigSecret, nil)
			mockClient.EXPECT().GetJob("securityconfig-securityconfig-update", clusterName).Return(batchv1.Job{}, NotFoundError())
			mockClient.EXPECT().Scheme().Return(scheme.Scheme)

			var createdJob *batchv1.Job
			mockClient.On("CreateJob", mock.Anything).
				Return(func(job *batchv1.Job) (*ctrl.Result, error) {
					createdJob = job
					return &ctrl.Result{}, nil
				})

			spec := opsterv1.OpenSearchCluster{
				ObjectMeta: metav1.ObjectMeta{Name: clusterName, Namespace: clusterName, UID: "dummyuid"},
				Spec: opsterv1.ClusterSpec{
					General: opsterv1.GeneralConfig{
						ServiceName: clusterName,
						Version:     "2.3",
					},
					Security: &opsterv1.Security{
						Config: &opsterv1.SecurityConfig{
							SecurityconfigSecret: corev1.LocalObjectReference{Name: "securityconfig-secret"},
						},
						Tls: &opsterv1.TlsConfig{
							Transport: &opsterv1.TlsConfigTransport{Generate: true},
						},
					},
				},
				Status: opsterv1.ClusterStatus{
					Initialized: true,
				},
			}

			reconcilerContext := NewReconcilerContext(&record.FakeRecorder{}, &spec, spec.Spec.NodePools)
			underTest := newSecurityconfigReconciler(
				mockClient,
				context.Background(),
				&reconcilerContext,
				&spec,
			)
			_, err := underTest.Reconcile()
			Expect(err).ToNot(HaveOccurred())

			job := *createdJob

			actualCmdArg := job.Spec.Template.Spec.Containers[0].Args[0]
			// Verify that expected files were present in the command
			Expect(actualCmdArg).To(ContainSubstring("config.yml"))
			Expect(actualCmdArg).To(ContainSubstring("internal_users.yml"))
			// Verify that invalid files were not included in the command
			Expect(actualCmdArg).ToNot(ContainSubstring("invalid.yml"))
			// Verify that empty files were not included in the command
			Expect(actualCmdArg).ToNot(ContainSubstring("action_groups.yml"))
			// Verify that files not present in the secret are not included
			Expect(actualCmdArg).ToNot(ContainSubstring("audit.yml"))
		})
	})

	When("When Reconciling the securityconfig reconciler with both securityconfig and admin secret configured and available but no tls configured", func() {
		It("should start an update job", func() {
<<<<<<< HEAD
			mockClient := k8s.NewMockK8sClient(GinkgoT())
			var clusterName = "securityconfig-withadminsecret"
=======
			clusterName := "securityconfig-withadminsecret"
			// Create namespace and secrets first
			Expect(CreateNamespace(k8sClient, clusterName)).Should(Succeed())
>>>>>>> d6c2ed34

			securityConfigSecret := corev1.Secret{
				ObjectMeta: metav1.ObjectMeta{Name: "securityconfig-secret", Namespace: clusterName},
				Type:       corev1.SecretType("Opaque"),
				Data:       map[string][]byte{},
			}
			mockClient.EXPECT().GetSecret("securityconfig-secret", clusterName).Return(securityConfigSecret, nil)
			mockClient.EXPECT().GetJob("securityconfig-withadminsecret-securityconfig-update", clusterName).Return(batchv1.Job{}, NotFoundError())
			mockClient.EXPECT().Scheme().Return(scheme.Scheme)

			var createdJob *batchv1.Job
			mockClient.On("CreateJob", mock.Anything).
				Return(func(job *batchv1.Job) (*ctrl.Result, error) {
					createdJob = job
					return &ctrl.Result{}, nil
				})

			spec := opsterv1.OpenSearchCluster{
				ObjectMeta: metav1.ObjectMeta{Name: clusterName, Namespace: clusterName, UID: "dummyuid"},
				Spec: opsterv1.ClusterSpec{
					General: opsterv1.GeneralConfig{
						Version: "2.3",
					},
					Security: &opsterv1.Security{
						Config: &opsterv1.SecurityConfig{
							SecurityconfigSecret: corev1.LocalObjectReference{Name: "securityconfig-secret"},
							AdminSecret:          corev1.LocalObjectReference{Name: "admin-cert"},
						},
					},
				},
			}

			reconcilerContext := NewReconcilerContext(&record.FakeRecorder{}, &spec, spec.Spec.NodePools)
			underTest := newSecurityconfigReconciler(
				mockClient,
				context.Background(),
				&reconcilerContext,
				&spec,
			)
			_, err := underTest.Reconcile()
			Expect(err).ToNot(HaveOccurred())
			Expect(createdJob).ToNot(BeNil())
		})
	})

	When("When Reconciling the securityconfig reconciler with securityconfig secret but no adminSecret configured", func() {
		It("should not start an update job", func() {
<<<<<<< HEAD
			mockClient := k8s.NewMockK8sClient(GinkgoT())
			var clusterName = "securityconfig-noadminsecret"
=======
			clusterName := "securityconfig-noadminsecret"
			// Create namespace and secret first
			Expect(CreateNamespace(k8sClient, clusterName)).Should(Succeed())
			configSecret := corev1.Secret{
				ObjectMeta: metav1.ObjectMeta{Name: "securityconfig", Namespace: clusterName},
				StringData: map[string]string{"config.yml": "foobar"},
			}
			err := k8sClient.Create(context.Background(), &configSecret)
			Expect(err).ToNot(HaveOccurred())
>>>>>>> d6c2ed34

			spec := opsterv1.OpenSearchCluster{
				ObjectMeta: metav1.ObjectMeta{Name: clusterName, Namespace: clusterName, UID: "dummyuid"},
				Spec: opsterv1.ClusterSpec{
					General: opsterv1.GeneralConfig{},
					Security: &opsterv1.Security{
						Config: &opsterv1.SecurityConfig{
							SecurityconfigSecret: corev1.LocalObjectReference{Name: "securityconfig"},
						},
					},
				},
			}

			reconcilerContext := NewReconcilerContext(&record.FakeRecorder{}, &spec, spec.Spec.NodePools)
			underTest := newSecurityconfigReconciler(
				mockClient,
				context.Background(),
				&reconcilerContext,
				&spec,
			)
			_, err := underTest.Reconcile()
			Expect(err).ToNot(HaveOccurred())
<<<<<<< HEAD
			// Note: Not creating the update job is verified implicitly because the test would fail if any of the mock methods are called
=======

			job := batchv1.Job{}
			// Should throw an error as the update job should not exist
			Expect(k8sClient.Get(context.Background(), client.ObjectKey{Name: clusterName + "-securityconfig-update", Namespace: clusterName}, &job)).To(HaveOccurred())
>>>>>>> d6c2ed34
		})
	})

	When("When Reconciling the securityconfig reconciler with no securityconfig secret but tls configured", func() {
		It("should start an update job and apply all yml files", func() {
<<<<<<< HEAD
			mockClient := k8s.NewMockK8sClient(GinkgoT())
			var clusterName = "no-securityconfig-tls-configured"

=======
			clusterName := "no-securityconfig-tls-configured"
			// Create namespace and secret first
			Expect(CreateNamespace(k8sClient, clusterName)).Should(Succeed())
>>>>>>> d6c2ed34
			spec := opsterv1.OpenSearchCluster{
				ObjectMeta: metav1.ObjectMeta{Name: clusterName, Namespace: clusterName, UID: "dummyuid"},
				Spec: opsterv1.ClusterSpec{
					General: opsterv1.GeneralConfig{
						ServiceName: clusterName,
						Version:     "2.3",
					},
					Security: &opsterv1.Security{
						Tls: &opsterv1.TlsConfig{
							Transport: &opsterv1.TlsConfigTransport{Generate: true},
						},
					},
				},
			}

			mockClient.EXPECT().GetJob("no-securityconfig-tls-configured-securityconfig-update", clusterName).Return(batchv1.Job{}, NotFoundError())
			mockClient.EXPECT().Scheme().Return(scheme.Scheme)
			var createdJob *batchv1.Job
			mockClient.On("CreateJob", mock.Anything).
				Return(func(job *batchv1.Job) (*ctrl.Result, error) {
					createdJob = job
					return &ctrl.Result{}, nil
				})

			reconcilerContext := NewReconcilerContext(&record.FakeRecorder{}, &spec, spec.Spec.NodePools)
			underTest := newSecurityconfigReconciler(
				mockClient,
				context.Background(),
				&reconcilerContext,
				&spec,
			)
			_, err := underTest.Reconcile()
			Expect(err).ToNot(HaveOccurred())
			Expect(createdJob).ToNot(BeNil())

			cmdArg := `ADMIN=/usr/share/opensearch/plugins/opensearch-security/tools/securityadmin.sh;
chmod +x $ADMIN;
until curl -k --silent https://no-securityconfig-tls-configured.no-securityconfig-tls-configured.svc.cluster.local:9200;
do
echo 'Waiting to connect to the cluster'; sleep 120;
done;count=0;
until $ADMIN -cacert /certs/ca.crt -cert /certs/tls.crt -key /certs/tls.key -cd /usr/share/opensearch/config/opensearch-security -icl -nhnv -h no-securityconfig-tls-configured.no-securityconfig-tls-configured.svc.cluster.local -p 9200 || (( count++ >= 20 ));
do
sleep 20;
done;`

			Expect(createdJob.Spec.Template.Spec.Containers[0].Args[0]).To(Equal(cmdArg))
		})
	})
})<|MERGE_RESOLUTION|>--- conflicted
+++ resolved
@@ -3,23 +3,17 @@
 import (
 	"context"
 
-	"opensearch.opster.io/mocks/opensearch.opster.io/pkg/reconcilers/k8s"
 	ctrl "sigs.k8s.io/controller-runtime"
 	"sigs.k8s.io/controller-runtime/pkg/log"
 
 	opsterv1 "github.com/Opster/opensearch-k8s-operator/opensearch-operator/api/v1"
+	"github.com/Opster/opensearch-k8s-operator/opensearch-operator/mocks/github.com/Opster/opensearch-k8s-operator/opensearch-operator/pkg/reconcilers/k8s"
 	"github.com/Opster/opensearch-k8s-operator/opensearch-operator/pkg/helpers"
 	batchv1 "k8s.io/api/batch/v1"
 	corev1 "k8s.io/api/core/v1"
 	metav1 "k8s.io/apimachinery/pkg/apis/meta/v1"
-<<<<<<< HEAD
 	"k8s.io/client-go/kubernetes/scheme"
 	"k8s.io/client-go/tools/record"
-	opsterv1 "opensearch.opster.io/api/v1"
-	"opensearch.opster.io/pkg/helpers"
-=======
-	"sigs.k8s.io/controller-runtime/pkg/client"
->>>>>>> d6c2ed34
 
 	. "github.com/onsi/ginkgo/v2"
 	. "github.com/onsi/gomega"
@@ -81,13 +75,8 @@
 							AdminSecret:          corev1.LocalObjectReference{Name: "admin"},
 						},
 					},
-<<<<<<< HEAD
 				}}
 			mockClient.EXPECT().GetSecret("foobar", clusterName).Return(corev1.Secret{}, NotFoundError())
-=======
-				},
-			}
->>>>>>> d6c2ed34
 
 			reconcilerContext := NewReconcilerContext(&record.FakeRecorder{}, &spec, spec.Spec.NodePools)
 			underTest := newSecurityconfigReconciler(
@@ -178,14 +167,8 @@
 
 	When("When Reconciling the securityconfig reconciler with both securityconfig and admin secret configured and available but no tls configured", func() {
 		It("should start an update job", func() {
-<<<<<<< HEAD
 			mockClient := k8s.NewMockK8sClient(GinkgoT())
 			var clusterName = "securityconfig-withadminsecret"
-=======
-			clusterName := "securityconfig-withadminsecret"
-			// Create namespace and secrets first
-			Expect(CreateNamespace(k8sClient, clusterName)).Should(Succeed())
->>>>>>> d6c2ed34
 
 			securityConfigSecret := corev1.Secret{
 				ObjectMeta: metav1.ObjectMeta{Name: "securityconfig-secret", Namespace: clusterName},
@@ -233,20 +216,8 @@
 
 	When("When Reconciling the securityconfig reconciler with securityconfig secret but no adminSecret configured", func() {
 		It("should not start an update job", func() {
-<<<<<<< HEAD
 			mockClient := k8s.NewMockK8sClient(GinkgoT())
 			var clusterName = "securityconfig-noadminsecret"
-=======
-			clusterName := "securityconfig-noadminsecret"
-			// Create namespace and secret first
-			Expect(CreateNamespace(k8sClient, clusterName)).Should(Succeed())
-			configSecret := corev1.Secret{
-				ObjectMeta: metav1.ObjectMeta{Name: "securityconfig", Namespace: clusterName},
-				StringData: map[string]string{"config.yml": "foobar"},
-			}
-			err := k8sClient.Create(context.Background(), &configSecret)
-			Expect(err).ToNot(HaveOccurred())
->>>>>>> d6c2ed34
 
 			spec := opsterv1.OpenSearchCluster{
 				ObjectMeta: metav1.ObjectMeta{Name: clusterName, Namespace: clusterName, UID: "dummyuid"},
@@ -269,28 +240,15 @@
 			)
 			_, err := underTest.Reconcile()
 			Expect(err).ToNot(HaveOccurred())
-<<<<<<< HEAD
 			// Note: Not creating the update job is verified implicitly because the test would fail if any of the mock methods are called
-=======
-
-			job := batchv1.Job{}
-			// Should throw an error as the update job should not exist
-			Expect(k8sClient.Get(context.Background(), client.ObjectKey{Name: clusterName + "-securityconfig-update", Namespace: clusterName}, &job)).To(HaveOccurred())
->>>>>>> d6c2ed34
 		})
 	})
 
 	When("When Reconciling the securityconfig reconciler with no securityconfig secret but tls configured", func() {
 		It("should start an update job and apply all yml files", func() {
-<<<<<<< HEAD
 			mockClient := k8s.NewMockK8sClient(GinkgoT())
 			var clusterName = "no-securityconfig-tls-configured"
 
-=======
-			clusterName := "no-securityconfig-tls-configured"
-			// Create namespace and secret first
-			Expect(CreateNamespace(k8sClient, clusterName)).Should(Succeed())
->>>>>>> d6c2ed34
 			spec := opsterv1.OpenSearchCluster{
 				ObjectMeta: metav1.ObjectMeta{Name: clusterName, Namespace: clusterName, UID: "dummyuid"},
 				Spec: opsterv1.ClusterSpec{
