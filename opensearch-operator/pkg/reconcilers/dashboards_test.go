--- conflicted
+++ resolved
@@ -22,9 +22,8 @@
 	//+kubebuilder:scaffold:imports
 )
 
-<<<<<<< HEAD
 func newDashboardsReconciler(k8sClient *k8s.MockK8sClient, spec *opsterv1.OpenSearchCluster) (ReconcilerContext, *DashboardsReconciler) {
-	reconcilerContext := NewReconcilerContext(spec.Spec.NodePools)
+	reconcilerContext := NewReconcilerContext(&helpers.MockEventRecorder{}, spec, spec.Spec.NodePools)
 	underTest := &DashboardsReconciler{
 		client:            k8sClient,
 		reconcilerContext: &reconcilerContext,
@@ -33,20 +32,6 @@
 		logger:            log.FromContext(context.Background()),
 		pki:               helpers.NewMockPKI(),
 	}
-=======
-// These tests use Ginkgo (BDD-style Go testing framework). Refer to
-// http://onsi.github.io/ginkgo/ to learn more about Ginkgo..
-
-func newDashboardsReconciler(spec *opsterv1.OpenSearchCluster) (ReconcilerContext, *DashboardsReconciler) {
-	reconcilerContext := NewReconcilerContext(&helpers.MockEventRecorder{}, spec, spec.Spec.NodePools)
-	underTest := NewDashboardsReconciler(
-		k8sClient,
-		context.Background(),
-		&helpers.MockEventRecorder{},
-		&reconcilerContext,
-		spec,
-	)
->>>>>>> 5666be77
 	underTest.pki = helpers.NewMockPKI()
 	return reconcilerContext, underTest
 }
@@ -165,20 +150,8 @@
 					return &ctrl.Result{}, nil
 				})
 
-<<<<<<< HEAD
-			_, underTest := newDashboardsReconciler(mockClient, &spec)
-			_, err := underTest.Reconcile()
-=======
-			reconcilerContext := NewReconcilerContext(&helpers.MockEventRecorder{}, &spec, spec.Spec.NodePools)
-			underTest := NewDashboardsReconciler(
-				k8sClient,
-				context.Background(),
-				&helpers.MockEventRecorder{},
-				&reconcilerContext,
-				&spec,
-			)
-			_, err = underTest.Reconcile()
->>>>>>> 5666be77
+			_, underTest := newDashboardsReconciler(mockClient, &spec)
+			_, err := underTest.Reconcile()
 			Expect(err).ToNot(HaveOccurred())
 
 			Expect(createdDeployment).To(
@@ -237,20 +210,8 @@
 					return &ctrl.Result{}, nil
 				})
 
-<<<<<<< HEAD
-			_, underTest := newDashboardsReconciler(mockClient, &spec)
-			_, err := underTest.Reconcile()
-=======
-			reconcilerContext := NewReconcilerContext(&helpers.MockEventRecorder{}, &spec, spec.Spec.NodePools)
-			underTest := NewDashboardsReconciler(
-				k8sClient,
-				context.Background(),
-				&helpers.MockEventRecorder{},
-				&reconcilerContext,
-				&spec,
-			)
-			_, err = underTest.Reconcile()
->>>>>>> 5666be77
+			_, underTest := newDashboardsReconciler(mockClient, &spec)
+			_, err := underTest.Reconcile()
 			Expect(err).ToNot(HaveOccurred())
 
 			Expect(createdCm).ToNot(BeNil())
@@ -282,31 +243,19 @@
 					},
 				}}
 
-<<<<<<< HEAD
-			mockClient.EXPECT().Scheme().Return(scheme.Scheme)
-			mockClient.EXPECT().Context().Return(context.Background())
-			mockClient.EXPECT().CreateService(mock.Anything).Return(&ctrl.Result{}, nil)
-			mockClient.EXPECT().CreateConfigMap(mock.Anything).Return(&ctrl.Result{}, nil)
-			var createdDeployment *appsv1.Deployment
-			mockClient.On("CreateDeployment", mock.Anything).
-				Return(func(deployment *appsv1.Deployment) (*ctrl.Result, error) {
-					createdDeployment = deployment
-					return &ctrl.Result{}, nil
-				})
-
-			_, underTest := newDashboardsReconciler(mockClient, &spec)
-			_, err := underTest.Reconcile()
-=======
-			reconcilerContext := NewReconcilerContext(&helpers.MockEventRecorder{}, &spec, spec.Spec.NodePools)
-			underTest := NewDashboardsReconciler(
-				k8sClient,
-				context.Background(),
-				&helpers.MockEventRecorder{},
-				&reconcilerContext,
-				&spec,
-			)
-			_, err = underTest.Reconcile()
->>>>>>> 5666be77
+			mockClient.EXPECT().Scheme().Return(scheme.Scheme)
+			mockClient.EXPECT().Context().Return(context.Background())
+			mockClient.EXPECT().CreateService(mock.Anything).Return(&ctrl.Result{}, nil)
+			mockClient.EXPECT().CreateConfigMap(mock.Anything).Return(&ctrl.Result{}, nil)
+			var createdDeployment *appsv1.Deployment
+			mockClient.On("CreateDeployment", mock.Anything).
+				Return(func(deployment *appsv1.Deployment) (*ctrl.Result, error) {
+					createdDeployment = deployment
+					return &ctrl.Result{}, nil
+				})
+
+			_, underTest := newDashboardsReconciler(mockClient, &spec)
+			_, err := underTest.Reconcile()
 			Expect(err).ToNot(HaveOccurred())
 			Expect(createdDeployment).To(
 				HaveMatchingContainer(
@@ -348,20 +297,8 @@
 					return &ctrl.Result{}, nil
 				})
 
-<<<<<<< HEAD
-			_, underTest := newDashboardsReconciler(mockClient, &spec)
-			_, err := underTest.Reconcile()
-=======
-			reconcilerContext := NewReconcilerContext(&helpers.MockEventRecorder{}, &spec, spec.Spec.NodePools)
-			underTest := NewDashboardsReconciler(
-				k8sClient,
-				context.Background(),
-				&helpers.MockEventRecorder{},
-				&reconcilerContext,
-				&spec,
-			)
-			_, err = underTest.Reconcile()
->>>>>>> 5666be77
+			_, underTest := newDashboardsReconciler(mockClient, &spec)
+			_, err := underTest.Reconcile()
 			Expect(err).ToNot(HaveOccurred())
 
 			actualImage := createdDeployment.Spec.Template.Spec.Containers[0].Image
@@ -402,7 +339,6 @@
 					},
 				}}
 
-<<<<<<< HEAD
 			mockClient.EXPECT().Scheme().Return(scheme.Scheme)
 			mockClient.EXPECT().Context().Return(context.Background())
 			mockClient.EXPECT().CreateService(mock.Anything).Return(&ctrl.Result{}, nil)
@@ -416,28 +352,6 @@
 			_, underTest := newDashboardsReconciler(mockClient, spec)
 			_, err := underTest.Reconcile()
 			Expect(err).ToNot(HaveOccurred())
-=======
-			It("should create the configmap for volumes", func() {
-				Expect(k8sClient.Create(context.Background(), cm)).To(Succeed())
-				Eventually(func() error {
-					return k8sClient.Get(context.Background(), client.ObjectKeyFromObject(cm), &corev1.ConfigMap{})
-				}, timeout, interval).Should(Succeed())
-			})
-		})
-		It("mount the volumes in the deployment", func() {
-			reconcilerContext := NewReconcilerContext(&helpers.MockEventRecorder{}, spec, spec.Spec.NodePools)
-			underTest := NewDashboardsReconciler(
-				k8sClient,
-				context.Background(),
-				&helpers.MockEventRecorder{},
-				&reconcilerContext,
-				spec,
-			)
-			Expect(func() error {
-				_, err := underTest.Reconcile()
-				return err
-			}()).To(Succeed())
->>>>>>> 5666be77
 
 			Expect(createdDeployment).To(
 				And(HaveMatchingContainer(
