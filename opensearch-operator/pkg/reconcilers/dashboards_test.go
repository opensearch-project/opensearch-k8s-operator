package reconcilers

import (
	"context"
	"strings"

	opsterv1 "github.com/Opster/opensearch-k8s-operator/opensearch-operator/api/v1"
	"github.com/Opster/opensearch-k8s-operator/opensearch-operator/pkg/helpers"
	"github.com/Opster/opensearch-k8s-operator/opensearch-operator/pkg/reconcilers/util"
	appsv1 "k8s.io/api/apps/v1"
	metav1 "k8s.io/apimachinery/pkg/apis/meta/v1"
<<<<<<< HEAD
	"k8s.io/client-go/kubernetes/scheme"
	opsterv1 "opensearch.opster.io/api/v1"
	"opensearch.opster.io/mocks/opensearch.opster.io/pkg/reconcilers/k8s"
	"opensearch.opster.io/pkg/helpers"
	"opensearch.opster.io/pkg/reconcilers/util"
	ctrl "sigs.k8s.io/controller-runtime"
	"sigs.k8s.io/controller-runtime/pkg/log"
=======
>>>>>>> d6c2ed34

	. "github.com/kralicky/kmatch"
	. "github.com/onsi/ginkgo/v2"
	. "github.com/onsi/gomega"
	"github.com/stretchr/testify/mock"
	corev1 "k8s.io/api/core/v1"
	//+kubebuilder:scaffold:imports
)

func newDashboardsReconciler(k8sClient *k8s.MockK8sClient, spec *opsterv1.OpenSearchCluster) (ReconcilerContext, *DashboardsReconciler) {
	reconcilerContext := NewReconcilerContext(&helpers.MockEventRecorder{}, spec, spec.Spec.NodePools)
	underTest := &DashboardsReconciler{
		client:            k8sClient,
		reconcilerContext: &reconcilerContext,
		recorder:          &helpers.MockEventRecorder{},
		instance:          spec,
		logger:            log.FromContext(context.Background()),
		pki:               helpers.NewMockPKI(),
	}
	underTest.pki = helpers.NewMockPKI()
	return reconcilerContext, underTest
}

var _ = Describe("Dashboards Reconciler", func() {

	When("running the dashboards reconciler with TLS enabled and an existing cert in a single secret", func() {
		It("should mount the secret", func() {
			clusterName := "dashboards-singlesecret"
			secretName := "my-cert"
			mockClient := k8s.NewMockK8sClient(GinkgoT())

			spec := opsterv1.OpenSearchCluster{
				ObjectMeta: metav1.ObjectMeta{Name: clusterName, Namespace: clusterName, UID: "dummyuid"},
				Spec: opsterv1.ClusterSpec{
					General: opsterv1.GeneralConfig{ServiceName: clusterName},
					Dashboards: opsterv1.DashboardsConfig{
						Enable: true,
						Tls: &opsterv1.DashboardsTlsConfig{
							Enable:               true,
							Generate:             false,
							TlsCertificateConfig: opsterv1.TlsCertificateConfig{Secret: corev1.LocalObjectReference{Name: secretName}},
						},
					},
				},
			}

			var createdDeployment *appsv1.Deployment
			mockClient.On("CreateDeployment", mock.Anything).
				Return(func(deployment *appsv1.Deployment) (*ctrl.Result, error) {
					createdDeployment = deployment
					return &ctrl.Result{}, nil
				})
			mockClient.EXPECT().CreateService(mock.Anything).Return(&ctrl.Result{}, nil)
			mockClient.EXPECT().CreateConfigMap(mock.Anything).Return(&ctrl.Result{}, nil)
			mockClient.EXPECT().Context().Return(context.Background())
			mockClient.EXPECT().Scheme().Return(scheme.Scheme)

			_, underTest := newDashboardsReconciler(mockClient, &spec)
			_, err := underTest.Reconcile()
			Expect(err).ToNot(HaveOccurred())
			Expect(createdDeployment).ToNot(BeNil())
			Expect(helpers.CheckVolumeExists(createdDeployment.Spec.Template.Spec.Volumes, createdDeployment.Spec.Template.Spec.Containers[0].VolumeMounts, secretName, "tls-cert")).Should((BeTrue()))
		})
	})

	When("running the dashboards reconciler with TLS enabled and generate enabled", func() {
		It("should create a cert", func() {
			clusterName := "dashboards-test-generate"
			mockClient := k8s.NewMockK8sClient(GinkgoT())
			spec := opsterv1.OpenSearchCluster{
				ObjectMeta: metav1.ObjectMeta{Name: clusterName, Namespace: clusterName, UID: "dummyuid"},
				Spec: opsterv1.ClusterSpec{
					General: opsterv1.GeneralConfig{ServiceName: clusterName},
					Dashboards: opsterv1.DashboardsConfig{
						Enable: true,
						Tls: &opsterv1.DashboardsTlsConfig{
							Enable:   true,
							Generate: true,
						},
					},
<<<<<<< HEAD
				}}
			mockClient.EXPECT().Scheme().Return(scheme.Scheme)
			mockClient.EXPECT().Context().Return(context.Background())
			mockClient.EXPECT().GetSecret(clusterName+"-ca", clusterName).Return(corev1.Secret{}, NotFoundError())
			mockClient.EXPECT().GetSecret(clusterName+"-dashboards-cert", clusterName).Return(corev1.Secret{}, NotFoundError())
			var createdDeployment *appsv1.Deployment
			mockClient.On("CreateDeployment", mock.Anything).
				Return(func(deployment *appsv1.Deployment) (*ctrl.Result, error) {
					createdDeployment = deployment
					return &ctrl.Result{}, nil
				})
			var createdSecret *corev1.Secret
			mockClient.On("CreateSecret", mock.Anything).
				Return(func(secret *corev1.Secret) (*ctrl.Result, error) {
					createdSecret = secret
					return &ctrl.Result{}, nil
				})
			mockClient.EXPECT().CreateService(mock.Anything).Return(&ctrl.Result{}, nil)
			mockClient.EXPECT().CreateConfigMap(mock.Anything).Return(&ctrl.Result{}, nil)

			_, underTest := newDashboardsReconciler(mockClient, &spec)
=======
				},
			}
			ns := corev1.Namespace{
				ObjectMeta: metav1.ObjectMeta{
					Name: clusterName,
				},
			}
			err := k8sClient.Create(context.Background(), &ns)
			Expect(err).ToNot(HaveOccurred())
			_, underTest := newDashboardsReconciler(&spec)
>>>>>>> d6c2ed34
			underTest.pki = helpers.NewMockPKI()
			_, err := underTest.Reconcile()
			Expect(err).ToNot(HaveOccurred())

			// Check if secret is mounted
			Expect(helpers.CheckVolumeExists(createdDeployment.Spec.Template.Spec.Volumes, createdDeployment.Spec.Template.Spec.Containers[0].VolumeMounts, clusterName+"-dashboards-cert", "tls-cert")).Should((BeTrue()))
			// Check if secret contains correct data keys
			Expect(helpers.HasKeyWithBytes(createdSecret.Data, "tls.key")).To(BeTrue())
			Expect(helpers.HasKeyWithBytes(createdSecret.Data, "tls.crt")).To(BeTrue())
		})
	})

	When("running the dashboards reconciler with a credentials secret supplied", func() {
		It("should provide these credentials as env vars", func() {
			clusterName := "dashboards-creds"
			credentialsSecret := clusterName + "-creds"
			mockClient := k8s.NewMockK8sClient(GinkgoT())
			spec := opsterv1.OpenSearchCluster{
				ObjectMeta: metav1.ObjectMeta{Name: clusterName, Namespace: clusterName, UID: "dummyuid"},
				Spec: opsterv1.ClusterSpec{
					General: opsterv1.GeneralConfig{ServiceName: clusterName},
					Dashboards: opsterv1.DashboardsConfig{
						Enable:                      true,
						OpensearchCredentialsSecret: corev1.LocalObjectReference{Name: credentialsSecret},
					},
<<<<<<< HEAD
				}}
			mockClient.EXPECT().Scheme().Return(scheme.Scheme)
			mockClient.EXPECT().Context().Return(context.Background())
			mockClient.EXPECT().CreateService(mock.Anything).Return(&ctrl.Result{}, nil)
			mockClient.EXPECT().CreateConfigMap(mock.Anything).Return(&ctrl.Result{}, nil)
			var createdDeployment *appsv1.Deployment
			mockClient.On("CreateDeployment", mock.Anything).
				Return(func(deployment *appsv1.Deployment) (*ctrl.Result, error) {
					createdDeployment = deployment
					return &ctrl.Result{}, nil
				})
=======
				},
			}
			ns := corev1.Namespace{
				ObjectMeta: metav1.ObjectMeta{
					Name: clusterName,
				},
			}
			err := k8sClient.Create(context.Background(), &ns)
			Expect(err).ToNot(HaveOccurred())
>>>>>>> d6c2ed34

			_, underTest := newDashboardsReconciler(mockClient, &spec)
			_, err := underTest.Reconcile()
			Expect(err).ToNot(HaveOccurred())

			Expect(createdDeployment).To(
				HaveMatchingContainer(
					HaveEnv(
						"OPENSEARCH_USERNAME",
						corev1.SecretKeySelector{
							LocalObjectReference: corev1.LocalObjectReference{
								Name: credentialsSecret,
							},
							Key: "username",
						},
						"OPENSEARCH_PASSWORD",
						corev1.SecretKeySelector{
							LocalObjectReference: corev1.LocalObjectReference{
								Name: credentialsSecret,
							},
							Key: "password",
						},
					),
				),
			)
		})
	})

	When("running the dashboards reconciler with additionalConfig supplied", func() {
		It("should populate the dashboard config with these values", func() {
			clusterName := "dashboards-add-config"
			testConfig := "some-config-here"
			mockClient := k8s.NewMockK8sClient(GinkgoT())

			spec := opsterv1.OpenSearchCluster{
				ObjectMeta: metav1.ObjectMeta{Name: clusterName, Namespace: clusterName, UID: "dummyuid"},
				Spec: opsterv1.ClusterSpec{
					General: opsterv1.GeneralConfig{ServiceName: clusterName},
					Dashboards: opsterv1.DashboardsConfig{
						Enable: true,
						AdditionalConfig: map[string]string{
							"some-key": testConfig,
						},
					},
<<<<<<< HEAD
				}}
			mockClient.EXPECT().Scheme().Return(scheme.Scheme)
			mockClient.EXPECT().Context().Return(context.Background())
			mockClient.EXPECT().CreateService(mock.Anything).Return(&ctrl.Result{}, nil)
			var createdDeployment *appsv1.Deployment
			mockClient.On("CreateDeployment", mock.Anything).
				Return(func(deployment *appsv1.Deployment) (*ctrl.Result, error) {
					createdDeployment = deployment
					return &ctrl.Result{}, nil
				})
			var createdCm *corev1.ConfigMap
			mockClient.On("CreateConfigMap", mock.Anything).
				Return(func(cm *corev1.ConfigMap) (*ctrl.Result, error) {
					createdCm = cm
					return &ctrl.Result{}, nil
				})
=======
				},
			}
			ns := corev1.Namespace{
				ObjectMeta: metav1.ObjectMeta{
					Name: clusterName,
				},
			}
			err := k8sClient.Create(context.Background(), &ns)
			Expect(err).ToNot(HaveOccurred())
>>>>>>> d6c2ed34

			_, underTest := newDashboardsReconciler(mockClient, &spec)
			_, err := underTest.Reconcile()
			Expect(err).ToNot(HaveOccurred())

			Expect(createdCm).ToNot(BeNil())
			data, exists := createdCm.Data[helpers.DashboardConfigName]
			Expect(exists).To(BeTrue())
			Expect(strings.Contains(data, testConfig)).To(BeTrue())

			expectedChecksum, _ := util.GetSha1Sum([]byte(data))
			Expect(createdDeployment.Spec.Template.ObjectMeta.Annotations[helpers.DashboardChecksumName]).To(Equal(expectedChecksum))
		})
	})

	When("running the dashboards reconciler with envs supplied", func() {
		It("should populate the dashboard env vars", func() {
			clusterName := "dashboards-add-env"
			mockClient := k8s.NewMockK8sClient(GinkgoT())
			spec := opsterv1.OpenSearchCluster{
				ObjectMeta: metav1.ObjectMeta{Name: clusterName, Namespace: clusterName, UID: "dummyuid"},
				Spec: opsterv1.ClusterSpec{
					General: opsterv1.GeneralConfig{ServiceName: clusterName},
					Dashboards: opsterv1.DashboardsConfig{
						Enable: true,
						Env: []corev1.EnvVar{
							{
								Name:  "TEST",
								Value: "TEST",
							},
						},
					},
<<<<<<< HEAD
				}}
=======
				},
			}
			ns := corev1.Namespace{
				ObjectMeta: metav1.ObjectMeta{
					Name: clusterName,
				},
			}
			err := k8sClient.Create(context.Background(), &ns)
			Expect(err).ToNot(HaveOccurred())
>>>>>>> d6c2ed34

			mockClient.EXPECT().Scheme().Return(scheme.Scheme)
			mockClient.EXPECT().Context().Return(context.Background())
			mockClient.EXPECT().CreateService(mock.Anything).Return(&ctrl.Result{}, nil)
			mockClient.EXPECT().CreateConfigMap(mock.Anything).Return(&ctrl.Result{}, nil)
			var createdDeployment *appsv1.Deployment
			mockClient.On("CreateDeployment", mock.Anything).
				Return(func(deployment *appsv1.Deployment) (*ctrl.Result, error) {
					createdDeployment = deployment
					return &ctrl.Result{}, nil
				})

			_, underTest := newDashboardsReconciler(mockClient, &spec)
			_, err := underTest.Reconcile()
			Expect(err).ToNot(HaveOccurred())
			Expect(createdDeployment).To(
				HaveMatchingContainer(
					HaveEnv(
						"TEST",
						"TEST",
					),
				),
			)
		})
	})

	When("running the dashboards reconciler with optional image spec supplied", func() {
		It("should populate the dashboard image specification with these values", func() {
			clusterName := "dashboards-add-image-spec"
			image := "docker.io/my-opensearch-dashboards:custom"
			mockClient := k8s.NewMockK8sClient(GinkgoT())
			imagePullPolicy := corev1.PullAlways
			spec := opsterv1.OpenSearchCluster{
				ObjectMeta: metav1.ObjectMeta{Name: clusterName, Namespace: clusterName, UID: "dummyuid"},
				Spec: opsterv1.ClusterSpec{
					General: opsterv1.GeneralConfig{ServiceName: clusterName},
					Dashboards: opsterv1.DashboardsConfig{
						Enable: true,
						ImageSpec: &opsterv1.ImageSpec{
							Image:           &image,
							ImagePullPolicy: &imagePullPolicy,
						},
					},
<<<<<<< HEAD
				}}
			mockClient.EXPECT().Scheme().Return(scheme.Scheme)
			mockClient.EXPECT().Context().Return(context.Background())
			mockClient.EXPECT().CreateService(mock.Anything).Return(&ctrl.Result{}, nil)
			mockClient.EXPECT().CreateConfigMap(mock.Anything).Return(&ctrl.Result{}, nil)
			var createdDeployment *appsv1.Deployment
			mockClient.On("CreateDeployment", mock.Anything).
				Return(func(deployment *appsv1.Deployment) (*ctrl.Result, error) {
					createdDeployment = deployment
					return &ctrl.Result{}, nil
				})
=======
				},
			}
			ns := corev1.Namespace{
				ObjectMeta: metav1.ObjectMeta{
					Name: clusterName,
				},
			}
			err := k8sClient.Create(context.Background(), &ns)
			Expect(err).ToNot(HaveOccurred())
>>>>>>> d6c2ed34

			_, underTest := newDashboardsReconciler(mockClient, &spec)
			_, err := underTest.Reconcile()
			Expect(err).ToNot(HaveOccurred())

			actualImage := createdDeployment.Spec.Template.Spec.Containers[0].Image
			actualImagePullPolicy := createdDeployment.Spec.Template.Spec.Containers[0].ImagePullPolicy
			Expect(actualImage).To(Equal(image))
			Expect(actualImagePullPolicy).To(Equal(imagePullPolicy))
		})
	})

	When("running the dashboards reconciler with extra volumes", func() {
		It("should mount the volumes in the deployment", func() {
			clusterName := "dashboards-add-volumes"
			mockClient := k8s.NewMockK8sClient(GinkgoT())
			spec := &opsterv1.OpenSearchCluster{
				ObjectMeta: metav1.ObjectMeta{Name: clusterName, Namespace: clusterName, UID: "dummyuid"},
				Spec: opsterv1.ClusterSpec{
					General: opsterv1.GeneralConfig{ServiceName: clusterName},
					Dashboards: opsterv1.DashboardsConfig{
						Enable: true,
						AdditionalVolumes: []opsterv1.AdditionalVolume{
							{
								Name: "test-secret",
								Path: "/opt/test-secret",
								Secret: &corev1.SecretVolumeSource{
									SecretName: "test-secret",
								},
							},
							{
								Name: "test-cm",
								Path: "/opt/test-cm",
								ConfigMap: &corev1.ConfigMapVolumeSource{
									LocalObjectReference: corev1.LocalObjectReference{
										Name: "test-cm",
									},
								},
							},
						},
					},
<<<<<<< HEAD
				}}
=======
				},
			},
		}
		ns := &corev1.Namespace{
			ObjectMeta: metav1.ObjectMeta{
				Name: clusterName,
			},
		}
		secret := &corev1.Secret{
			ObjectMeta: metav1.ObjectMeta{
				Name:      "test-secret",
				Namespace: ns.Name,
			},
			StringData: map[string]string{
				"test.yml": "foobar",
			},
		}
		cm := &corev1.ConfigMap{
			ObjectMeta: metav1.ObjectMeta{
				Name:      "test-cm",
				Namespace: ns.Name,
			},
			Data: map[string]string{
				"test.yml": "foobar",
			},
		}
		Context("set up the dashboards", func() {
			It("should create the namespace", func() {
				Expect(k8sClient.Create(context.Background(), ns)).To(Succeed())
				Eventually(func() error {
					return k8sClient.Get(context.Background(), client.ObjectKeyFromObject(ns), &corev1.Namespace{})
				}, timeout, interval).Should(Succeed())
			})
			It("should create the secret for volumes", func() {
				Expect(k8sClient.Create(context.Background(), secret)).To(Succeed())
				Eventually(func() error {
					return k8sClient.Get(context.Background(), client.ObjectKeyFromObject(secret), &corev1.Secret{})
				}, timeout, interval).Should(Succeed())
			})
>>>>>>> d6c2ed34

			mockClient.EXPECT().Scheme().Return(scheme.Scheme)
			mockClient.EXPECT().Context().Return(context.Background())
			mockClient.EXPECT().CreateService(mock.Anything).Return(&ctrl.Result{}, nil)
			mockClient.EXPECT().CreateConfigMap(mock.Anything).Return(&ctrl.Result{}, nil)
			var createdDeployment *appsv1.Deployment
			mockClient.On("CreateDeployment", mock.Anything).
				Return(func(deployment *appsv1.Deployment) (*ctrl.Result, error) {
					createdDeployment = deployment
					return &ctrl.Result{}, nil
				})
			_, underTest := newDashboardsReconciler(mockClient, spec)
			_, err := underTest.Reconcile()
			Expect(err).ToNot(HaveOccurred())

			Expect(createdDeployment).To(
				And(HaveMatchingContainer(
					HaveVolumeMounts(
						"test-secret",
						"test-cm",
					),
				),
					HaveMatchingVolume(And(
						HaveName("test-secret"),
						HaveVolumeSource("Secret"),
					)),
					HaveMatchingVolume(And(
						HaveName("test-cm"),
						HaveVolumeSource("ConfigMap"),
					)),
				))
		})
	})
})<|MERGE_RESOLUTION|>--- conflicted
+++ resolved
@@ -5,20 +5,14 @@
 	"strings"
 
 	opsterv1 "github.com/Opster/opensearch-k8s-operator/opensearch-operator/api/v1"
+	"github.com/Opster/opensearch-k8s-operator/opensearch-operator/mocks/github.com/Opster/opensearch-k8s-operator/opensearch-operator/pkg/reconcilers/k8s"
 	"github.com/Opster/opensearch-k8s-operator/opensearch-operator/pkg/helpers"
 	"github.com/Opster/opensearch-k8s-operator/opensearch-operator/pkg/reconcilers/util"
 	appsv1 "k8s.io/api/apps/v1"
 	metav1 "k8s.io/apimachinery/pkg/apis/meta/v1"
-<<<<<<< HEAD
 	"k8s.io/client-go/kubernetes/scheme"
-	opsterv1 "opensearch.opster.io/api/v1"
-	"opensearch.opster.io/mocks/opensearch.opster.io/pkg/reconcilers/k8s"
-	"opensearch.opster.io/pkg/helpers"
-	"opensearch.opster.io/pkg/reconcilers/util"
 	ctrl "sigs.k8s.io/controller-runtime"
 	"sigs.k8s.io/controller-runtime/pkg/log"
-=======
->>>>>>> d6c2ed34
 
 	. "github.com/kralicky/kmatch"
 	. "github.com/onsi/ginkgo/v2"
@@ -99,7 +93,6 @@
 							Generate: true,
 						},
 					},
-<<<<<<< HEAD
 				}}
 			mockClient.EXPECT().Scheme().Return(scheme.Scheme)
 			mockClient.EXPECT().Context().Return(context.Background())
@@ -121,18 +114,6 @@
 			mockClient.EXPECT().CreateConfigMap(mock.Anything).Return(&ctrl.Result{}, nil)
 
 			_, underTest := newDashboardsReconciler(mockClient, &spec)
-=======
-				},
-			}
-			ns := corev1.Namespace{
-				ObjectMeta: metav1.ObjectMeta{
-					Name: clusterName,
-				},
-			}
-			err := k8sClient.Create(context.Background(), &ns)
-			Expect(err).ToNot(HaveOccurred())
-			_, underTest := newDashboardsReconciler(&spec)
->>>>>>> d6c2ed34
 			underTest.pki = helpers.NewMockPKI()
 			_, err := underTest.Reconcile()
 			Expect(err).ToNot(HaveOccurred())
@@ -158,29 +139,17 @@
 						Enable:                      true,
 						OpensearchCredentialsSecret: corev1.LocalObjectReference{Name: credentialsSecret},
 					},
-<<<<<<< HEAD
-				}}
-			mockClient.EXPECT().Scheme().Return(scheme.Scheme)
-			mockClient.EXPECT().Context().Return(context.Background())
-			mockClient.EXPECT().CreateService(mock.Anything).Return(&ctrl.Result{}, nil)
-			mockClient.EXPECT().CreateConfigMap(mock.Anything).Return(&ctrl.Result{}, nil)
-			var createdDeployment *appsv1.Deployment
-			mockClient.On("CreateDeployment", mock.Anything).
-				Return(func(deployment *appsv1.Deployment) (*ctrl.Result, error) {
-					createdDeployment = deployment
-					return &ctrl.Result{}, nil
-				})
-=======
-				},
-			}
-			ns := corev1.Namespace{
-				ObjectMeta: metav1.ObjectMeta{
-					Name: clusterName,
-				},
-			}
-			err := k8sClient.Create(context.Background(), &ns)
-			Expect(err).ToNot(HaveOccurred())
->>>>>>> d6c2ed34
+				}}
+			mockClient.EXPECT().Scheme().Return(scheme.Scheme)
+			mockClient.EXPECT().Context().Return(context.Background())
+			mockClient.EXPECT().CreateService(mock.Anything).Return(&ctrl.Result{}, nil)
+			mockClient.EXPECT().CreateConfigMap(mock.Anything).Return(&ctrl.Result{}, nil)
+			var createdDeployment *appsv1.Deployment
+			mockClient.On("CreateDeployment", mock.Anything).
+				Return(func(deployment *appsv1.Deployment) (*ctrl.Result, error) {
+					createdDeployment = deployment
+					return &ctrl.Result{}, nil
+				})
 
 			_, underTest := newDashboardsReconciler(mockClient, &spec)
 			_, err := underTest.Reconcile()
@@ -225,7 +194,6 @@
 							"some-key": testConfig,
 						},
 					},
-<<<<<<< HEAD
 				}}
 			mockClient.EXPECT().Scheme().Return(scheme.Scheme)
 			mockClient.EXPECT().Context().Return(context.Background())
@@ -242,17 +210,6 @@
 					createdCm = cm
 					return &ctrl.Result{}, nil
 				})
-=======
-				},
-			}
-			ns := corev1.Namespace{
-				ObjectMeta: metav1.ObjectMeta{
-					Name: clusterName,
-				},
-			}
-			err := k8sClient.Create(context.Background(), &ns)
-			Expect(err).ToNot(HaveOccurred())
->>>>>>> d6c2ed34
 
 			_, underTest := newDashboardsReconciler(mockClient, &spec)
 			_, err := underTest.Reconcile()
@@ -285,19 +242,7 @@
 							},
 						},
 					},
-<<<<<<< HEAD
-				}}
-=======
-				},
-			}
-			ns := corev1.Namespace{
-				ObjectMeta: metav1.ObjectMeta{
-					Name: clusterName,
-				},
-			}
-			err := k8sClient.Create(context.Background(), &ns)
-			Expect(err).ToNot(HaveOccurred())
->>>>>>> d6c2ed34
+				}}
 
 			mockClient.EXPECT().Scheme().Return(scheme.Scheme)
 			mockClient.EXPECT().Context().Return(context.Background())
@@ -341,29 +286,17 @@
 							ImagePullPolicy: &imagePullPolicy,
 						},
 					},
-<<<<<<< HEAD
-				}}
-			mockClient.EXPECT().Scheme().Return(scheme.Scheme)
-			mockClient.EXPECT().Context().Return(context.Background())
-			mockClient.EXPECT().CreateService(mock.Anything).Return(&ctrl.Result{}, nil)
-			mockClient.EXPECT().CreateConfigMap(mock.Anything).Return(&ctrl.Result{}, nil)
-			var createdDeployment *appsv1.Deployment
-			mockClient.On("CreateDeployment", mock.Anything).
-				Return(func(deployment *appsv1.Deployment) (*ctrl.Result, error) {
-					createdDeployment = deployment
-					return &ctrl.Result{}, nil
-				})
-=======
-				},
-			}
-			ns := corev1.Namespace{
-				ObjectMeta: metav1.ObjectMeta{
-					Name: clusterName,
-				},
-			}
-			err := k8sClient.Create(context.Background(), &ns)
-			Expect(err).ToNot(HaveOccurred())
->>>>>>> d6c2ed34
+				}}
+			mockClient.EXPECT().Scheme().Return(scheme.Scheme)
+			mockClient.EXPECT().Context().Return(context.Background())
+			mockClient.EXPECT().CreateService(mock.Anything).Return(&ctrl.Result{}, nil)
+			mockClient.EXPECT().CreateConfigMap(mock.Anything).Return(&ctrl.Result{}, nil)
+			var createdDeployment *appsv1.Deployment
+			mockClient.On("CreateDeployment", mock.Anything).
+				Return(func(deployment *appsv1.Deployment) (*ctrl.Result, error) {
+					createdDeployment = deployment
+					return &ctrl.Result{}, nil
+				})
 
 			_, underTest := newDashboardsReconciler(mockClient, &spec)
 			_, err := underTest.Reconcile()
@@ -405,49 +338,7 @@
 							},
 						},
 					},
-<<<<<<< HEAD
-				}}
-=======
-				},
-			},
-		}
-		ns := &corev1.Namespace{
-			ObjectMeta: metav1.ObjectMeta{
-				Name: clusterName,
-			},
-		}
-		secret := &corev1.Secret{
-			ObjectMeta: metav1.ObjectMeta{
-				Name:      "test-secret",
-				Namespace: ns.Name,
-			},
-			StringData: map[string]string{
-				"test.yml": "foobar",
-			},
-		}
-		cm := &corev1.ConfigMap{
-			ObjectMeta: metav1.ObjectMeta{
-				Name:      "test-cm",
-				Namespace: ns.Name,
-			},
-			Data: map[string]string{
-				"test.yml": "foobar",
-			},
-		}
-		Context("set up the dashboards", func() {
-			It("should create the namespace", func() {
-				Expect(k8sClient.Create(context.Background(), ns)).To(Succeed())
-				Eventually(func() error {
-					return k8sClient.Get(context.Background(), client.ObjectKeyFromObject(ns), &corev1.Namespace{})
-				}, timeout, interval).Should(Succeed())
-			})
-			It("should create the secret for volumes", func() {
-				Expect(k8sClient.Create(context.Background(), secret)).To(Succeed())
-				Eventually(func() error {
-					return k8sClient.Get(context.Background(), client.ObjectKeyFromObject(secret), &corev1.Secret{})
-				}, timeout, interval).Should(Succeed())
-			})
->>>>>>> d6c2ed34
+				}}
 
 			mockClient.EXPECT().Scheme().Return(scheme.Scheme)
 			mockClient.EXPECT().Context().Return(context.Background())
