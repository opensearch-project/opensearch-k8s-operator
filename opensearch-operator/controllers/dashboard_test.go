--- conflicted
+++ resolved
@@ -3,11 +3,6 @@
 import (
 	"context"
 	"fmt"
-<<<<<<< HEAD
-	sts "k8s.io/api/apps/v1"
-	"opensearch.opster.io/pkg/helpers"
-=======
->>>>>>> 07e7c4a0
 	"time"
 
 	sts "k8s.io/api/apps/v1"
@@ -33,7 +28,7 @@
 		interval          = time.Second * 1
 	)
 	var (
-		OpensearchCluster = helpers.ComposeOpensearchCrd(ClusterName, ClusterNameSpaces)
+		OpensearchCluster = ComposeOpensearchCrd(ClusterName, ClusterNameSpaces)
 		cm                = corev1.ConfigMap{}
 		//	nodePool          = sts.StatefulSet{}
 		service = corev1.Service{}
@@ -44,17 +39,17 @@
 
 	/// ------- Creation Check phase -------
 
-	ns := helpers.ComposeNs(ClusterName)
+	ns := ComposeNs(ClusterName)
 	Context("When create OpenSearch CRD - dash", func() {
 		It("should create cluster NS", func() {
-			Expect(helpers.K8sClient.Create(context.Background(), &OpensearchCluster)).Should(Succeed())
+			Expect(k8sClient.Create(context.Background(), &OpensearchCluster)).Should(Succeed())
 			By("Create cluster ns ")
 			Eventually(func() bool {
 
-				if !helpers.IsNsCreated(helpers.K8sClient, context.TODO(), ns) {
+				if !IsNsCreated(k8sClient, ns) {
 					return false
 				}
-				if !helpers.IsCrdCreated(helpers.K8sClient, OpensearchCluster) {
+				if !IsClusterCreated(k8sClient, OpensearchCluster) {
 					return false
 				}
 				return true
@@ -74,20 +69,13 @@
 				fmt.Println("\n DAShBOARD - START - 2")
 				//// -------- Dashboard tests ---------
 				if OpensearchCluster.Spec.Dashboards.Enable {
-					if err := helpers.K8sClient.Get(context.Background(), client.ObjectKey{Namespace: ClusterName, Name: ClusterName + "-dashboards"}, &deploy); err != nil {
+					if err := k8sClient.Get(context.Background(), client.ObjectKey{Namespace: ClusterName, Name: ClusterName + "-dashboards"}, &deploy); err != nil {
 						return false
 					}
-<<<<<<< HEAD
-					if err := helpers.K8sClient.Get(context.Background(), client.ObjectKey{Namespace: ClusterName, Name: "opensearch-dashboards"}, &cm); err != nil {
-						return false
-					}
-					if err := helpers.K8sClient.Get(context.Background(), client.ObjectKey{Namespace: ClusterName, Name: OpensearchCluster.Spec.General.ServiceName + "-dashboards-svc"}, &service); err != nil {
-=======
 					if err := k8sClient.Get(context.Background(), client.ObjectKey{Namespace: ClusterName, Name: ClusterName + "-dashboards-config"}, &cm); err != nil {
 						return false
 					}
 					if err := k8sClient.Get(context.Background(), client.ObjectKey{Namespace: ClusterName, Name: OpensearchCluster.Spec.General.ServiceName + "-dashboards"}, &service); err != nil {
->>>>>>> 07e7c4a0
 						return false
 					}
 				}
@@ -101,12 +89,12 @@
 	Context("When deleting OpenSearch CRD ", func() {
 		It("should delete cluster NS and resources", func() {
 
-			Expect(helpers.K8sClient.Delete(context.Background(), &OpensearchCluster)).Should(Succeed())
+			Expect(k8sClient.Delete(context.Background(), &OpensearchCluster)).Should(Succeed())
 
 			By("Delete cluster ns ")
 			Eventually(func() bool {
 				fmt.Println("\n check ns dashboard")
-				return helpers.IsNsDeleted(helpers.K8sClient, ns)
+				return IsNsDeleted(k8sClient, ns)
 			}, timeout, interval).Should(BeTrue())
 		})
 	})
