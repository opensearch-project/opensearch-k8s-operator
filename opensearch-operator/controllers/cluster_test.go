--- conflicted
+++ resolved
@@ -360,7 +360,6 @@
 				return len(stsList.Items) == 2
 			})
 		})
-<<<<<<< HEAD
 		It("should not update the node pool image version", func() {
 			Consistently(func() bool {
 				if err := k8sClient.Get(context.Background(), client.ObjectKeyFromObject(&OpensearchCluster), &OpensearchCluster); err != nil {
@@ -375,9 +374,6 @@
 				go func(pool opsterv1.NodePool) {
 					defer GinkgoRecover()
 					defer wg.Done()
-=======
-		It("should update the node pool image version", func() {
->>>>>>> 697b5bae
 
 			for _, pool := range OpensearchCluster.Spec.NodePools {
 				Eventually(func() bool {
@@ -387,7 +383,6 @@
 						return false
 					}
 
-<<<<<<< HEAD
 					Consistently(func() bool {
 						if err := k8sClient.Get(
 							context.Background(),
@@ -400,10 +395,6 @@
 						return sts.Spec.Template.Spec.Containers[0].Image == "docker.io/opensearchproject/opensearch:2.0.0"
 					}, consistently, interval).Should(BeTrue())
 				}(pool)
-=======
-					return sts.Spec.Template.Spec.Containers[0].Image == "docker.io/opensearchproject/opensearch:1.1.0"
-				}).Should(BeTrue())
->>>>>>> 697b5bae
 			}
 		})
 	})
