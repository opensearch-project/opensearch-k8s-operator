--- conflicted
+++ resolved
@@ -3,7 +3,6 @@
 import (
 	"context"
 	"fmt"
-	"opensearch.opster.io/pkg/helpers"
 	"time"
 
 	. "github.com/onsi/ginkgo"
@@ -28,12 +27,7 @@
 		interval          = time.Second * 1
 	)
 	var (
-<<<<<<< HEAD
-		OpensearchCluster = helpers.ComposeOpensearchCrd(ClusterName, ClusterNameSpaces)
-		cm                = corev1.ConfigMap{}
-=======
 		OpensearchCluster = ComposeOpensearchCrd(ClusterName, ClusterNameSpaces)
->>>>>>> 07e7c4a0
 		nodePool          = sts.StatefulSet{}
 		service           = corev1.Service{}
 		//deploy            = sts.Deployment{}
@@ -43,19 +37,19 @@
 
 	/// ------- Creation Check phase -------
 
-	ns := helpers.ComposeNs(ClusterName)
+	ns := ComposeNs(ClusterName)
 	Context("When create OpenSearch CRD instance", func() {
 		It("should create cluster NS and CRD instance", func() {
 
-			Expect(helpers.K8sClient.Create(context.Background(), &OpensearchCluster)).Should(Succeed())
+			Expect(k8sClient.Create(context.Background(), &OpensearchCluster)).Should(Succeed())
 			fmt.Println(OpensearchCluster)
 
 			By("Create cluster ns ")
 			Eventually(func() bool {
-				if !helpers.IsNsCreated(helpers.K8sClient, context.TODO(), ns) {
+				if !IsNsCreated(k8sClient, ns) {
 					return false
 				}
-				if !helpers.IsCrdCreated(helpers.K8sClient, OpensearchCluster) {
+				if !IsClusterCreated(k8sClient, OpensearchCluster) {
 					return false
 				}
 				return true
@@ -71,20 +65,6 @@
 			By("Opensearch cluster")
 			Eventually(func() bool {
 
-<<<<<<< HEAD
-				if err := helpers.K8sClient.Get(context.Background(), client.ObjectKey{Namespace: ClusterName, Name: "opensearch-yml"}, &cm); err != nil {
-					return false
-				}
-
-				if err := helpers.K8sClient.Get(context.Background(), client.ObjectKey{Namespace: ClusterName, Name: OpensearchCluster.Spec.General.ServiceName + "-svc"}, &service); err != nil {
-					return false
-				}
-				if err := helpers.K8sClient.Get(context.Background(), client.ObjectKey{Namespace: ClusterName, Name: OpensearchCluster.Spec.General.ServiceName + "-headless-service"}, &service); err != nil {
-					return false
-				}
-				for i := 0; i < len(OpensearchCluster.Spec.NodePools); i++ {
-					if err := helpers.K8sClient.Get(context.Background(), client.ObjectKey{Namespace: ClusterName, Name: ClusterName + "-" + OpensearchCluster.Spec.NodePools[i].Component}, &nodePool); err != nil {
-=======
 				if err := k8sClient.Get(context.Background(), client.ObjectKey{Namespace: ClusterName, Name: OpensearchCluster.Spec.General.ServiceName}, &service); err != nil {
 					return false
 				}
@@ -95,7 +75,6 @@
 				}
 				for _, nodePoolSpec := range OpensearchCluster.Spec.NodePools {
 					if err := k8sClient.Get(context.Background(), client.ObjectKey{Namespace: ClusterName, Name: ClusterName + "-" + nodePoolSpec.Component}, &nodePool); err != nil {
->>>>>>> 07e7c4a0
 						return false
 					}
 				}
@@ -110,11 +89,11 @@
 	Context("When deleting OpenSearch CRD ", func() {
 		It("should delete cluster NS and resources", func() {
 
-			Expect(helpers.K8sClient.Delete(context.Background(), &OpensearchCluster)).Should(Succeed())
+			Expect(k8sClient.Delete(context.Background(), &OpensearchCluster)).Should(Succeed())
 
 			By("Delete cluster ns ")
 			Eventually(func() bool {
-				return helpers.IsNsDeleted(helpers.K8sClient, ns)
+				return IsNsDeleted(k8sClient, ns)
 			}, timeout, interval).Should(BeTrue())
 		})
 	})
