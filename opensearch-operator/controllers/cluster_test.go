package controllers

import (
	"context"
	"fmt"
	monitoring "github.com/prometheus-operator/prometheus-operator/pkg/apis/monitoring/v1"
	"sync"
	"time"

	. "github.com/kralicky/kmatch"
	. "github.com/onsi/ginkgo/v2"
	. "github.com/onsi/gomega"
	appsv1 "k8s.io/api/apps/v1"
	corev1 "k8s.io/api/core/v1"
	"k8s.io/apimachinery/pkg/api/resource"
	metav1 "k8s.io/apimachinery/pkg/apis/meta/v1"
	"k8s.io/apimachinery/pkg/types"
	opsterv1 "opensearch.opster.io/api/v1"
	"opensearch.opster.io/pkg/helpers"
	"sigs.k8s.io/controller-runtime/pkg/client"
	//+kubebuilder:scaffold:imports
)

// These tests use Ginkgo (BDD-style Go testing framework). Refer to
// http://onsi.github.io/ginkgo/ to learn more about Ginkgo.

var _ = Describe("Cluster Reconciler", func() {

	// Define utility constants for object names and testing timeouts/durations and intervals.
	const (
		clusterName = "cluster-test-cluster"
		namespace   = clusterName
		timeout     = time.Second * 30
		interval    = time.Second * 1
	)
	var (
		OpensearchCluster      = ComposeOpensearchCrd(clusterName, namespace)
		service                = corev1.Service{}
		preUpgradeStatusLength int
	)

	/// ------- Creation Check phase -------

	When("Creating a OpenSearch CRD instance", func() {
		It("Should create the namespace first", func() {
			Expect(CreateNamespace(k8sClient, &OpensearchCluster)).Should(Succeed())
			By("Create cluster ns ")
			Eventually(func() bool {
				return IsNsCreated(k8sClient, namespace)
			}, timeout, interval).Should(BeTrue())
		})
		It("should create the secret for volumes", func() {
			secret := &corev1.Secret{
				ObjectMeta: metav1.ObjectMeta{
					Name:      "test-secret",
					Namespace: OpensearchCluster.Namespace,
				},
				StringData: map[string]string{
					"test.yml": "foobar",
				},
			}
			Expect(k8sClient.Create(context.Background(), secret)).To(Succeed())
			Eventually(func() error {
				return k8sClient.Get(context.Background(), client.ObjectKeyFromObject(secret), &corev1.Secret{})
			}, timeout, interval).Should(Succeed())
		})

		It("should create the configmap for volumes", func() {
			cm := &corev1.ConfigMap{
				ObjectMeta: metav1.ObjectMeta{
					Name:      "test-cm",
					Namespace: OpensearchCluster.Namespace,
				},
				Data: map[string]string{
					"test.yml": "foobar",
				},
			}
			Expect(k8sClient.Create(context.Background(), cm)).To(Succeed())
			Eventually(func() error {
				return k8sClient.Get(context.Background(), client.ObjectKeyFromObject(cm), &corev1.ConfigMap{})
			}, timeout, interval).Should(Succeed())
		})

		It("should apply the cluster instance successfully", func() {
			Expect(k8sClient.Create(context.Background(), &OpensearchCluster)).Should(Succeed())

		})

		It("should create a ServiceMonitor for the cluster", func() {
			sm := &monitoring.ServiceMonitor{}
			secret := &corev1.Secret{}
			Eventually(func() error {
				// check if the ServiceMonitor created
				return k8sClient.Get(context.Background(), client.ObjectKey{Name: OpensearchCluster.Name + "-monitor", Namespace: OpensearchCluster.Namespace}, sm)
			}, timeout, interval).Should(Succeed())

			// check if the Auth secret created

			Eventually(func() error {
				return k8sClient.Get(context.Background(), client.ObjectKey{Name: OpensearchCluster.Name + "-admin-password", Namespace: OpensearchCluster.Namespace}, secret)
			}, timeout, interval).Should(Succeed())

			// check if the ServiceMonitor is using the Admin secret for basicAuth

			Expect(sm.Spec.Endpoints[0].BasicAuth).Should(BeEquivalentTo(
				&monitoring.BasicAuth{Username: corev1.SecretKeySelector{
					LocalObjectReference: corev1.LocalObjectReference{Name: OpensearchCluster.Name + "-admin-password"},
					Key:                  "username"},
					Password: corev1.SecretKeySelector{
						LocalObjectReference: corev1.LocalObjectReference{Name: OpensearchCluster.Name + "-admin-password"},
						Key:                  "password"},
				}))

			// check if the ServiceMonitor is using the interval from the CRD declaration

			Expect(sm.Spec.Endpoints[0].Interval).Should(BeEquivalentTo(OpensearchCluster.Spec.General.Monitoring.ScrapeInterval))

		})
	})

	/// ------- Tests logic Check phase -------

	When("Creating a OpenSearchCluster kind Instance", func() {
		It("should create a new opensearch cluster ", func() {
			Eventually(func() bool {
				if err := k8sClient.Get(context.Background(), client.ObjectKey{Namespace: OpensearchCluster.Namespace, Name: OpensearchCluster.Spec.General.ServiceName}, &service); err != nil {
					return false
				}
				for _, nodePoolSpec := range OpensearchCluster.Spec.NodePools {
					nodePool := appsv1.StatefulSet{}
					if err := k8sClient.Get(context.Background(), client.ObjectKey{Namespace: OpensearchCluster.Namespace, Name: fmt.Sprintf("%s-%s", OpensearchCluster.Spec.General.ServiceName, nodePoolSpec.Component)}, &service); err != nil {
						return false
					}
					if err := k8sClient.Get(context.Background(), client.ObjectKey{Namespace: OpensearchCluster.Namespace, Name: clusterName + "-" + nodePoolSpec.Component}, &nodePool); err != nil {
						return false
					}
				}
				return true
			}, timeout, interval).Should(BeTrue())
		})

		It("should configure statefulsets correctly", func() {
			wg := sync.WaitGroup{}
			for _, nodePool := range OpensearchCluster.Spec.NodePools {
				wg.Add(1)
				By(fmt.Sprintf("checking %s nodepool", nodePool.Component))
				go func(nodePool opsterv1.NodePool) {
					defer GinkgoRecover()
					defer wg.Done()
					Eventually(Object(&appsv1.StatefulSet{
						ObjectMeta: metav1.ObjectMeta{
							Name:      clusterName + "-" + nodePool.Component,
							Namespace: OpensearchCluster.Namespace,
						},
					}, k8sClient), timeout, interval).Should(ExistAnd(
						HaveMatchingContainer(And(
							HaveImage("docker.io/opensearchproject/opensearch:2.0.0"),
							HaveLimits(corev1.ResourceList{
								corev1.ResourceCPU:    resource.MustParse("500m"),
								corev1.ResourceMemory: resource.MustParse("2Gi"),
							}),
							HaveEnv("foo", "bar"),
							HaveVolumeMounts(
								"test-secret",
								"test-cm",
							),
						)),
						HaveMatchingVolume(And(
							HaveName("test-secret"),
							HaveVolumeSource("Secret"),
						)),
						HaveMatchingVolume(And(
							HaveName("test-cm"),
							HaveVolumeSource("ConfigMap"),
						)),
					))
				}(nodePool)
			}
			wg.Wait()
		})

		It("should set nodepool specific config", func() {
			sts := &appsv1.StatefulSet{}
			Eventually(func() error {
				return k8sClient.Get(context.Background(), types.NamespacedName{
					Name:      fmt.Sprintf("%s-client", OpensearchCluster.Name),
					Namespace: OpensearchCluster.Namespace,
				}, sts)
			}, timeout, interval).Should(Succeed())
			Expect(sts.Spec.Template.Spec.Containers[0].Env).To(ContainElement(corev1.EnvVar{
				Name:  "baz",
				Value: "bat",
			}))
		})

		It("should set nodepool additional user defined env vars", func() {
			sts := &appsv1.StatefulSet{}
			Eventually(func() error {
				return k8sClient.Get(context.Background(), types.NamespacedName{
					Name:      fmt.Sprintf("%s-client", OpensearchCluster.Name),
					Namespace: OpensearchCluster.Namespace,
				}, sts)
			}, timeout, interval).Should(Succeed())
			// Based on key/value
			Expect(sts.Spec.Template.Spec.Containers[0].Env).To(ContainElement(corev1.EnvVar{
				Name:  "qux",
				Value: "qut",
			}))
			// Based on key/fieldRef of user defined label
			Expect(sts.Spec.Template.Spec.Containers[0].Env).To(ContainElement(corev1.EnvVar{
				Name:      "quuxe",
				ValueFrom: &corev1.EnvVarSource{FieldRef: &corev1.ObjectFieldSelector{APIVersion: "v1", FieldPath: "metadata.labels['quux']"}},
			}))
		})

		It("should set nodepool additional user defined labels", func() {
			sts := &appsv1.StatefulSet{}
			Eventually(func() error {
				return k8sClient.Get(context.Background(), types.NamespacedName{
					Name:      fmt.Sprintf("%s-client", OpensearchCluster.Name),
					Namespace: OpensearchCluster.Namespace,
				}, sts)
			}, timeout, interval).Should(Succeed())
			Expect(sts.ObjectMeta.Labels).To(HaveKeyWithValue("quux", "quut"))
		})

		It("should set nodepool topologySpreadConstraints", func() {
			sts := &appsv1.StatefulSet{}
			Eventually(func() error {
				return k8sClient.Get(context.Background(), types.NamespacedName{
					Name:      fmt.Sprintf("%s-master", OpensearchCluster.Name),
					Namespace: OpensearchCluster.Namespace,
				}, sts)
			}, timeout, interval).Should(Succeed())
			Expect(sts.Spec.Template.Spec.TopologySpreadConstraints[0].TopologyKey).To(Equal("zone"))
		})

		It("should create a bootstrap pod", func() {
			bootstrapName := fmt.Sprintf("%s-bootstrap-0", OpensearchCluster.Name)
			Eventually(func() error {
				return k8sClient.Get(context.Background(), types.NamespacedName{
					Name:      bootstrapName,
					Namespace: OpensearchCluster.Namespace,
				}, &corev1.Pod{})
			}, timeout, interval).Should(Succeed())
			wg := sync.WaitGroup{}
			for _, nodePool := range OpensearchCluster.Spec.NodePools {
				wg.Add(1)
				By(fmt.Sprintf("checking %s nodepool initial master", nodePool.Component))
				go func(nodePool opsterv1.NodePool) {
					defer GinkgoRecover()
					defer wg.Done()
					Eventually(func() []corev1.EnvVar {
						sts := &appsv1.StatefulSet{}
						if err := k8sClient.Get(context.Background(), types.NamespacedName{
							Namespace: OpensearchCluster.Namespace,
							Name:      clusterName + "-" + nodePool.Component,
						}, sts); err != nil {
							return []corev1.EnvVar{}
						}
						return sts.Spec.Template.Spec.Containers[0].Env
					}, timeout, interval).Should(ContainElement(corev1.EnvVar{
						Name:  "cluster.initial_master_nodes",
						Value: bootstrapName,
					}))
				}(nodePool)
			}
			wg.Wait()
		})
		It("should configure bootstrap pod correctly", func() {
			bootstrapName := fmt.Sprintf("%s-bootstrap-0", OpensearchCluster.Name)
			pod := &corev1.Pod{}
			Eventually(func() error {
				return k8sClient.Get(context.Background(), types.NamespacedName{
					Name:      bootstrapName,
					Namespace: OpensearchCluster.Namespace,
				}, pod)
			}, timeout, interval).Should(Succeed())
			Expect(pod.Spec.Containers[0].Resources.Limits.Cpu().String()).To(Equal("125m"))
			Expect(pod.Spec.Containers[0].Resources.Limits.Memory().String()).To(Equal("1Gi"))
			Expect(pod.Spec.Tolerations).To(ContainElement(corev1.Toleration{
				Effect:   "NoSchedule",
				Key:      "foo",
				Operator: "Equal",
				Value:    "bar",
			}))
		})
		It("should create a discovery service", func() {
			discoveryName := fmt.Sprintf("%s-discovery", OpensearchCluster.Name)
			Eventually(func() error {
				return k8sClient.Get(context.Background(), types.NamespacedName{
					Name:      discoveryName,
					Namespace: OpensearchCluster.Namespace,
				}, &corev1.Service{})
			}, timeout, interval).Should(Succeed())
			wg := sync.WaitGroup{}
			for _, nodePool := range OpensearchCluster.Spec.NodePools {
				wg.Add(1)
				By(fmt.Sprintf("checking %s nodepool initial master", nodePool.Component))
				go func(nodePool opsterv1.NodePool) {
					defer GinkgoRecover()
					defer wg.Done()
					Eventually(func() []corev1.EnvVar {
						sts := &appsv1.StatefulSet{}
						if err := k8sClient.Get(context.Background(), types.NamespacedName{
							Namespace: OpensearchCluster.Namespace,
							Name:      clusterName + "-" + nodePool.Component,
						}, sts); err != nil {
							return []corev1.EnvVar{}
						}
						return sts.Spec.Template.Spec.Containers[0].Env
					}, timeout, interval).Should(ContainElement(corev1.EnvVar{
						Name:  "discovery.seed_hosts",
						Value: discoveryName,
					}))
				}(nodePool)
			}
			wg.Wait()
		})
		It("should set correct owner references", func() {
			service := corev1.Service{}
			Expect(k8sClient.Get(context.Background(), client.ObjectKey{Namespace: clusterName, Name: OpensearchCluster.Spec.General.ServiceName}, &service)).To(Succeed())
			Expect(HasOwnerReference(&service, &OpensearchCluster)).To(BeTrue())
			for _, nodePoolSpec := range OpensearchCluster.Spec.NodePools {
				nodePool := appsv1.StatefulSet{}
				Expect(k8sClient.Get(context.Background(), client.ObjectKey{Namespace: clusterName, Name: clusterName + "-" + nodePoolSpec.Component}, &nodePool)).To(Succeed())
				Expect(HasOwnerReference(&nodePool, &OpensearchCluster)).To(BeTrue())
				Expect(k8sClient.Get(context.Background(), client.ObjectKey{Namespace: clusterName, Name: OpensearchCluster.Spec.General.ServiceName + "-" + nodePoolSpec.Component}, &service)).To(Succeed())
				Expect(HasOwnerReference(&service, &OpensearchCluster)).To(BeTrue())
			}
		})
		It("should set the version status", func() {
			Eventually(func() bool {
				if err := k8sClient.Get(context.Background(), client.ObjectKeyFromObject(&OpensearchCluster), &OpensearchCluster); err != nil {
					return false
				}
				return OpensearchCluster.Status.Version == "2.0.0"
			}, timeout, interval).Should(BeTrue())
		})
	})

	/// ------- Tests nodepool cleanup -------
	When("Updating an OpensearchCluster kind instance", func() {
		It("should remove old node pools", func() {
			// Fetch the latest version of the opensearch object
			Expect(k8sClient.Get(context.Background(), client.ObjectKeyFromObject(&OpensearchCluster), &OpensearchCluster)).Should(Succeed())

			// Update the opensearch object
			OpensearchCluster.Spec.NodePools = OpensearchCluster.Spec.NodePools[:2]
			OpensearchCluster.Spec.General.Version = "1.1.0"
			OpensearchCluster.Spec.General.PluginsList[0] = "http://foo-plugin-1.1.0"
			Expect(k8sClient.Update(context.Background(), &OpensearchCluster)).Should(Succeed())

			Eventually(func() bool {
				stsList := &appsv1.StatefulSetList{}
				err := k8sClient.List(context.Background(), stsList, client.InNamespace(OpensearchCluster.Name))
				if err != nil {
					return false
				}

				return len(stsList.Items) == 2
			})
		})
<<<<<<< HEAD
		It("should not update the node pool image version", func() {
			Consistently(func() bool {
				if err := k8sClient.Get(context.Background(), client.ObjectKeyFromObject(&OpensearchCluster), &OpensearchCluster); err != nil {
					return false
				}
				return OpensearchCluster.Status.Version == "2.0.0"
			}, consistently, interval).Should(BeTrue())
			wg := sync.WaitGroup{}
			for _, pool := range OpensearchCluster.Spec.NodePools {
				wg.Add(1)
				By(fmt.Sprintf("checking %s node pool", pool.Component))
				go func(pool opsterv1.NodePool) {
					defer GinkgoRecover()
					defer wg.Done()
=======
		It("should update the node pool image version", func() {
>>>>>>> 4f346e5f

			for _, pool := range OpensearchCluster.Spec.NodePools {
				Eventually(func() bool {
					sts := &appsv1.StatefulSet{}
					err := k8sClient.Get(context.Background(), client.ObjectKey{Namespace: OpensearchCluster.Namespace, Name: clusterName + "-" + pool.Component}, sts)
					if err != nil {
						return false
					}

<<<<<<< HEAD
					Consistently(func() bool {
						if err := k8sClient.Get(
							context.Background(),
							client.ObjectKey{
								Namespace: OpensearchCluster.Namespace,
								Name:      clusterName + "-" + pool.Component,
							}, sts); err != nil {
							return false
						}
						return sts.Spec.Template.Spec.Containers[0].Image == "docker.io/opensearchproject/opensearch:2.0.0"
					}, consistently, interval).Should(BeTrue())
				}(pool)
=======
					return sts.Spec.Template.Spec.Containers[0].Image == "docker.io/opensearchproject/opensearch:1.1.0"
				}).Should(BeTrue())
>>>>>>> 4f346e5f
			}
		})
	})

	When("A node pool is upgrading", func() {
		Specify("updating the status should succeed", func() {
			status := opsterv1.ComponentStatus{
				Component:   "Upgrader",
				Description: "nodes",
				Status:      "Upgrading",
			}
			Eventually(func() error {
				if err := k8sClient.Get(context.Background(), client.ObjectKeyFromObject(&OpensearchCluster), &OpensearchCluster); err != nil {
					return err
				}
				preUpgradeStatusLength = len(OpensearchCluster.Status.ComponentsStatus)
				OpensearchCluster.Status.ComponentsStatus = append(OpensearchCluster.Status.ComponentsStatus, status)
				return k8sClient.Status().Update(context.Background(), &OpensearchCluster)
			}()).Should(Succeed())
		})
		It("should update the node pool image", func() {
			Eventually(func() bool {
				sts := &appsv1.StatefulSet{}
				if err := k8sClient.Get(
					context.Background(),
					client.ObjectKey{
						Namespace: OpensearchCluster.Namespace,
						Name:      clusterName + "-nodes",
					}, sts); err != nil {
					return false
				}
				return sts.Spec.Template.Spec.Containers[0].Image == "docker.io/opensearchproject/opensearch:1.1.0"
			}, timeout, interval).Should(BeTrue())
		})
		It("should update any plugin URLs", func() {
			Eventually(func() bool {
				sts := &appsv1.StatefulSet{}
				if err := k8sClient.Get(
					context.Background(),
					client.ObjectKey{
						Namespace: OpensearchCluster.Namespace,
						Name:      clusterName + "-nodes",
					}, sts); err != nil {
					return false
				}
				return ArrayElementContains(sts.Spec.Template.Spec.Containers[0].Command, "http://foo-plugin-1.1.0")
			}, timeout, interval).Should(BeTrue())
		})
	})
	When("a cluster is upgraded", func() {
		Specify("updating the status should succeed", func() {
			currentStatus := opsterv1.ComponentStatus{
				Component:   "Upgrader",
				Status:      "Upgrading",
				Description: "nodes",
			}
			componentStatus := opsterv1.ComponentStatus{
				Component:   "Upgrader",
				Status:      "Upgraded",
				Description: "nodes",
			}
			masterComponentStatus := opsterv1.ComponentStatus{
				Component:   "Upgrader",
				Status:      "Upgraded",
				Description: "master",
			}
			Expect(func() error {
				if err := k8sClient.Get(context.Background(), client.ObjectKeyFromObject(&OpensearchCluster), &OpensearchCluster); err != nil {
					return err
				}
				OpensearchCluster.Status.ComponentsStatus = helpers.Replace(currentStatus, componentStatus, OpensearchCluster.Status.ComponentsStatus)
				OpensearchCluster.Status.ComponentsStatus = append(OpensearchCluster.Status.ComponentsStatus, masterComponentStatus)
				return k8sClient.Status().Update(context.Background(), &OpensearchCluster)
			}()).To(Succeed())
		})
		It("should cleanup the status", func() {
			Eventually(func() bool {
				if err := k8sClient.Get(context.Background(), client.ObjectKeyFromObject(&OpensearchCluster), &OpensearchCluster); err != nil {
					return false
				}
				return len(OpensearchCluster.Status.ComponentsStatus) == preUpgradeStatusLength
			}, timeout, interval)
			Eventually(func() bool {
				if err := k8sClient.Get(context.Background(), client.ObjectKeyFromObject(&OpensearchCluster), &OpensearchCluster); err != nil {
					return false
				}
				return OpensearchCluster.Status.Version == "1.1.0"
			}, timeout, interval)
		})
		It("should update all the node pools", func() {
			wg := sync.WaitGroup{}
			for _, nodePool := range OpensearchCluster.Spec.NodePools {
				wg.Add(1)
				go func(nodePool opsterv1.NodePool) {
					defer GinkgoRecover()
					defer wg.Done()
					Eventually(func() bool {
						sts := &appsv1.StatefulSet{}
						if err := k8sClient.Get(context.Background(), types.NamespacedName{
							Namespace: OpensearchCluster.Namespace,
							Name:      clusterName + "-" + nodePool.Component,
						}, sts); err != nil {
							return false
						}
						return sts.Spec.Template.Spec.Containers[0].Image == "docker.io/opensearchproject/opensearch:1.1.0"
					}, timeout, interval).Should(BeTrue())
				}(nodePool)
			}
			wg.Wait()
		})
	})
})<|MERGE_RESOLUTION|>--- conflicted
+++ resolved
@@ -3,9 +3,10 @@
 import (
 	"context"
 	"fmt"
-	monitoring "github.com/prometheus-operator/prometheus-operator/pkg/apis/monitoring/v1"
 	"sync"
 	"time"
+
+	monitoring "github.com/prometheus-operator/prometheus-operator/pkg/apis/monitoring/v1"
 
 	. "github.com/kralicky/kmatch"
 	. "github.com/onsi/ginkgo/v2"
@@ -361,25 +362,7 @@
 				return len(stsList.Items) == 2
 			})
 		})
-<<<<<<< HEAD
-		It("should not update the node pool image version", func() {
-			Consistently(func() bool {
-				if err := k8sClient.Get(context.Background(), client.ObjectKeyFromObject(&OpensearchCluster), &OpensearchCluster); err != nil {
-					return false
-				}
-				return OpensearchCluster.Status.Version == "2.0.0"
-			}, consistently, interval).Should(BeTrue())
-			wg := sync.WaitGroup{}
-			for _, pool := range OpensearchCluster.Spec.NodePools {
-				wg.Add(1)
-				By(fmt.Sprintf("checking %s node pool", pool.Component))
-				go func(pool opsterv1.NodePool) {
-					defer GinkgoRecover()
-					defer wg.Done()
-=======
 		It("should update the node pool image version", func() {
->>>>>>> 4f346e5f
-
 			for _, pool := range OpensearchCluster.Spec.NodePools {
 				Eventually(func() bool {
 					sts := &appsv1.StatefulSet{}
@@ -387,24 +370,8 @@
 					if err != nil {
 						return false
 					}
-
-<<<<<<< HEAD
-					Consistently(func() bool {
-						if err := k8sClient.Get(
-							context.Background(),
-							client.ObjectKey{
-								Namespace: OpensearchCluster.Namespace,
-								Name:      clusterName + "-" + pool.Component,
-							}, sts); err != nil {
-							return false
-						}
-						return sts.Spec.Template.Spec.Containers[0].Image == "docker.io/opensearchproject/opensearch:2.0.0"
-					}, consistently, interval).Should(BeTrue())
-				}(pool)
-=======
 					return sts.Spec.Template.Spec.Containers[0].Image == "docker.io/opensearchproject/opensearch:1.1.0"
 				}).Should(BeTrue())
->>>>>>> 4f346e5f
 			}
 		})
 	})
