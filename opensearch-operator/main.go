/*
Copyright 2021.

Licensed under the Apache License, Version 2.0 (the "License");
you may not use this file except in compliance with the License.
You may obtain a copy of the License at

    http://www.apache.org/licenses/LICENSE-2.0

Unless required by applicable law or agreed to in writing, software
distributed under the License is distributed on an "AS IS" BASIS,
WITHOUT WARRANTIES OR CONDITIONS OF ANY KIND, either express or implied.
See the License for the specific language governing permissions and
limitations under the License.
*/

package main

import (
	"flag"
	"fmt"
	"os"
	"strconv"

	"go.uber.org/zap/zapcore"
	"opensearch.opster.io/controllers"

	// Import all Kubernetes client auth plugins (e.g. Azure, GCP, OIDC, etc.)
	// to ensure that exec-entrypoint and run can make use of them.
	_ "k8s.io/client-go/plugin/pkg/client/auth"

	monitoring "github.com/prometheus-operator/prometheus-operator/pkg/apis/monitoring/v1"
	"k8s.io/apimachinery/pkg/runtime"
	utilruntime "k8s.io/apimachinery/pkg/util/runtime"
	clientgoscheme "k8s.io/client-go/kubernetes/scheme"
	opsterv1 "opensearch.opster.io/api/v1"
	ctrl "sigs.k8s.io/controller-runtime"
	"sigs.k8s.io/controller-runtime/pkg/healthz"
	"sigs.k8s.io/controller-runtime/pkg/log/zap"
)

var (
	scheme   = runtime.NewScheme()
	setupLog = ctrl.Log.WithName("setup")
)

func init() {
	utilruntime.Must(clientgoscheme.AddToScheme(scheme))
	utilruntime.Must(opsterv1.AddToScheme(scheme))
	utilruntime.Must(monitoring.AddToScheme(scheme))
	//+kubebuilder:scaffold:scheme
}

func main() {
	var metricsAddr string
	var enableLeaderElection bool
	var probeAddr string
	var watchNamespace string
<<<<<<< HEAD
	flag.StringVar(&metricsAddr, "metrics-bind-address", ":2222", "The address the metric endpoint binds to.")
	flag.StringVar(&probeAddr, "health-probe-bind-address", ":2221", "The address the probe endpoint binds to.")
=======
	var logLevel string
	flag.StringVar(&metricsAddr, "metrics-bind-address", ":8080", "The address the metric endpoint binds to.")
	flag.StringVar(&probeAddr, "health-probe-bind-address", ":8081", "The address the probe endpoint binds to.")
>>>>>>> 0e3cd4b9
	flag.BoolVar(&enableLeaderElection, "leader-elect", false,
		"Enable leader election for controller manager. "+
			"Enabling this will ensure there is only one active controller manager.")
	flag.StringVar(&watchNamespace, "watch-namespace", "",
		"The namespace that controller manager is restricted to watch. If not set, default is to watch all namespaces.")
	flag.StringVar(&logLevel, "loglevel", "info", "The log level to use for the operator logs. Possible values: debug,info,warn,error")

	opts := zap.Options{
		Development: false,
		TimeEncoder: zapcore.ISO8601TimeEncoder,
	}
	opts.BindFlags(flag.CommandLine)
	flag.Parse()

	level, err := zapcore.ParseLevel(logLevel)
	if err != nil {
		fmt.Printf("Invalid log level '%s'. Leaving on info", logLevel)
		opts.Level = zapcore.InfoLevel
	} else {
		opts.Level = level
	}
	devmode, err := strconv.ParseBool(os.Getenv("OPERATOR_DEV_LOGGING"))
	if err == nil {
		opts.Development = devmode
		if devmode {
			setupLog.Info("Enabled debug logging via environment variable OPERATOR_DEV_LOGGING")
		}
	}

	ctrl.SetLogger(zap.New(zap.UseFlagOptions(&opts)))

	mgr, err := ctrl.NewManager(ctrl.GetConfigOrDie(), ctrl.Options{
		Scheme:                 scheme,
		MetricsBindAddress:     metricsAddr,
		Port:                   9443,
		HealthProbeBindAddress: probeAddr,
		LeaderElection:         enableLeaderElection,
		LeaderElectionID:       "a867c7dc.opensearch.opster.io",
		Namespace:              watchNamespace,
	})
	if err != nil {
		setupLog.Error(err, "unable to start manager")
		os.Exit(1)
	}

	if err = (&controllers.OpenSearchClusterReconciler{
		Client:   mgr.GetClient(),
		Scheme:   mgr.GetScheme(),
		Recorder: mgr.GetEventRecorderFor("containerset-controller"),
	}).SetupWithManager(mgr); err != nil {
		setupLog.Error(err, "unable to create controller", "controller", "OpenSearchCluster")
		os.Exit(1)
	}

	if err = (&controllers.OpensearchUserReconciler{
		Client:   mgr.GetClient(),
		Scheme:   mgr.GetScheme(),
		Recorder: mgr.GetEventRecorderFor("user-controller"),
	}).SetupWithManager(mgr); err != nil {
		setupLog.Error(err, "unable to create controller", "controller", "OpensearchUser")
		os.Exit(1)
	}
	if err = (&controllers.OpensearchRoleReconciler{
		Client:   mgr.GetClient(),
		Scheme:   mgr.GetScheme(),
		Recorder: mgr.GetEventRecorderFor("role-controller"),
	}).SetupWithManager(mgr); err != nil {
		setupLog.Error(err, "unable to create controller", "controller", "OpensearchRole")
		os.Exit(1)
	}
	if err = (&controllers.OpensearchTenantReconciler{
		Client:   mgr.GetClient(),
		Scheme:   mgr.GetScheme(),
		Recorder: mgr.GetEventRecorderFor("tenant-controller"),
	}).SetupWithManager(mgr); err != nil {
		setupLog.Error(err, "unable to create controller", "controller", "OpensearchTenant")
		os.Exit(1)
	}
	if err = (&controllers.OpensearchUserRoleBindingReconciler{
		Client:   mgr.GetClient(),
		Scheme:   mgr.GetScheme(),
		Recorder: mgr.GetEventRecorderFor("userrolebinding-controller"),
	}).SetupWithManager(mgr); err != nil {
		setupLog.Error(err, "unable to create controller", "controller", "OpensearchUserRoleBinding")
		os.Exit(1)
	}
	//if err = (&controllers.OpensearchActionGroupReconciler{
	//	Client:   mgr.GetClient(),
	//	Scheme:   mgr.GetScheme(),
	//	Recorder: mgr.GetEventRecorderFor("actiongroup-controller"),
	//}).SetupWithManager(mgr); err != nil {
	//	setupLog.Error(err, "unable to create controller", "controller", "OpensearchActionGroup")
	//	os.Exit(1)
	//}
	//+kubebuilder:scaffold:builder

	if err := mgr.AddHealthzCheck("healthz", healthz.Ping); err != nil {
		setupLog.Error(err, "unable to set up health check")
		os.Exit(1)
	}
	if err := mgr.AddReadyzCheck("readyz", healthz.Ping); err != nil {
		setupLog.Error(err, "unable to set up ready check")
		os.Exit(1)
	}

	setupLog.Info("starting manager")
	if err := mgr.Start(ctrl.SetupSignalHandler()); err != nil {
		setupLog.Error(err, "problem running manager")
		os.Exit(1)
	}
}<|MERGE_RESOLUTION|>--- conflicted
+++ resolved
@@ -56,14 +56,9 @@
 	var enableLeaderElection bool
 	var probeAddr string
 	var watchNamespace string
-<<<<<<< HEAD
-	flag.StringVar(&metricsAddr, "metrics-bind-address", ":2222", "The address the metric endpoint binds to.")
-	flag.StringVar(&probeAddr, "health-probe-bind-address", ":2221", "The address the probe endpoint binds to.")
-=======
 	var logLevel string
 	flag.StringVar(&metricsAddr, "metrics-bind-address", ":8080", "The address the metric endpoint binds to.")
 	flag.StringVar(&probeAddr, "health-probe-bind-address", ":8081", "The address the probe endpoint binds to.")
->>>>>>> 0e3cd4b9
 	flag.BoolVar(&enableLeaderElection, "leader-elect", false,
 		"Enable leader election for controller manager. "+
 			"Enabling this will ensure there is only one active controller manager.")
