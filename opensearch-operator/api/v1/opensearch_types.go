/*
Copyright 2021.

Licensed under the Apache License, Version 2.0 (the "License");
you may not use this file except in compliance with the License.
You may obtain a copy of the License at

    http://www.apache.org/licenses/LICENSE-2.0

Unless required by applicable law or agreed to in writing, software
distributed under the License is distributed on an "AS IS" BASIS,
WITHOUT WARRANTIES OR CONDITIONS OF ANY KIND, either express or implied.
See the License for the specific language governing permissions and
limitations under the License.
*/

package v1

import (
	corev1 "k8s.io/api/core/v1"
	metav1 "k8s.io/apimachinery/pkg/apis/meta/v1"
	"k8s.io/apimachinery/pkg/util/intstr"
)

const (
	PhasePending = "PENDING"
	PhaseRunning = "RUNNING"
)

// OpenSearchHealth is the health of the cluster as returned by the health API.
type OpenSearchHealth string

// Possible traffic light states OpenSearch health can have.
const (
	OpenSearchRedHealth     OpenSearchHealth = "red"
	OpenSearchYellowHealth  OpenSearchHealth = "yellow"
	OpenSearchGreenHealth   OpenSearchHealth = "green"
	OpenSearchUnknownHealth OpenSearchHealth = "unknown"
)

// EDIT THIS FILE!  THIS IS SCAFFOLDING FOR YOU TO OWN!
// NOTE: json tags are required.  Any new fields you add must have json tags for the fields to be serialized.

type GeneralConfig struct {
	*ImageSpec `json:",inline,omitempty"`
	//+kubebuilder:default=9200
	HttpPort int32 `json:"httpPort,omitempty"`
	//+kubebuilder:validation:Enum=Opensearch;Op;OP;os;opensearch
	Vendor           string  `json:"vendor,omitempty"`
	Version          string  `json:"version,omitempty"`
	ServiceAccount   string  `json:"serviceAccount,omitempty"`
	ServiceName      string  `json:"serviceName"`
	SetVMMaxMapCount bool    `json:"setVMMaxMapCount,omitempty"`
	DefaultRepo      *string `json:"defaultRepo,omitempty"`
	// Extra items to add to the opensearch.yml
	AdditionalConfig map[string]string `json:"additionalConfig,omitempty"`
	// Adds support for annotations in services
	Annotations map[string]string `json:"annotations,omitempty"`
	// Drain data nodes controls whether to drain data notes on rolling restart operations
	DrainDataNodes bool     `json:"drainDataNodes,omitempty"`
	PluginsList    []string `json:"pluginsList,omitempty"`
	Command        string   `json:"command,omitempty"`
	// Additional volumes to mount to all pods in the cluster
	AdditionalVolumes []AdditionalVolume `json:"additionalVolumes,omitempty"`
	Monitoring        MonitoringConfig   `json:"monitoring,omitempty"`
	// Populate opensearch keystore before startup
	Keystore             []KeystoreValue      `json:"keystore,omitempty"`
	SnapshotRepositories []SnapshotRepoConfig `json:"snapshotRepositories,omitempty"`
	// Set security context for the cluster pods
	PodSecurityContext *corev1.PodSecurityContext `json:"podSecurityContext,omitempty"`
	// Set security context for the cluster pods' container
	SecurityContext *corev1.SecurityContext `json:"securityContext,omitempty"`
	// Operator cluster URL. If set, the operator will use this URL to communicate with OpenSearch
	// instead of the default internal Kubernetes service DNS name.
	OperatorClusterURL *string `json:"operatorClusterURL,omitempty"`
}

type PdbConfig struct {
	Enable         bool                `json:"enable,omitempty"`
	MinAvailable   *intstr.IntOrString `json:"minAvailable,omitempty"`
	MaxUnavailable *intstr.IntOrString `json:"maxUnavailable,omitempty"`
}

type InitHelperConfig struct {
	*ImageSpec `json:",inline,omitempty"`
	Resources  corev1.ResourceRequirements `json:"resources,omitempty"`
	Version    *string                     `json:"version,omitempty"`
}

type ProbesConfig struct {
	Liveness  *ProbeConfig        `json:"liveness,omitempty"`
	Readiness *CommandProbeConfig `json:"readiness,omitempty"`
	Startup   *CommandProbeConfig `json:"startup,omitempty"`
}

type ProbeConfig struct {
	InitialDelaySeconds int32 `json:"initialDelaySeconds,omitempty"`
	PeriodSeconds       int32 `json:"periodSeconds,omitempty"`
	TimeoutSeconds      int32 `json:"timeoutSeconds,omitempty"`
	SuccessThreshold    int32 `json:"successThreshold,omitempty"`
	FailureThreshold    int32 `json:"failureThreshold,omitempty"`
}

type CommandProbeConfig struct {
	InitialDelaySeconds int32    `json:"initialDelaySeconds,omitempty"`
	PeriodSeconds       int32    `json:"periodSeconds,omitempty"`
	TimeoutSeconds      int32    `json:"timeoutSeconds,omitempty"`
	SuccessThreshold    int32    `json:"successThreshold,omitempty"`
	FailureThreshold    int32    `json:"failureThreshold,omitempty"`
	Command             []string `json:"command,omitempty"`
}

type NodePool struct {
	Component                 string                            `json:"component"`
	Replicas                  int32                             `json:"replicas"`
	DiskSize                  string                            `json:"diskSize,omitempty"`
	Resources                 corev1.ResourceRequirements       `json:"resources,omitempty"`
	Jvm                       string                            `json:"jvm,omitempty"`
	Roles                     []string                          `json:"roles"`
	Tolerations               []corev1.Toleration               `json:"tolerations,omitempty"`
	NodeSelector              map[string]string                 `json:"nodeSelector,omitempty"`
	Affinity                  *corev1.Affinity                  `json:"affinity,omitempty"`
	TopologySpreadConstraints []corev1.TopologySpreadConstraint `json:"topologySpreadConstraints,omitempty"`
	Persistence               *PersistenceConfig                `json:"persistence,omitempty"`
	AdditionalConfig          map[string]string                 `json:"additionalConfig,omitempty"`
	Labels                    map[string]string                 `json:"labels,omitempty"`
	Annotations               map[string]string                 `json:"annotations,omitempty"`
	Env                       []corev1.EnvVar                   `json:"env,omitempty"`
	PriorityClassName         string                            `json:"priorityClassName,omitempty"`
	Pdb                       *PdbConfig                        `json:"pdb,omitempty"`
	Probes                    *ProbesConfig                     `json:"probes,omitempty"`
	// +kubebuilder:pruning:PreserveUnknownFields
	// +kubebuilder:validation:Schemaless
	SidecarContainers []corev1.Container `json:"sidecarContainers,omitempty"`
	// +kubebuilder:pruning:PreserveUnknownFields
	// +kubebuilder:validation:Schemaless
	InitContainers []corev1.Container `json:"initContainers,omitempty"`
}

// PersistenceConfig defines options for data persistence
type PersistenceConfig struct {
	PersistenceSource `json:","`
}

type PersistenceSource struct {
	PVC      *PVCSource                   `json:"pvc,omitempty"`
	EmptyDir *corev1.EmptyDirVolumeSource `json:"emptyDir,omitempty"`
	HostPath *corev1.HostPathVolumeSource `json:"hostPath,omitempty"`
}

type PVCSource struct {
	StorageClassName *string                             `json:"storageClass,omitempty"`
	AccessModes      []corev1.PersistentVolumeAccessMode `json:"accessModes,omitempty"`
}

// ConfMgmt defines which additional services will be deployed
type ConfMgmt struct {
	AutoScaler  bool `json:"autoScaler,omitempty"`
	VerUpdate   bool `json:"VerUpdate,omitempty"`
	SmartScaler bool `json:"smartScaler,omitempty"`
}

type MonitoringConfig struct {
	Enable               bool                 `json:"enable,omitempty"`
	MonitoringUserSecret string               `json:"monitoringUserSecret,omitempty"`
	ScrapeInterval       string               `json:"scrapeInterval,omitempty"`
	PluginURL            string               `json:"pluginUrl,omitempty"`
	TLSConfig            *MonitoringConfigTLS `json:"tlsConfig,omitempty"`
	Labels               map[string]string    `json:"labels,omitempty"`
}

type MonitoringConfigTLS struct {
	ServerName         string `json:"serverName,omitempty"`
	InsecureSkipVerify bool   `json:"insecureSkipVerify,omitempty"`
}

type BootstrapConfig struct {
	Resources    corev1.ResourceRequirements `json:"resources,omitempty"`
	Tolerations  []corev1.Toleration         `json:"tolerations,omitempty"`
	NodeSelector map[string]string           `json:"nodeSelector,omitempty"`
	Affinity     *corev1.Affinity            `json:"affinity,omitempty"`
	Jvm          string                      `json:"jvm,omitempty"`
	// Extra items to add to the opensearch.yml, defaults to General.AdditionalConfig
	AdditionalConfig map[string]string `json:"additionalConfig,omitempty"`
	Annotations      map[string]string `json:"annotations,omitempty"`
	PluginsList      []string          `json:"pluginsList,omitempty"`
	Keystore         []KeystoreValue   `json:"keystore,omitempty"`
	// +kubebuilder:pruning:PreserveUnknownFields
	// +kubebuilder:validation:Schemaless
	InitContainers []corev1.Container `json:"initContainers,omitempty"`
}

type DashboardsServiceSpec struct {
	// +kubebuilder:validation:Enum=ClusterIP;NodePort;LoadBalancer
	// +kubebuilder:default=ClusterIP
	Type                     corev1.ServiceType `json:"type,omitempty"`
	LoadBalancerSourceRanges []string           `json:"loadBalancerSourceRanges,omitempty"`
	Labels                   map[string]string  `json:"labels,omitempty"`
}

type DashboardsConfig struct {
	*ImageSpec `json:",inline,omitempty"`
	Enable     bool                        `json:"enable,omitempty"`
	Resources  corev1.ResourceRequirements `json:"resources,omitempty"`
	Replicas   int32                       `json:"replicas"`
	Tls        *DashboardsTlsConfig        `json:"tls,omitempty"`
	Version    string                      `json:"version"`
	// Base Path for Opensearch Clusters running behind a reverse proxy
	BasePath string `json:"basePath,omitempty"`
	// Additional properties for opensearch_dashboards.yaml
	AdditionalConfig map[string]string `json:"additionalConfig,omitempty"`
	// Secret that contains fields username and password for dashboards to use to login to opensearch, must only be supplied if a custom securityconfig is provided
	OpensearchCredentialsSecret corev1.LocalObjectReference `json:"opensearchCredentialsSecret,omitempty"`
	Env                         []corev1.EnvVar             `json:"env,omitempty"`
	AdditionalVolumes           []AdditionalVolume          `json:"additionalVolumes,omitempty"`
	Tolerations                 []corev1.Toleration         `json:"tolerations,omitempty"`
	NodeSelector                map[string]string           `json:"nodeSelector,omitempty"`
	Affinity                    *corev1.Affinity            `json:"affinity,omitempty"`
	Labels                      map[string]string           `json:"labels,omitempty"`
	Annotations                 map[string]string           `json:"annotations,omitempty"`
	Service                     DashboardsServiceSpec       `json:"service,omitempty"`
	PluginsList                 []string                    `json:"pluginsList,omitempty"`
	// Set security context for the dashboards pods
	PodSecurityContext *corev1.PodSecurityContext `json:"podSecurityContext,omitempty"`
	// Set security context for the dashboards pods' container
	SecurityContext *corev1.SecurityContext `json:"securityContext,omitempty"`
}

type DashboardsTlsConfig struct {
	// Enable HTTPS for Dashboards
	Enable bool `json:"enable,omitempty"`
	// Generate certificate, if false secret must be provided
	Generate bool `json:"generate,omitempty"`
	// TLS certificate configuration
	TlsCertificateConfig `json:",omitempty"`
}

// Security defines options for managing the opensearch-security plugin
type Security struct {
	Tls    *TlsConfig      `json:"tls,omitempty"`
	Config *SecurityConfig `json:"config,omitempty"`
}

// Configure tls usage for transport and http interface
type TlsConfig struct {
	Transport *TlsConfigTransport `json:"transport,omitempty"`
	Http      *TlsConfigHttp      `json:"http,omitempty"`
}

type TlsConfigTransport struct {
	// If set to true the operator will generate a CA and certificates for the cluster to use, if false secrets with existing certificates must be supplied
	Generate bool `json:"generate,omitempty"`
	// Configure transport node certificate
	PerNode bool `json:"perNode,omitempty"`
	// Automatically rotate certificates before they expire, set to -1 to disable
	//+kubebuilder:default=-1
	RotateDaysBeforeExpiry int `json:"rotateDaysBeforeExpiry,omitempty"`
	//
	TlsCertificateConfig `json:",omitempty"`
	// Allowed Certificate DNs for nodes, only used when existing certificates are provided
	NodesDn []string `json:"nodesDn,omitempty"`
	// DNs of certificates that should have admin access, mainly used for securityconfig updates via securityadmin.sh, only used when existing certificates are provided
	AdminDn []string `json:"adminDn,omitempty"`
}

type TlsConfigHttp struct {
	// If set to true the operator will generate a CA and certificates for the cluster to use, if false secrets with existing certificates must be supplied
	Generate bool `json:"generate,omitempty"`
<<<<<<< HEAD
	// Custom FQDN to use for the HTTP certificate. If not set, the operator will use the default cluster DNS names.
	CustomFQDN           *string `json:"customFQDN,omitempty"`
=======
	// Automatically rotate certificates before they expire, set to -1 to disable
	//+kubebuilder:default=-1
	RotateDaysBeforeExpiry int `json:"rotateDaysBeforeExpiry,omitempty"`
	//
>>>>>>> 76e65c72
	TlsCertificateConfig `json:",omitempty"`
}

type TlsCertificateConfig struct {
	// Optional, name of a TLS secret that contains ca.crt, tls.key and tls.crt data. If ca.crt is in a different secret provide it via the caSecret field
	Secret corev1.LocalObjectReference `json:"secret,omitempty"`
	// Optional, secret that contains the ca certificate as ca.crt. If this and generate=true is set the existing CA cert from that secret is used to generate the node certs. In this case must contain ca.crt and ca.key fields
	CaSecret corev1.LocalObjectReference `json:"caSecret,omitempty"`
}

// Reference to a secret
type TlsSecret struct {
	SecretName string  `json:"secretName"`
	Key        *string `json:"key,omitempty"`
}

type SecurityConfig struct {
	// Secret that contains the different yml files of the opensearch-security config (config.yml, internal_users.yml, ...)
	SecurityconfigSecret corev1.LocalObjectReference `json:"securityConfigSecret,omitempty"`
	// TLS Secret that contains a client certificate (tls.key, tls.crt, ca.crt) with admin rights in the opensearch cluster. Must be set if transport certificates are provided by user and not generated
	AdminSecret corev1.LocalObjectReference `json:"adminSecret,omitempty"`
	// Secret that contains fields username and password to be used by the operator to access the opensearch cluster for node draining. Must be set if custom securityconfig is provided.
	AdminCredentialsSecret corev1.LocalObjectReference `json:"adminCredentialsSecret,omitempty"`
	UpdateJob              SecurityUpdateJobConfig     `json:"updateJob,omitempty"`
}

// Specific configs for the SecurityConfig update job
type SecurityUpdateJobConfig struct {
	Resources corev1.ResourceRequirements `json:"resources,omitempty"`
}

type ImageSpec struct {
	Image            *string                       `json:"image,omitempty"`
	ImagePullPolicy  *corev1.PullPolicy            `json:"imagePullPolicy,omitempty"`
	ImagePullSecrets []corev1.LocalObjectReference `json:"imagePullSecrets,omitempty"`
}

type AdditionalVolume struct {
	// Name to use for the volume. Required.
	Name string `json:"name"`
	// Path in the container to mount the volume at. Required.
	Path string `json:"path"`
	// SubPath of the referenced volume to mount.
	SubPath string `json:"subPath,omitempty"`
	// Secret to use populate the volume
	Secret *corev1.SecretVolumeSource `json:"secret,omitempty"`
	// ConfigMap to use to populate the volume
	ConfigMap *corev1.ConfigMapVolumeSource `json:"configMap,omitempty"`
	// EmptyDir to use to populate the volume
	EmptyDir *corev1.EmptyDirVolumeSource `json:"emptyDir,omitempty"`
	// CSI object to use to populate the volume
	CSI *corev1.CSIVolumeSource `json:"csi,omitempty"`
	// Projected object to use to populate the volume
	Projected *corev1.ProjectedVolumeSource `json:"projected,omitempty"`
	// Whether to restart the pods on content change
	RestartPods bool `json:"restartPods,omitempty"`
}

type KeystoreValue struct {
	// Secret containing key value pairs
	Secret corev1.LocalObjectReference `json:"secret,omitempty"`
	// Key mappings from secret to keystore keys
	KeyMappings map[string]string `json:"keyMappings,omitempty"`
}

type SnapshotRepoConfig struct {
	Name     string            `json:"name"`
	Type     string            `json:"type"`
	Settings map[string]string `json:"settings,omitempty"`
}

// ClusterSpec defines the desired state of OpenSearchCluster
type ClusterSpec struct {
	// INSERT ADDITIONAL SPEC FIELDS - desired state of cluster
	// Important: Run "make" to regenerate code after modifying this file
	General    GeneralConfig    `json:"general,omitempty"`
	ConfMgmt   ConfMgmt         `json:"confMgmt,omitempty"`
	Bootstrap  BootstrapConfig  `json:"bootstrap,omitempty"`
	Dashboards DashboardsConfig `json:"dashboards,omitempty"`
	Security   *Security        `json:"security,omitempty"`
	NodePools  []NodePool       `json:"nodePools"`
	InitHelper InitHelperConfig `json:"initHelper,omitempty"`
}

// ClusterStatus defines the observed state of Es
type ClusterStatus struct {
	// INSERT ADDITIONAL STATUS FIELD - define observed state of cluster
	// Important: Run "make" to regenerate code after modifying this file
	Phase            string            `json:"phase,omitempty"`
	ComponentsStatus []ComponentStatus `json:"componentsStatus"`
	Version          string            `json:"version,omitempty"`
	Initialized      bool              `json:"initialized,omitempty"`
	// AvailableNodes is the number of available instances.
	AvailableNodes int32            `json:"availableNodes,omitempty"`
	Health         OpenSearchHealth `json:"health,omitempty"`
}

// +kubebuilder:object:root=true
// +kubebuilder:subresource:status
// +kubebuilder:resource:shortName=os;opensearch
// Es is the Schema for the es API
// +kubebuilder:printcolumn:name="health",type="string",JSONPath=".status.health"
// +kubebuilder:printcolumn:name="nodes",type="integer",JSONPath=".status.availableNodes",description="Available nodes"
// +kubebuilder:printcolumn:name="version",type="string",JSONPath=".status.version",description="Opensearch version"
// +kubebuilder:printcolumn:name="phase",type="string",JSONPath=".status.phase"
// +kubebuilder:printcolumn:name="age",type="date",JSONPath=".metadata.creationTimestamp"
type OpenSearchCluster struct {
	metav1.TypeMeta   `json:",inline"`
	metav1.ObjectMeta `json:"metadata,omitempty"`

	Spec   ClusterSpec   `json:"spec,omitempty"`
	Status ClusterStatus `json:"status,omitempty"`
}

type ComponentStatus struct {
	Component   string   `json:"component,omitempty"`
	Status      string   `json:"status,omitempty"`
	Description string   `json:"description,omitempty"`
	Conditions  []string `json:"conditions,omitempty"`
}

// +kubebuilder:object:root=true
// EsList contains a list of Es
type OpenSearchClusterList struct {
	metav1.TypeMeta `json:",inline"`
	metav1.ListMeta `json:"metadata,omitempty"`
	Items           []OpenSearchCluster `json:"items"`
}

func init() {
	SchemeBuilder.Register(&OpenSearchCluster{}, &OpenSearchClusterList{})
}

func (s ImageSpec) GetImagePullPolicy() (_ corev1.PullPolicy) {
	if p := s.ImagePullPolicy; p != nil {
		return *p
	}
	return
}

func (s ImageSpec) GetImage() string {
	if s.Image == nil {
		return ""
	}
	return *s.Image
}

func (s *Security) GetConfig() *SecurityConfig {
	if s == nil {
		return nil
	}
	return s.Config
}

func (s *Security) GetTls() *TlsConfig {
	if s == nil {
		return nil
	}
	return s.Tls
}

func (sc *SecurityConfig) GetUpdateJob() SecurityUpdateJobConfig {
	if sc == nil {
		return SecurityUpdateJobConfig{}
	}
	return sc.UpdateJob
}<|MERGE_RESOLUTION|>--- conflicted
+++ resolved
@@ -266,15 +266,12 @@
 type TlsConfigHttp struct {
 	// If set to true the operator will generate a CA and certificates for the cluster to use, if false secrets with existing certificates must be supplied
 	Generate bool `json:"generate,omitempty"`
-<<<<<<< HEAD
 	// Custom FQDN to use for the HTTP certificate. If not set, the operator will use the default cluster DNS names.
 	CustomFQDN           *string `json:"customFQDN,omitempty"`
-=======
 	// Automatically rotate certificates before they expire, set to -1 to disable
 	//+kubebuilder:default=-1
 	RotateDaysBeforeExpiry int `json:"rotateDaysBeforeExpiry,omitempty"`
 	//
->>>>>>> 76e65c72
 	TlsCertificateConfig `json:",omitempty"`
 }
 
