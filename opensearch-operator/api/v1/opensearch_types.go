/*
Copyright 2021.

Licensed under the Apache License, Version 2.0 (the "License");
you may not use this file except in compliance with the License.
You may obtain a copy of the License at

    http://www.apache.org/licenses/LICENSE-2.0

Unless required by applicable law or agreed to in writing, software
distributed under the License is distributed on an "AS IS" BASIS,
WITHOUT WARRANTIES OR CONDITIONS OF ANY KIND, either express or implied.
See the License for the specific language governing permissions and
limitations under the License.
*/

package v1

import (
	corev1 "k8s.io/api/core/v1"
	metav1 "k8s.io/apimachinery/pkg/apis/meta/v1"
	"k8s.io/apimachinery/pkg/util/intstr"
)

const (
	PhasePending   = "PENDING"
	PhaseRunning   = "RUNNING"
	PhaseUpgrading = "UPGRADING"
)

// OpenSearchHealth is the health of the cluster as returned by the health API.
type OpenSearchHealth string

// Possible traffic light states OpenSearch health can have.
const (
	OpenSearchRedHealth     OpenSearchHealth = "red"
	OpenSearchYellowHealth  OpenSearchHealth = "yellow"
	OpenSearchGreenHealth   OpenSearchHealth = "green"
	OpenSearchUnknownHealth OpenSearchHealth = "unknown"
)

// EDIT THIS FILE!  THIS IS SCAFFOLDING FOR YOU TO OWN!
// NOTE: json tags are required.  Any new fields you add must have json tags for the fields to be serialized.

type GeneralConfig struct {
	*ImageSpec `json:",inline,omitempty"`
	//+kubebuilder:default=9200
	HttpPort int32 `json:"httpPort,omitempty"`
	//+kubebuilder:validation:Enum=Opensearch;Op;OP;os;opensearch
	Vendor         string `json:"vendor,omitempty"`
	Version        string `json:"version,omitempty"`
	ServiceAccount string `json:"serviceAccount,omitempty"`
	ServiceName    string `json:"serviceName"`
	//+kubebuilder:default=true
	SetVMMaxMapCount *bool   `json:"setVMMaxMapCount,omitempty"`
	DefaultRepo      *string `json:"defaultRepo,omitempty"`
	// Disable SSL for the cluster
	DisableSSL bool `json:"disableSSL,omitempty"`
	// Extra items to add to the opensearch.yml
	AdditionalConfig map[string]string `json:"additionalConfig,omitempty"`
	// Adds support for annotations in services
	Annotations map[string]string `json:"annotations,omitempty"`
	// Drain data nodes controls whether to drain data notes on rolling restart operations
	DrainDataNodes bool     `json:"drainDataNodes,omitempty"`
	PluginsList    []string `json:"pluginsList,omitempty"`
	Command        string   `json:"command,omitempty"`
	// Additional volumes to mount to all pods in the cluster
	AdditionalVolumes []AdditionalVolume `json:"additionalVolumes,omitempty"`
	Monitoring        MonitoringConfig   `json:"monitoring,omitempty"`
	// Populate opensearch keystore before startup
	Keystore             []KeystoreValue      `json:"keystore,omitempty"`
	SnapshotRepositories []SnapshotRepoConfig `json:"snapshotRepositories,omitempty"`
	// Set security context for the cluster pods
	PodSecurityContext *corev1.PodSecurityContext `json:"podSecurityContext,omitempty"`
	// Set security context for the cluster pods' container
	SecurityContext *corev1.SecurityContext `json:"securityContext,omitempty"`
	// Operator cluster URL. If set, the operator will use this URL to communicate with OpenSearch
	// instead of the default internal Kubernetes service DNS name.
	OperatorClusterURL *string `json:"operatorClusterURL,omitempty"`
}

type PdbConfig struct {
	Enable         bool                `json:"enable,omitempty"`
	MinAvailable   *intstr.IntOrString `json:"minAvailable,omitempty"`
	MaxUnavailable *intstr.IntOrString `json:"maxUnavailable,omitempty"`
}

type InitHelperConfig struct {
	*ImageSpec `json:",inline,omitempty"`
	Resources  corev1.ResourceRequirements `json:"resources,omitempty"`
	Version    *string                     `json:"version,omitempty"`
}

type ProbesConfig struct {
	Liveness  *ProbeConfig        `json:"liveness,omitempty"`
	Readiness *CommandProbeConfig `json:"readiness,omitempty"`
	Startup   *CommandProbeConfig `json:"startup,omitempty"`
}

type ProbeConfig struct {
	InitialDelaySeconds int32 `json:"initialDelaySeconds,omitempty"`
	PeriodSeconds       int32 `json:"periodSeconds,omitempty"`
	TimeoutSeconds      int32 `json:"timeoutSeconds,omitempty"`
	SuccessThreshold    int32 `json:"successThreshold,omitempty"`
	FailureThreshold    int32 `json:"failureThreshold,omitempty"`
}

type CommandProbeConfig struct {
	InitialDelaySeconds int32    `json:"initialDelaySeconds,omitempty"`
	PeriodSeconds       int32    `json:"periodSeconds,omitempty"`
	TimeoutSeconds      int32    `json:"timeoutSeconds,omitempty"`
	SuccessThreshold    int32    `json:"successThreshold,omitempty"`
	FailureThreshold    int32    `json:"failureThreshold,omitempty"`
	Command             []string `json:"command,omitempty"`
}

type NodePool struct {
	Component                 string                            `json:"component"`
	Replicas                  int32                             `json:"replicas"`
	DiskSize                  string                            `json:"diskSize,omitempty"`
	Resources                 corev1.ResourceRequirements       `json:"resources,omitempty"`
	Jvm                       string                            `json:"jvm,omitempty"`
	Roles                     []string                          `json:"roles"`
	Tolerations               []corev1.Toleration               `json:"tolerations,omitempty"`
	NodeSelector              map[string]string                 `json:"nodeSelector,omitempty"`
	Affinity                  *corev1.Affinity                  `json:"affinity,omitempty"`
	TopologySpreadConstraints []corev1.TopologySpreadConstraint `json:"topologySpreadConstraints,omitempty"`
	Persistence               *PersistenceConfig                `json:"persistence,omitempty"`
	AdditionalConfig          map[string]string                 `json:"additionalConfig,omitempty"`
	Labels                    map[string]string                 `json:"labels,omitempty"`
	Annotations               map[string]string                 `json:"annotations,omitempty"`
	Env                       []corev1.EnvVar                   `json:"env,omitempty"`
	PriorityClassName         string                            `json:"priorityClassName,omitempty"`
	Pdb                       *PdbConfig                        `json:"pdb,omitempty"`
	Probes                    *ProbesConfig                     `json:"probes,omitempty"`
<<<<<<< HEAD
	OperatorSidecar           *OperatorSidecarConfig            `json:"operatorSidecar,omitempty"`
=======
	// +kubebuilder:pruning:PreserveUnknownFields
	// +kubebuilder:validation:Schemaless
	SidecarContainers []corev1.Container `json:"sidecarContainers,omitempty"`
	// +kubebuilder:pruning:PreserveUnknownFields
	// +kubebuilder:validation:Schemaless
	InitContainers []corev1.Container `json:"initContainers,omitempty"`
>>>>>>> 4256261e
}

// PersistenceConfig defines options for data persistence
type PersistenceConfig struct {
	PersistenceSource `json:","`
}

type PersistenceSource struct {
	PVC      *PVCSource                   `json:"pvc,omitempty"`
	EmptyDir *corev1.EmptyDirVolumeSource `json:"emptyDir,omitempty"`
	HostPath *corev1.HostPathVolumeSource `json:"hostPath,omitempty"`
}

type PVCSource struct {
	StorageClassName *string                             `json:"storageClass,omitempty"`
	AccessModes      []corev1.PersistentVolumeAccessMode `json:"accessModes,omitempty"`
	Annotations      map[string]string                   `json:"annotations,omitempty"`
	Labels           map[string]string                   `json:"labels,omitempty"`
}

// ConfMgmt defines which additional services will be deployed
type ConfMgmt struct {
	AutoScaler  bool `json:"autoScaler,omitempty"`
	VerUpdate   bool `json:"VerUpdate,omitempty"`
	SmartScaler bool `json:"smartScaler,omitempty"`
}

type MonitoringConfig struct {
	Enable               bool                 `json:"enable,omitempty"`
	MonitoringUserSecret string               `json:"monitoringUserSecret,omitempty"`
	ScrapeInterval       string               `json:"scrapeInterval,omitempty"`
	PluginURL            string               `json:"pluginUrl,omitempty"`
	TLSConfig            *MonitoringConfigTLS `json:"tlsConfig,omitempty"`
	Labels               map[string]string    `json:"labels,omitempty"`
}

type MonitoringConfigTLS struct {
	ServerName         string `json:"serverName,omitempty"`
	InsecureSkipVerify bool   `json:"insecureSkipVerify,omitempty"`
}

type BootstrapConfig struct {
	Resources    corev1.ResourceRequirements `json:"resources,omitempty"`
	Tolerations  []corev1.Toleration         `json:"tolerations,omitempty"`
	NodeSelector map[string]string           `json:"nodeSelector,omitempty"`
	Affinity     *corev1.Affinity            `json:"affinity,omitempty"`
	Jvm          string                      `json:"jvm,omitempty"`
	// Extra items to add to the opensearch.yml, defaults to General.AdditionalConfig
	AdditionalConfig map[string]string `json:"additionalConfig,omitempty"`
	Annotations      map[string]string `json:"annotations,omitempty"`
	PluginsList      []string          `json:"pluginsList,omitempty"`
	Keystore         []KeystoreValue   `json:"keystore,omitempty"`
	// +kubebuilder:pruning:PreserveUnknownFields
	// +kubebuilder:validation:Schemaless
	InitContainers []corev1.Container `json:"initContainers,omitempty"`
}

type OperatorSidecarConfig struct {
	Enable           bool `json:"enable,omitempty"`
	*ImageSpec       `json:",inline,omitempty"`
	ReadinessPerPool bool `json:"readinessPerPool,omitempty"`
}

type DashboardsServiceSpec struct {
	// +kubebuilder:validation:Enum=ClusterIP;NodePort;LoadBalancer
	// +kubebuilder:default=ClusterIP
	Type                     corev1.ServiceType `json:"type,omitempty"`
	LoadBalancerSourceRanges []string           `json:"loadBalancerSourceRanges,omitempty"`
	Labels                   map[string]string  `json:"labels,omitempty"`
}

type DashboardsConfig struct {
	*ImageSpec `json:",inline,omitempty"`
	Enable     bool                        `json:"enable,omitempty"`
	Resources  corev1.ResourceRequirements `json:"resources,omitempty"`
	//+kubebuilder:default=1
	Replicas int32                `json:"replicas,omitempty"`
	Tls      *DashboardsTlsConfig `json:"tls,omitempty"`
	Version  string               `json:"version,omitempty"`
	// Base Path for Opensearch Clusters running behind a reverse proxy
	BasePath string `json:"basePath,omitempty"`
	// Additional properties for opensearch_dashboards.yaml
	AdditionalConfig map[string]string `json:"additionalConfig,omitempty"`
	// Secret that contains fields username and password for dashboards to use to login to opensearch, must only be supplied if a custom securityconfig is provided
	OpensearchCredentialsSecret corev1.LocalObjectReference       `json:"opensearchCredentialsSecret,omitempty"`
	Env                         []corev1.EnvVar                   `json:"env,omitempty"`
	AdditionalVolumes           []AdditionalVolume                `json:"additionalVolumes,omitempty"`
	Tolerations                 []corev1.Toleration               `json:"tolerations,omitempty"`
	NodeSelector                map[string]string                 `json:"nodeSelector,omitempty"`
	Affinity                    *corev1.Affinity                  `json:"affinity,omitempty"`
	Labels                      map[string]string                 `json:"labels,omitempty"`
	Annotations                 map[string]string                 `json:"annotations,omitempty"`
	Service                     DashboardsServiceSpec             `json:"service,omitempty"`
	PluginsList                 []string                          `json:"pluginsList,omitempty"`
	TopologySpreadConstraints   []corev1.TopologySpreadConstraint `json:"topologySpreadConstraints,omitempty"`
	// Set security context for the dashboards pods
	PodSecurityContext *corev1.PodSecurityContext `json:"podSecurityContext,omitempty"`
	// Set security context for the dashboards pods' container
	SecurityContext *corev1.SecurityContext `json:"securityContext,omitempty"`
}

type DashboardsTlsConfig struct {
	// Enable HTTPS for Dashboards
	Enable bool `json:"enable,omitempty"`
	// Generate certificate, if false secret must be provided
	Generate bool `json:"generate,omitempty"`
	// TLS certificate configuration
	TlsCertificateConfig `json:",omitempty"`
}

// Security defines options for managing the opensearch-security plugin
type Security struct {
	Tls    *TlsConfig      `json:"tls,omitempty"`
	Config *SecurityConfig `json:"config,omitempty"`
}

// Configure tls usage for transport and http interface
type TlsConfig struct {
	Transport *TlsConfigTransport `json:"transport,omitempty"`
	Http      *TlsConfigHttp      `json:"http,omitempty"`
}

type TlsConfigTransport struct {
	// If set to true the operator will generate a CA and certificates for the cluster to use, if false secrets with existing certificates must be supplied
	Generate bool `json:"generate,omitempty"`
	// Configure transport node certificate
	PerNode bool `json:"perNode,omitempty"`
	// Automatically rotate certificates before they expire, set to -1 to disable
	//+kubebuilder:default=-1
	RotateDaysBeforeExpiry int `json:"rotateDaysBeforeExpiry,omitempty"`
	//
	TlsCertificateConfig `json:",omitempty"`
	// Allowed Certificate DNs for nodes, only used when existing certificates are provided
	NodesDn []string `json:"nodesDn,omitempty"`
}

type TlsConfigHttp struct {
	// If set to true the operator will generate a CA and certificates for the cluster to use, if false secrets with existing certificates must be supplied
	Generate bool `json:"generate,omitempty"`
	// Custom FQDN to use for the HTTP certificate. If not set, the operator will use the default cluster DNS names.
	CustomFQDN *string `json:"customFQDN,omitempty"`
	// Automatically rotate certificates before they expire, set to -1 to disable
	//+kubebuilder:default=-1
	RotateDaysBeforeExpiry int `json:"rotateDaysBeforeExpiry,omitempty"`
	//
	TlsCertificateConfig `json:",omitempty"`
	// DNs of certificates that should have admin access, mainly used for securityconfig updates via securityadmin.sh, only used when existing certificates are provided
	AdminDn []string `json:"adminDn,omitempty"`
}

type TlsCertificateConfig struct {
	// Optional, name of a TLS secret that contains ca.crt, tls.key and tls.crt data. If ca.crt is in a different secret provide it via the caSecret field
	Secret corev1.LocalObjectReference `json:"secret,omitempty"`
	// Optional, secret that contains the ca certificate as ca.crt. If this and generate=true is set the existing CA cert from that secret is used to generate the node certs. In this case must contain ca.crt and ca.key fields
	CaSecret corev1.LocalObjectReference `json:"caSecret,omitempty"`
	// Duration controls the validity period of generated certificates (e.g. "8760h", "720h").
	//+kubebuilder:default:="8760h"
	Duration *metav1.Duration `json:"duration,omitempty"`
	// Enable hot reloading of TLS certificates. When enabled, certificates are mounted as directories instead of using subPath, allowing Kubernetes to update certificate files when secrets are updated.
	EnableHotReload bool `json:"enableHotReload,omitempty"`
}

// Reference to a secret
type TlsSecret struct {
	SecretName string  `json:"secretName"`
	Key        *string `json:"key,omitempty"`
}

type SecurityConfig struct {
	// Secret that contains the different yml files of the opensearch-security config (config.yml, internal_users.yml, ...)
	SecurityconfigSecret corev1.LocalObjectReference `json:"securityConfigSecret,omitempty"`
	// TLS Secret that contains a client certificate (tls.key, tls.crt, ca.crt) with admin rights in the opensearch cluster. Must be set if http certificates are provided by user and not generated
	AdminSecret corev1.LocalObjectReference `json:"adminSecret,omitempty"`
	// Secret that contains fields username and password to be used by the operator to access the opensearch cluster for node draining. Must be set if custom securityconfig is provided.
	AdminCredentialsSecret corev1.LocalObjectReference `json:"adminCredentialsSecret,omitempty"`
	UpdateJob              SecurityUpdateJobConfig     `json:"updateJob,omitempty"`
}

// Specific configs for the SecurityConfig update job
type SecurityUpdateJobConfig struct {
	Resources corev1.ResourceRequirements `json:"resources,omitempty"`
}

type ImageSpec struct {
	Image            *string                       `json:"image,omitempty"`
	ImagePullPolicy  *corev1.PullPolicy            `json:"imagePullPolicy,omitempty"`
	ImagePullSecrets []corev1.LocalObjectReference `json:"imagePullSecrets,omitempty"`
}

// +kubebuilder:validation:XValidation:rule="(has(self.secret)?1:0)+(has(self.configMap)?1:0)+(has(self.emptyDir)?1:0)+(has(self.csi)?1:0)+(has(self.projected)?1:0)+(has(self.nfs)?1:0) == 1",message="exactly one of secret, configMap, emptyDir, csi, projected, nfs must be set"
type AdditionalVolume struct {
	// Name to use for the volume. Required.
	Name string `json:"name"`
	// Path in the container to mount the volume at. Required.
	Path string `json:"path"`
	// SubPath of the referenced volume to mount.
	SubPath string `json:"subPath,omitempty"`
	// Secret to use populate the volume
	Secret *corev1.SecretVolumeSource `json:"secret,omitempty"`
	// ConfigMap to use to populate the volume
	ConfigMap *corev1.ConfigMapVolumeSource `json:"configMap,omitempty"`
	// EmptyDir to use to populate the volume
	EmptyDir *corev1.EmptyDirVolumeSource `json:"emptyDir,omitempty"`
	// CSI object to use to populate the volume
	CSI *corev1.CSIVolumeSource `json:"csi,omitempty"`
	// PersistentVolumeClaim object to use to populate the volume
	PersistentVolumeClaim *corev1.PersistentVolumeClaimVolumeSource `json:"persistentVolumeClaim,omitempty"`
	// Projected object to use to populate the volume
	Projected *corev1.ProjectedVolumeSource `json:"projected,omitempty"`
	// NFS object to use to populate the volume
	NFS *corev1.NFSVolumeSource `json:"nfs,omitempty"`
	// Whether to restart the pods on content change
	RestartPods bool `json:"restartPods,omitempty"`
}

type KeystoreValue struct {
	// Secret containing key value pairs
	Secret corev1.LocalObjectReference `json:"secret,omitempty"`
	// Key mappings from secret to keystore keys
	KeyMappings map[string]string `json:"keyMappings,omitempty"`
}

type SnapshotRepoConfig struct {
	Name     string            `json:"name"`
	Type     string            `json:"type"`
	Settings map[string]string `json:"settings,omitempty"`
}

// ClusterSpec defines the desired state of OpenSearchCluster
type ClusterSpec struct {
	// INSERT ADDITIONAL SPEC FIELDS - desired state of cluster
	// Important: Run "make" to regenerate code after modifying this file
	General    GeneralConfig    `json:"general,omitempty"`
	ConfMgmt   ConfMgmt         `json:"confMgmt,omitempty"`
	Bootstrap  BootstrapConfig  `json:"bootstrap,omitempty"`
	Dashboards DashboardsConfig `json:"dashboards,omitempty"`
	Security   *Security        `json:"security,omitempty"`
	NodePools  []NodePool       `json:"nodePools"`
	InitHelper InitHelperConfig `json:"initHelper,omitempty"`
}

// ClusterStatus defines the observed state of Es
type ClusterStatus struct {
	// INSERT ADDITIONAL STATUS FIELD - define observed state of cluster
	// Important: Run "make" to regenerate code after modifying this file
	Phase            string            `json:"phase,omitempty"`
	ComponentsStatus []ComponentStatus `json:"componentsStatus"`
	Version          string            `json:"version,omitempty"`
	Initialized      bool              `json:"initialized,omitempty"`
	// AvailableNodes is the number of available instances.
	AvailableNodes int32            `json:"availableNodes,omitempty"`
	Health         OpenSearchHealth `json:"health,omitempty"`
}

// +kubebuilder:object:root=true
// +kubebuilder:subresource:status
// +kubebuilder:resource:shortName=os;opensearch
// Es is the Schema for the es API
// +kubebuilder:printcolumn:name="health",type="string",JSONPath=".status.health"
// +kubebuilder:printcolumn:name="nodes",type="integer",JSONPath=".status.availableNodes",description="Available nodes"
// +kubebuilder:printcolumn:name="version",type="string",JSONPath=".status.version",description="Opensearch version"
// +kubebuilder:printcolumn:name="phase",type="string",JSONPath=".status.phase"
// +kubebuilder:printcolumn:name="age",type="date",JSONPath=".metadata.creationTimestamp"
type OpenSearchCluster struct {
	metav1.TypeMeta   `json:",inline"`
	metav1.ObjectMeta `json:"metadata,omitempty"`

	Spec   ClusterSpec   `json:"spec,omitempty"`
	Status ClusterStatus `json:"status,omitempty"`
}

type ComponentStatus struct {
	Component   string   `json:"component,omitempty"`
	Status      string   `json:"status,omitempty"`
	Description string   `json:"description,omitempty"`
	Conditions  []string `json:"conditions,omitempty"`
}

// +kubebuilder:object:root=true
// EsList contains a list of Es
type OpenSearchClusterList struct {
	metav1.TypeMeta `json:",inline"`
	metav1.ListMeta `json:"metadata,omitempty"`
	Items           []OpenSearchCluster `json:"items"`
}

func init() {
	SchemeBuilder.Register(&OpenSearchCluster{}, &OpenSearchClusterList{})
}

func (s ImageSpec) GetImagePullPolicy() (_ corev1.PullPolicy) {
	if p := s.ImagePullPolicy; p != nil {
		return *p
	}
	return
}

func (s ImageSpec) GetImage() string {
	if s.Image == nil {
		return ""
	}
	return *s.Image
}

func (s *Security) GetConfig() *SecurityConfig {
	if s == nil {
		return nil
	}
	return s.Config
}

func (s *Security) GetTls() *TlsConfig {
	if s == nil {
		return nil
	}
	return s.Tls
}

func (sc *SecurityConfig) GetUpdateJob() SecurityUpdateJobConfig {
	if sc == nil {
		return SecurityUpdateJobConfig{}
	}
	return sc.UpdateJob
}<|MERGE_RESOLUTION|>--- conflicted
+++ resolved
@@ -133,16 +133,13 @@
 	PriorityClassName         string                            `json:"priorityClassName,omitempty"`
 	Pdb                       *PdbConfig                        `json:"pdb,omitempty"`
 	Probes                    *ProbesConfig                     `json:"probes,omitempty"`
-<<<<<<< HEAD
 	OperatorSidecar           *OperatorSidecarConfig            `json:"operatorSidecar,omitempty"`
-=======
 	// +kubebuilder:pruning:PreserveUnknownFields
 	// +kubebuilder:validation:Schemaless
 	SidecarContainers []corev1.Container `json:"sidecarContainers,omitempty"`
 	// +kubebuilder:pruning:PreserveUnknownFields
 	// +kubebuilder:validation:Schemaless
 	InitContainers []corev1.Container `json:"initContainers,omitempty"`
->>>>>>> 4256261e
 }
 
 // PersistenceConfig defines options for data persistence
