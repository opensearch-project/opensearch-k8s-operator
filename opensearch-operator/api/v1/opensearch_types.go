--- conflicted
+++ resolved
@@ -47,12 +47,9 @@
 	PluginsList    []string `json:"pluginsList,omitempty"`
 	// Additional volumes to mount to all pods in the cluster
 	AdditionalVolumes []AdditionalVolume `json:"additionalVolumes,omitempty"`
-<<<<<<< HEAD
 	Monitoring        MonitoringStuck    `json:"monitoring,omitempty"`
-=======
 	// Populate opensearch keystore before startup
 	Keystore []KeystoreValue `json:"keystore,omitempty"`
->>>>>>> bf2ca7b3
 }
 
 type NodePool struct {
