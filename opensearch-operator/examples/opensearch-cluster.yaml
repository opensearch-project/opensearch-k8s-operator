apiVersion: opensearch.opster.io/v1
kind: OpenSearchCluster
metadata:
  name: my-cluster
  namespace: default
spec:
  general:
    version: "1.3.0"
    httpPort: 9200
    vendor: opensearch
    serviceName: my-cluster
<<<<<<< HEAD
    monitoring:
     enable: true
#    pluginsList: ["repository-s3"]
=======
    pluginsList: ["repository-s3","https://github.com/aiven/prometheus-exporter-plugin-for-opensearch/releases/download/1.3.0.0/prometheus-exporter-1.3.0.0.zip"]
>>>>>>> 450ff760
  dashboards:
    version: "1.3.0"
    enable: true
    replicas: 2
    resources:
      requests:
         memory: "1Gi"
         cpu: "500m"
      limits:
         memory: "1Gi"
         cpu: "500m"
  confMgmt:
    smartScaler: true
  nodePools:
    - component: masters
      replicas: 3
      diskSize: "30Gi"
      nodeSelector:
      resources:
         requests:
            memory: "2Gi"
            cpu: "500m"
         limits:
            memory: "2Gi"
            cpu: "500m"
      roles:
        - "master"
<<<<<<< HEAD
        - "data"
=======
        - "data"
    - component: nodes
      replicas: 3
      diskSize: "30Gi"
      nodeSelector:
      resources:
         requests:
            memory: "2Gi"
            cpu: "500m"
         limits:
            memory: "2Gi"
            cpu: "500m"
      roles:
        - "data"
    - component: coordinators
      replicas: 3
      diskSize: "30Gi"
      nodeSelector:
      resources:
         requests:
            memory: "2Gi"
            cpu: "500m"
         limits:
            memory: "2Gi"
            cpu: "500m"
      roles:
        - "ingest"
>>>>>>> 450ff760
<|MERGE_RESOLUTION|>--- conflicted
+++ resolved
@@ -9,13 +9,9 @@
     httpPort: 9200
     vendor: opensearch
     serviceName: my-cluster
-<<<<<<< HEAD
     monitoring:
      enable: true
-#    pluginsList: ["repository-s3"]
-=======
     pluginsList: ["repository-s3","https://github.com/aiven/prometheus-exporter-plugin-for-opensearch/releases/download/1.3.0.0/prometheus-exporter-1.3.0.0.zip"]
->>>>>>> 450ff760
   dashboards:
     version: "1.3.0"
     enable: true
@@ -43,9 +39,6 @@
             cpu: "500m"
       roles:
         - "master"
-<<<<<<< HEAD
-        - "data"
-=======
         - "data"
     - component: nodes
       replicas: 3
@@ -72,5 +65,4 @@
             memory: "2Gi"
             cpu: "500m"
       roles:
-        - "ingest"
->>>>>>> 450ff760
+        - "ingest"