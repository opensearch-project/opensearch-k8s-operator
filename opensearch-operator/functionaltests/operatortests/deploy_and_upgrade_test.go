package operatortests

import (
	"context"
	"time"

	opsterv1 "github.com/Opster/opensearch-k8s-operator/opensearch-operator/api/v1"
	. "github.com/onsi/ginkgo/v2"
	. "github.com/onsi/gomega"
	appsv1 "k8s.io/api/apps/v1"
	corev1 "k8s.io/api/core/v1"
	"k8s.io/apimachinery/pkg/apis/meta/v1/unstructured"
	"k8s.io/apimachinery/pkg/runtime/schema"
	"sigs.k8s.io/controller-runtime/pkg/client"
)

var _ = Describe("DeployAndUpgrade", Ordered, func() {
	name := "deploy-and-upgrade"
	namespace := "default"

	BeforeAll(func() {
		CreateKubernetesObjects(name)
	})

	When("creating a cluster", Ordered, func() {
		It("should have 3 ready master pods", func() {
			sts := appsv1.StatefulSet{}
			Eventually(func() int32 {
				err := k8sClient.Get(context.Background(), client.ObjectKey{Name: name + "-masters", Namespace: namespace}, &sts)
				if err == nil {
					return sts.Status.ReadyReplicas
				}
				return 0
			}, time.Minute*15, time.Second*5).Should(Equal(int32(3)))
		})

		It("should have a ready dashboards pod", func() {
			deployment := appsv1.Deployment{}
			Eventually(func() int32 {
				err := k8sClient.Get(context.Background(), client.ObjectKey{Name: name + "-dashboards", Namespace: namespace}, &deployment)
				if err == nil {
					return deployment.Status.ReadyReplicas
				}
				return 0
			}, time.Minute*3, time.Second*5).Should(Equal(int32(1)))
		})
	})

	When("Upgrading the cluster", Ordered, func() {
		It("should accept the version upgrade", func() {
			cluster := unstructured.Unstructured{}
			cluster.SetGroupVersionKind(schema.GroupVersionKind{Group: "opensearch.opster.io", Version: "v1", Kind: "OpenSearchCluster"})
			Get(&cluster, client.ObjectKey{Name: name, Namespace: namespace}, time.Second*5)

<<<<<<< HEAD
			SetNestedKey(cluster.Object, "2.11.0", "spec", "general", "version")
			SetNestedKey(cluster.Object, "2.11.0", "spec", "dashboards", "version")
=======
			SetNestedKey(cluster.Object, "3.3.0", "spec", "general", "version")
			SetNestedKey(cluster.Object, "3.3.0", "spec", "dashboards", "version")
>>>>>>> 4256261e

			Expect(k8sClient.Update(context.Background(), &cluster)).ToNot(HaveOccurred())
		})

		It("should upgrade master pods", func() {
			sts := appsv1.StatefulSet{}
			Eventually(func() string {
				err := k8sClient.Get(context.Background(), client.ObjectKey{Name: name + "-masters", Namespace: namespace}, &sts)
				if err == nil {
					return sts.Spec.Template.Spec.Containers[0].Image
				}
				return ""
<<<<<<< HEAD
			}, time.Minute*1, time.Second*5).Should(Equal("docker.io/opensearchproject/opensearch:2.11.0"))
=======
			}, time.Minute*3, time.Second*5).Should(Equal("docker.io/opensearchproject/opensearch:3.3.0"))
>>>>>>> 4256261e

			Eventually(func() int32 {
				err := k8sClient.Get(context.Background(), client.ObjectKey{Name: name + "-masters", Namespace: namespace}, &sts)
				if err == nil {
					GinkgoWriter.Printf("%+v\n", sts.Status)
					pods := &corev1.PodList{}
					err := k8sClient.List(context.Background(), pods, client.InNamespace(namespace))
					if err == nil {
						for _, pod := range pods.Items {
							revision, ok := pod.Labels["controller-revision-hash"]
							GinkgoWriter.Printf("Pod: %s\tPhase: %s", pod.Name, pod.Status.Phase)
							if ok {
								GinkgoWriter.Printf("\tRevision: %s\t Image: %s", revision, pod.Spec.Containers[0].Image)
							}
							GinkgoWriter.Println()
						}
					} else {
						GinkgoWriter.Println(err)
					}
					cluster := &opsterv1.OpenSearchCluster{}
					k8sClient.Get(context.Background(), client.ObjectKey{Name: name, Namespace: namespace}, cluster)
					GinkgoWriter.Printf("Cluster: %+v\n", cluster.Status)

					return sts.Status.UpdatedReplicas
				}
				GinkgoWriter.Println(err)
				return 0
			}, time.Minute*15, time.Second*5).Should(Equal(int32(3)))
		})

		It("should upgrade the dashboard pod", func() {
			deployment := appsv1.Deployment{}
			Eventually(func() string {
				err := k8sClient.Get(context.Background(), client.ObjectKey{Name: name + "-dashboards", Namespace: namespace}, &deployment)
				if err == nil {
					return deployment.Spec.Template.Spec.Containers[0].Image
				}
				return ""
<<<<<<< HEAD
			}, time.Minute*1, time.Second*5).Should(Equal("docker.io/opensearchproject/opensearch-dashboards:2.11.0"))
=======
			}, time.Minute*1, time.Second*5).Should(Equal("docker.io/opensearchproject/opensearch-dashboards:3.3.0"))
>>>>>>> 4256261e

			Eventually(func() int32 {
				err := k8sClient.Get(context.Background(), client.ObjectKey{Name: name + "-dashboards", Namespace: namespace}, &deployment)
				if err == nil {
					return deployment.Status.ReadyReplicas
				}
				return 0
			}, time.Minute*8, time.Second*5).Should(Equal(int32(1)))
		})
	})

	AfterAll(func() {
		Cleanup(name)
	})
})<|MERGE_RESOLUTION|>--- conflicted
+++ resolved
@@ -52,13 +52,8 @@
 			cluster.SetGroupVersionKind(schema.GroupVersionKind{Group: "opensearch.opster.io", Version: "v1", Kind: "OpenSearchCluster"})
 			Get(&cluster, client.ObjectKey{Name: name, Namespace: namespace}, time.Second*5)
 
-<<<<<<< HEAD
-			SetNestedKey(cluster.Object, "2.11.0", "spec", "general", "version")
-			SetNestedKey(cluster.Object, "2.11.0", "spec", "dashboards", "version")
-=======
 			SetNestedKey(cluster.Object, "3.3.0", "spec", "general", "version")
 			SetNestedKey(cluster.Object, "3.3.0", "spec", "dashboards", "version")
->>>>>>> 4256261e
 
 			Expect(k8sClient.Update(context.Background(), &cluster)).ToNot(HaveOccurred())
 		})
@@ -71,11 +66,7 @@
 					return sts.Spec.Template.Spec.Containers[0].Image
 				}
 				return ""
-<<<<<<< HEAD
-			}, time.Minute*1, time.Second*5).Should(Equal("docker.io/opensearchproject/opensearch:2.11.0"))
-=======
 			}, time.Minute*3, time.Second*5).Should(Equal("docker.io/opensearchproject/opensearch:3.3.0"))
->>>>>>> 4256261e
 
 			Eventually(func() int32 {
 				err := k8sClient.Get(context.Background(), client.ObjectKey{Name: name + "-masters", Namespace: namespace}, &sts)
@@ -114,11 +105,7 @@
 					return deployment.Spec.Template.Spec.Containers[0].Image
 				}
 				return ""
-<<<<<<< HEAD
-			}, time.Minute*1, time.Second*5).Should(Equal("docker.io/opensearchproject/opensearch-dashboards:2.11.0"))
-=======
 			}, time.Minute*1, time.Second*5).Should(Equal("docker.io/opensearchproject/opensearch-dashboards:3.3.0"))
->>>>>>> 4256261e
 
 			Eventually(func() int32 {
 				err := k8sClient.Get(context.Background(), client.ObjectKey{Name: name + "-dashboards", Namespace: namespace}, &deployment)
