--- conflicted
+++ resolved
@@ -103,13 +103,8 @@
 					return NodePoolStatus{Updated: sts.Status.UpdatedReplicas, Ready: sts.Status.ReadyReplicas}
 				}
 				GinkgoWriter.Println(err)
-<<<<<<< HEAD
 				return NodePoolStatus{}
-			}, time.Minute*20, time.Second*5).Should(Equal(NodePoolStatus{Updated: 3, Ready: 3}))
-=======
-				return 0
-			}, time.Minute*30, time.Second*5).Should(Equal(int32(3)))
->>>>>>> ad51dd1d
+			}, time.Minute*30, time.Second*5).Should(Equal(NodePoolStatus{Updated: 3, Ready: 3}))
 		})
 
 		It("should upgrade the dashboard pod", func() {
