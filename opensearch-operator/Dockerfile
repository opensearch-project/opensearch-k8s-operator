--- conflicted
+++ resolved
@@ -1,9 +1,5 @@
 # Build the manager binary
-<<<<<<< HEAD
-FROM --platform=$BUILDPLATFORM golang:1.22.1 AS builder
-=======
 FROM --platform=$BUILDPLATFORM golang:1.24.4 AS builder
->>>>>>> 4256261e
 
 WORKDIR /workspace
 # Copy the Go Modules manifests
