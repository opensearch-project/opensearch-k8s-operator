
---
apiVersion: apiextensions.k8s.io/v1
kind: CustomResourceDefinition
metadata:
  annotations:
    controller-gen.kubebuilder.io/version: v0.4.1
  creationTimestamp: null
  name: opensearchclusters.opensearch.opster.io
spec:
  group: opensearch.opster.io
  names:
    kind: OpenSearchCluster
    listKind: OpenSearchClusterList
    plural: opensearchclusters
    shortNames:
    - os
    - opensearch
    singular: opensearchcluster
  scope: Namespaced
  versions:
  - name: v1
    schema:
      openAPIV3Schema:
        description: Es is the Schema for the es API
        properties:
          apiVersion:
            description: 'APIVersion defines the versioned schema of this representation
              of an object. Servers should convert recognized schemas to the latest
              internal value, and may reject unrecognized values. More info: https://git.k8s.io/community/contributors/devel/sig-architecture/api-conventions.md#resources'
            type: string
          kind:
            description: 'Kind is a string value representing the REST resource this
              object represents. Servers may infer this from the endpoint the client
              submits requests to. Cannot be updated. In CamelCase. More info: https://git.k8s.io/community/contributors/devel/sig-architecture/api-conventions.md#types-kinds'
            type: string
          metadata:
            type: object
          spec:
            description: ClusterSpec defines the desired state of OpenSearchCluster
            properties:
              bootstrap:
                properties:
                  affinity:
                    description: Affinity is a group of affinity scheduling rules.
                    properties:
                      nodeAffinity:
                        description: Describes node affinity scheduling rules for
                          the pod.
                        properties:
                          preferredDuringSchedulingIgnoredDuringExecution:
                            description: The scheduler will prefer to schedule pods
                              to nodes that satisfy the affinity expressions specified
                              by this field, but it may choose a node that violates
                              one or more of the expressions. The node that is most
                              preferred is the one with the greatest sum of weights,
                              i.e. for each node that meets all of the scheduling
                              requirements (resource request, requiredDuringScheduling
                              affinity expressions, etc.), compute a sum by iterating
                              through the elements of this field and adding "weight"
                              to the sum if the node matches the corresponding matchExpressions;
                              the node(s) with the highest sum are the most preferred.
                            items:
                              description: An empty preferred scheduling term matches
                                all objects with implicit weight 0 (i.e. it's a no-op).
                                A null preferred scheduling term matches no objects
                                (i.e. is also a no-op).
                              properties:
                                preference:
                                  description: A node selector term, associated with
                                    the corresponding weight.
                                  properties:
                                    matchExpressions:
                                      description: A list of node selector requirements
                                        by node's labels.
                                      items:
                                        description: A node selector requirement is
                                          a selector that contains values, a key,
                                          and an operator that relates the key and
                                          values.
                                        properties:
                                          key:
                                            description: The label key that the selector
                                              applies to.
                                            type: string
                                          operator:
                                            description: Represents a key's relationship
                                              to a set of values. Valid operators
                                              are In, NotIn, Exists, DoesNotExist.
                                              Gt, and Lt.
                                            type: string
                                          values:
                                            description: An array of string values.
                                              If the operator is In or NotIn, the
                                              values array must be non-empty. If the
                                              operator is Exists or DoesNotExist,
                                              the values array must be empty. If the
                                              operator is Gt or Lt, the values array
                                              must have a single element, which will
                                              be interpreted as an integer. This array
                                              is replaced during a strategic merge
                                              patch.
                                            items:
                                              type: string
                                            type: array
                                        required:
                                        - key
                                        - operator
                                        type: object
                                      type: array
                                    matchFields:
                                      description: A list of node selector requirements
                                        by node's fields.
                                      items:
                                        description: A node selector requirement is
                                          a selector that contains values, a key,
                                          and an operator that relates the key and
                                          values.
                                        properties:
                                          key:
                                            description: The label key that the selector
                                              applies to.
                                            type: string
                                          operator:
                                            description: Represents a key's relationship
                                              to a set of values. Valid operators
                                              are In, NotIn, Exists, DoesNotExist.
                                              Gt, and Lt.
                                            type: string
                                          values:
                                            description: An array of string values.
                                              If the operator is In or NotIn, the
                                              values array must be non-empty. If the
                                              operator is Exists or DoesNotExist,
                                              the values array must be empty. If the
                                              operator is Gt or Lt, the values array
                                              must have a single element, which will
                                              be interpreted as an integer. This array
                                              is replaced during a strategic merge
                                              patch.
                                            items:
                                              type: string
                                            type: array
                                        required:
                                        - key
                                        - operator
                                        type: object
                                      type: array
                                  type: object
                                weight:
                                  description: Weight associated with matching the
                                    corresponding nodeSelectorTerm, in the range 1-100.
                                  format: int32
                                  type: integer
                              required:
                              - preference
                              - weight
                              type: object
                            type: array
                          requiredDuringSchedulingIgnoredDuringExecution:
                            description: If the affinity requirements specified by
                              this field are not met at scheduling time, the pod will
                              not be scheduled onto the node. If the affinity requirements
                              specified by this field cease to be met at some point
                              during pod execution (e.g. due to an update), the system
                              may or may not try to eventually evict the pod from
                              its node.
                            properties:
                              nodeSelectorTerms:
                                description: Required. A list of node selector terms.
                                  The terms are ORed.
                                items:
                                  description: A null or empty node selector term
                                    matches no objects. The requirements of them are
                                    ANDed. The TopologySelectorTerm type implements
                                    a subset of the NodeSelectorTerm.
                                  properties:
                                    matchExpressions:
                                      description: A list of node selector requirements
                                        by node's labels.
                                      items:
                                        description: A node selector requirement is
                                          a selector that contains values, a key,
                                          and an operator that relates the key and
                                          values.
                                        properties:
                                          key:
                                            description: The label key that the selector
                                              applies to.
                                            type: string
                                          operator:
                                            description: Represents a key's relationship
                                              to a set of values. Valid operators
                                              are In, NotIn, Exists, DoesNotExist.
                                              Gt, and Lt.
                                            type: string
                                          values:
                                            description: An array of string values.
                                              If the operator is In or NotIn, the
                                              values array must be non-empty. If the
                                              operator is Exists or DoesNotExist,
                                              the values array must be empty. If the
                                              operator is Gt or Lt, the values array
                                              must have a single element, which will
                                              be interpreted as an integer. This array
                                              is replaced during a strategic merge
                                              patch.
                                            items:
                                              type: string
                                            type: array
                                        required:
                                        - key
                                        - operator
                                        type: object
                                      type: array
                                    matchFields:
                                      description: A list of node selector requirements
                                        by node's fields.
                                      items:
                                        description: A node selector requirement is
                                          a selector that contains values, a key,
                                          and an operator that relates the key and
                                          values.
                                        properties:
                                          key:
                                            description: The label key that the selector
                                              applies to.
                                            type: string
                                          operator:
                                            description: Represents a key's relationship
                                              to a set of values. Valid operators
                                              are In, NotIn, Exists, DoesNotExist.
                                              Gt, and Lt.
                                            type: string
                                          values:
                                            description: An array of string values.
                                              If the operator is In or NotIn, the
                                              values array must be non-empty. If the
                                              operator is Exists or DoesNotExist,
                                              the values array must be empty. If the
                                              operator is Gt or Lt, the values array
                                              must have a single element, which will
                                              be interpreted as an integer. This array
                                              is replaced during a strategic merge
                                              patch.
                                            items:
                                              type: string
                                            type: array
                                        required:
                                        - key
                                        - operator
                                        type: object
                                      type: array
                                  type: object
                                type: array
                            required:
                            - nodeSelectorTerms
                            type: object
                        type: object
                      podAffinity:
                        description: Describes pod affinity scheduling rules (e.g.
                          co-locate this pod in the same node, zone, etc. as some
                          other pod(s)).
                        properties:
                          preferredDuringSchedulingIgnoredDuringExecution:
                            description: The scheduler will prefer to schedule pods
                              to nodes that satisfy the affinity expressions specified
                              by this field, but it may choose a node that violates
                              one or more of the expressions. The node that is most
                              preferred is the one with the greatest sum of weights,
                              i.e. for each node that meets all of the scheduling
                              requirements (resource request, requiredDuringScheduling
                              affinity expressions, etc.), compute a sum by iterating
                              through the elements of this field and adding "weight"
                              to the sum if the node has pods which matches the corresponding
                              podAffinityTerm; the node(s) with the highest sum are
                              the most preferred.
                            items:
                              description: The weights of all of the matched WeightedPodAffinityTerm
                                fields are added per-node to find the most preferred
                                node(s)
                              properties:
                                podAffinityTerm:
                                  description: Required. A pod affinity term, associated
                                    with the corresponding weight.
                                  properties:
                                    labelSelector:
                                      description: A label query over a set of resources,
                                        in this case pods.
                                      properties:
                                        matchExpressions:
                                          description: matchExpressions is a list
                                            of label selector requirements. The requirements
                                            are ANDed.
                                          items:
                                            description: A label selector requirement
                                              is a selector that contains values,
                                              a key, and an operator that relates
                                              the key and values.
                                            properties:
                                              key:
                                                description: key is the label key
                                                  that the selector applies to.
                                                type: string
                                              operator:
                                                description: operator represents a
                                                  key's relationship to a set of values.
                                                  Valid operators are In, NotIn, Exists
                                                  and DoesNotExist.
                                                type: string
                                              values:
                                                description: values is an array of
                                                  string values. If the operator is
                                                  In or NotIn, the values array must
                                                  be non-empty. If the operator is
                                                  Exists or DoesNotExist, the values
                                                  array must be empty. This array
                                                  is replaced during a strategic merge
                                                  patch.
                                                items:
                                                  type: string
                                                type: array
                                            required:
                                            - key
                                            - operator
                                            type: object
                                          type: array
                                        matchLabels:
                                          additionalProperties:
                                            type: string
                                          description: matchLabels is a map of {key,value}
                                            pairs. A single {key,value} in the matchLabels
                                            map is equivalent to an element of matchExpressions,
                                            whose key field is "key", the operator
                                            is "In", and the values array contains
                                            only "value". The requirements are ANDed.
                                          type: object
                                      type: object
                                    namespaceSelector:
                                      description: A label query over the set of namespaces
                                        that the term applies to. The term is applied
                                        to the union of the namespaces selected by
                                        this field and the ones listed in the namespaces
                                        field. null selector and null or empty namespaces
                                        list means "this pod's namespace". An empty
                                        selector ({}) matches all namespaces. This
                                        field is beta-level and is only honored when
                                        PodAffinityNamespaceSelector feature is enabled.
                                      properties:
                                        matchExpressions:
                                          description: matchExpressions is a list
                                            of label selector requirements. The requirements
                                            are ANDed.
                                          items:
                                            description: A label selector requirement
                                              is a selector that contains values,
                                              a key, and an operator that relates
                                              the key and values.
                                            properties:
                                              key:
                                                description: key is the label key
                                                  that the selector applies to.
                                                type: string
                                              operator:
                                                description: operator represents a
                                                  key's relationship to a set of values.
                                                  Valid operators are In, NotIn, Exists
                                                  and DoesNotExist.
                                                type: string
                                              values:
                                                description: values is an array of
                                                  string values. If the operator is
                                                  In or NotIn, the values array must
                                                  be non-empty. If the operator is
                                                  Exists or DoesNotExist, the values
                                                  array must be empty. This array
                                                  is replaced during a strategic merge
                                                  patch.
                                                items:
                                                  type: string
                                                type: array
                                            required:
                                            - key
                                            - operator
                                            type: object
                                          type: array
                                        matchLabels:
                                          additionalProperties:
                                            type: string
                                          description: matchLabels is a map of {key,value}
                                            pairs. A single {key,value} in the matchLabels
                                            map is equivalent to an element of matchExpressions,
                                            whose key field is "key", the operator
                                            is "In", and the values array contains
                                            only "value". The requirements are ANDed.
                                          type: object
                                      type: object
                                    namespaces:
                                      description: namespaces specifies a static list
                                        of namespace names that the term applies to.
                                        The term is applied to the union of the namespaces
                                        listed in this field and the ones selected
                                        by namespaceSelector. null or empty namespaces
                                        list and null namespaceSelector means "this
                                        pod's namespace"
                                      items:
                                        type: string
                                      type: array
                                    topologyKey:
                                      description: This pod should be co-located (affinity)
                                        or not co-located (anti-affinity) with the
                                        pods matching the labelSelector in the specified
                                        namespaces, where co-located is defined as
                                        running on a node whose value of the label
                                        with key topologyKey matches that of any node
                                        on which any of the selected pods is running.
                                        Empty topologyKey is not allowed.
                                      type: string
                                  required:
                                  - topologyKey
                                  type: object
                                weight:
                                  description: weight associated with matching the
                                    corresponding podAffinityTerm, in the range 1-100.
                                  format: int32
                                  type: integer
                              required:
                              - podAffinityTerm
                              - weight
                              type: object
                            type: array
                          requiredDuringSchedulingIgnoredDuringExecution:
                            description: If the affinity requirements specified by
                              this field are not met at scheduling time, the pod will
                              not be scheduled onto the node. If the affinity requirements
                              specified by this field cease to be met at some point
                              during pod execution (e.g. due to a pod label update),
                              the system may or may not try to eventually evict the
                              pod from its node. When there are multiple elements,
                              the lists of nodes corresponding to each podAffinityTerm
                              are intersected, i.e. all terms must be satisfied.
                            items:
                              description: Defines a set of pods (namely those matching
                                the labelSelector relative to the given namespace(s))
                                that this pod should be co-located (affinity) or not
                                co-located (anti-affinity) with, where co-located
                                is defined as running on a node whose value of the
                                label with key <topologyKey> matches that of any node
                                on which a pod of the set of pods is running
                              properties:
                                labelSelector:
                                  description: A label query over a set of resources,
                                    in this case pods.
                                  properties:
                                    matchExpressions:
                                      description: matchExpressions is a list of label
                                        selector requirements. The requirements are
                                        ANDed.
                                      items:
                                        description: A label selector requirement
                                          is a selector that contains values, a key,
                                          and an operator that relates the key and
                                          values.
                                        properties:
                                          key:
                                            description: key is the label key that
                                              the selector applies to.
                                            type: string
                                          operator:
                                            description: operator represents a key's
                                              relationship to a set of values. Valid
                                              operators are In, NotIn, Exists and
                                              DoesNotExist.
                                            type: string
                                          values:
                                            description: values is an array of string
                                              values. If the operator is In or NotIn,
                                              the values array must be non-empty.
                                              If the operator is Exists or DoesNotExist,
                                              the values array must be empty. This
                                              array is replaced during a strategic
                                              merge patch.
                                            items:
                                              type: string
                                            type: array
                                        required:
                                        - key
                                        - operator
                                        type: object
                                      type: array
                                    matchLabels:
                                      additionalProperties:
                                        type: string
                                      description: matchLabels is a map of {key,value}
                                        pairs. A single {key,value} in the matchLabels
                                        map is equivalent to an element of matchExpressions,
                                        whose key field is "key", the operator is
                                        "In", and the values array contains only "value".
                                        The requirements are ANDed.
                                      type: object
                                  type: object
                                namespaceSelector:
                                  description: A label query over the set of namespaces
                                    that the term applies to. The term is applied
                                    to the union of the namespaces selected by this
                                    field and the ones listed in the namespaces field.
                                    null selector and null or empty namespaces list
                                    means "this pod's namespace". An empty selector
                                    ({}) matches all namespaces. This field is beta-level
                                    and is only honored when PodAffinityNamespaceSelector
                                    feature is enabled.
                                  properties:
                                    matchExpressions:
                                      description: matchExpressions is a list of label
                                        selector requirements. The requirements are
                                        ANDed.
                                      items:
                                        description: A label selector requirement
                                          is a selector that contains values, a key,
                                          and an operator that relates the key and
                                          values.
                                        properties:
                                          key:
                                            description: key is the label key that
                                              the selector applies to.
                                            type: string
                                          operator:
                                            description: operator represents a key's
                                              relationship to a set of values. Valid
                                              operators are In, NotIn, Exists and
                                              DoesNotExist.
                                            type: string
                                          values:
                                            description: values is an array of string
                                              values. If the operator is In or NotIn,
                                              the values array must be non-empty.
                                              If the operator is Exists or DoesNotExist,
                                              the values array must be empty. This
                                              array is replaced during a strategic
                                              merge patch.
                                            items:
                                              type: string
                                            type: array
                                        required:
                                        - key
                                        - operator
                                        type: object
                                      type: array
                                    matchLabels:
                                      additionalProperties:
                                        type: string
                                      description: matchLabels is a map of {key,value}
                                        pairs. A single {key,value} in the matchLabels
                                        map is equivalent to an element of matchExpressions,
                                        whose key field is "key", the operator is
                                        "In", and the values array contains only "value".
                                        The requirements are ANDed.
                                      type: object
                                  type: object
                                namespaces:
                                  description: namespaces specifies a static list
                                    of namespace names that the term applies to. The
                                    term is applied to the union of the namespaces
                                    listed in this field and the ones selected by
                                    namespaceSelector. null or empty namespaces list
                                    and null namespaceSelector means "this pod's namespace"
                                  items:
                                    type: string
                                  type: array
                                topologyKey:
                                  description: This pod should be co-located (affinity)
                                    or not co-located (anti-affinity) with the pods
                                    matching the labelSelector in the specified namespaces,
                                    where co-located is defined as running on a node
                                    whose value of the label with key topologyKey
                                    matches that of any node on which any of the selected
                                    pods is running. Empty topologyKey is not allowed.
                                  type: string
                              required:
                              - topologyKey
                              type: object
                            type: array
                        type: object
                      podAntiAffinity:
                        description: Describes pod anti-affinity scheduling rules
                          (e.g. avoid putting this pod in the same node, zone, etc.
                          as some other pod(s)).
                        properties:
                          preferredDuringSchedulingIgnoredDuringExecution:
                            description: The scheduler will prefer to schedule pods
                              to nodes that satisfy the anti-affinity expressions
                              specified by this field, but it may choose a node that
                              violates one or more of the expressions. The node that
                              is most preferred is the one with the greatest sum of
                              weights, i.e. for each node that meets all of the scheduling
                              requirements (resource request, requiredDuringScheduling
                              anti-affinity expressions, etc.), compute a sum by iterating
                              through the elements of this field and adding "weight"
                              to the sum if the node has pods which matches the corresponding
                              podAffinityTerm; the node(s) with the highest sum are
                              the most preferred.
                            items:
                              description: The weights of all of the matched WeightedPodAffinityTerm
                                fields are added per-node to find the most preferred
                                node(s)
                              properties:
                                podAffinityTerm:
                                  description: Required. A pod affinity term, associated
                                    with the corresponding weight.
                                  properties:
                                    labelSelector:
                                      description: A label query over a set of resources,
                                        in this case pods.
                                      properties:
                                        matchExpressions:
                                          description: matchExpressions is a list
                                            of label selector requirements. The requirements
                                            are ANDed.
                                          items:
                                            description: A label selector requirement
                                              is a selector that contains values,
                                              a key, and an operator that relates
                                              the key and values.
                                            properties:
                                              key:
                                                description: key is the label key
                                                  that the selector applies to.
                                                type: string
                                              operator:
                                                description: operator represents a
                                                  key's relationship to a set of values.
                                                  Valid operators are In, NotIn, Exists
                                                  and DoesNotExist.
                                                type: string
                                              values:
                                                description: values is an array of
                                                  string values. If the operator is
                                                  In or NotIn, the values array must
                                                  be non-empty. If the operator is
                                                  Exists or DoesNotExist, the values
                                                  array must be empty. This array
                                                  is replaced during a strategic merge
                                                  patch.
                                                items:
                                                  type: string
                                                type: array
                                            required:
                                            - key
                                            - operator
                                            type: object
                                          type: array
                                        matchLabels:
                                          additionalProperties:
                                            type: string
                                          description: matchLabels is a map of {key,value}
                                            pairs. A single {key,value} in the matchLabels
                                            map is equivalent to an element of matchExpressions,
                                            whose key field is "key", the operator
                                            is "In", and the values array contains
                                            only "value". The requirements are ANDed.
                                          type: object
                                      type: object
                                    namespaceSelector:
                                      description: A label query over the set of namespaces
                                        that the term applies to. The term is applied
                                        to the union of the namespaces selected by
                                        this field and the ones listed in the namespaces
                                        field. null selector and null or empty namespaces
                                        list means "this pod's namespace". An empty
                                        selector ({}) matches all namespaces. This
                                        field is beta-level and is only honored when
                                        PodAffinityNamespaceSelector feature is enabled.
                                      properties:
                                        matchExpressions:
                                          description: matchExpressions is a list
                                            of label selector requirements. The requirements
                                            are ANDed.
                                          items:
                                            description: A label selector requirement
                                              is a selector that contains values,
                                              a key, and an operator that relates
                                              the key and values.
                                            properties:
                                              key:
                                                description: key is the label key
                                                  that the selector applies to.
                                                type: string
                                              operator:
                                                description: operator represents a
                                                  key's relationship to a set of values.
                                                  Valid operators are In, NotIn, Exists
                                                  and DoesNotExist.
                                                type: string
                                              values:
                                                description: values is an array of
                                                  string values. If the operator is
                                                  In or NotIn, the values array must
                                                  be non-empty. If the operator is
                                                  Exists or DoesNotExist, the values
                                                  array must be empty. This array
                                                  is replaced during a strategic merge
                                                  patch.
                                                items:
                                                  type: string
                                                type: array
                                            required:
                                            - key
                                            - operator
                                            type: object
                                          type: array
                                        matchLabels:
                                          additionalProperties:
                                            type: string
                                          description: matchLabels is a map of {key,value}
                                            pairs. A single {key,value} in the matchLabels
                                            map is equivalent to an element of matchExpressions,
                                            whose key field is "key", the operator
                                            is "In", and the values array contains
                                            only "value". The requirements are ANDed.
                                          type: object
                                      type: object
                                    namespaces:
                                      description: namespaces specifies a static list
                                        of namespace names that the term applies to.
                                        The term is applied to the union of the namespaces
                                        listed in this field and the ones selected
                                        by namespaceSelector. null or empty namespaces
                                        list and null namespaceSelector means "this
                                        pod's namespace"
                                      items:
                                        type: string
                                      type: array
                                    topologyKey:
                                      description: This pod should be co-located (affinity)
                                        or not co-located (anti-affinity) with the
                                        pods matching the labelSelector in the specified
                                        namespaces, where co-located is defined as
                                        running on a node whose value of the label
                                        with key topologyKey matches that of any node
                                        on which any of the selected pods is running.
                                        Empty topologyKey is not allowed.
                                      type: string
                                  required:
                                  - topologyKey
                                  type: object
                                weight:
                                  description: weight associated with matching the
                                    corresponding podAffinityTerm, in the range 1-100.
                                  format: int32
                                  type: integer
                              required:
                              - podAffinityTerm
                              - weight
                              type: object
                            type: array
                          requiredDuringSchedulingIgnoredDuringExecution:
                            description: If the anti-affinity requirements specified
                              by this field are not met at scheduling time, the pod
                              will not be scheduled onto the node. If the anti-affinity
                              requirements specified by this field cease to be met
                              at some point during pod execution (e.g. due to a pod
                              label update), the system may or may not try to eventually
                              evict the pod from its node. When there are multiple
                              elements, the lists of nodes corresponding to each podAffinityTerm
                              are intersected, i.e. all terms must be satisfied.
                            items:
                              description: Defines a set of pods (namely those matching
                                the labelSelector relative to the given namespace(s))
                                that this pod should be co-located (affinity) or not
                                co-located (anti-affinity) with, where co-located
                                is defined as running on a node whose value of the
                                label with key <topologyKey> matches that of any node
                                on which a pod of the set of pods is running
                              properties:
                                labelSelector:
                                  description: A label query over a set of resources,
                                    in this case pods.
                                  properties:
                                    matchExpressions:
                                      description: matchExpressions is a list of label
                                        selector requirements. The requirements are
                                        ANDed.
                                      items:
                                        description: A label selector requirement
                                          is a selector that contains values, a key,
                                          and an operator that relates the key and
                                          values.
                                        properties:
                                          key:
                                            description: key is the label key that
                                              the selector applies to.
                                            type: string
                                          operator:
                                            description: operator represents a key's
                                              relationship to a set of values. Valid
                                              operators are In, NotIn, Exists and
                                              DoesNotExist.
                                            type: string
                                          values:
                                            description: values is an array of string
                                              values. If the operator is In or NotIn,
                                              the values array must be non-empty.
                                              If the operator is Exists or DoesNotExist,
                                              the values array must be empty. This
                                              array is replaced during a strategic
                                              merge patch.
                                            items:
                                              type: string
                                            type: array
                                        required:
                                        - key
                                        - operator
                                        type: object
                                      type: array
                                    matchLabels:
                                      additionalProperties:
                                        type: string
                                      description: matchLabels is a map of {key,value}
                                        pairs. A single {key,value} in the matchLabels
                                        map is equivalent to an element of matchExpressions,
                                        whose key field is "key", the operator is
                                        "In", and the values array contains only "value".
                                        The requirements are ANDed.
                                      type: object
                                  type: object
                                namespaceSelector:
                                  description: A label query over the set of namespaces
                                    that the term applies to. The term is applied
                                    to the union of the namespaces selected by this
                                    field and the ones listed in the namespaces field.
                                    null selector and null or empty namespaces list
                                    means "this pod's namespace". An empty selector
                                    ({}) matches all namespaces. This field is beta-level
                                    and is only honored when PodAffinityNamespaceSelector
                                    feature is enabled.
                                  properties:
                                    matchExpressions:
                                      description: matchExpressions is a list of label
                                        selector requirements. The requirements are
                                        ANDed.
                                      items:
                                        description: A label selector requirement
                                          is a selector that contains values, a key,
                                          and an operator that relates the key and
                                          values.
                                        properties:
                                          key:
                                            description: key is the label key that
                                              the selector applies to.
                                            type: string
                                          operator:
                                            description: operator represents a key's
                                              relationship to a set of values. Valid
                                              operators are In, NotIn, Exists and
                                              DoesNotExist.
                                            type: string
                                          values:
                                            description: values is an array of string
                                              values. If the operator is In or NotIn,
                                              the values array must be non-empty.
                                              If the operator is Exists or DoesNotExist,
                                              the values array must be empty. This
                                              array is replaced during a strategic
                                              merge patch.
                                            items:
                                              type: string
                                            type: array
                                        required:
                                        - key
                                        - operator
                                        type: object
                                      type: array
                                    matchLabels:
                                      additionalProperties:
                                        type: string
                                      description: matchLabels is a map of {key,value}
                                        pairs. A single {key,value} in the matchLabels
                                        map is equivalent to an element of matchExpressions,
                                        whose key field is "key", the operator is
                                        "In", and the values array contains only "value".
                                        The requirements are ANDed.
                                      type: object
                                  type: object
                                namespaces:
                                  description: namespaces specifies a static list
                                    of namespace names that the term applies to. The
                                    term is applied to the union of the namespaces
                                    listed in this field and the ones selected by
                                    namespaceSelector. null or empty namespaces list
                                    and null namespaceSelector means "this pod's namespace"
                                  items:
                                    type: string
                                  type: array
                                topologyKey:
                                  description: This pod should be co-located (affinity)
                                    or not co-located (anti-affinity) with the pods
                                    matching the labelSelector in the specified namespaces,
                                    where co-located is defined as running on a node
                                    whose value of the label with key topologyKey
                                    matches that of any node on which any of the selected
                                    pods is running. Empty topologyKey is not allowed.
                                  type: string
                              required:
                              - topologyKey
                              type: object
                            type: array
                        type: object
                    type: object
                  jvm:
                    type: string
                  nodeSelector:
                    additionalProperties:
                      type: string
                    type: object
                  resources:
                    description: ResourceRequirements describes the compute resource
                      requirements.
                    properties:
                      limits:
                        additionalProperties:
                          anyOf:
                          - type: integer
                          - type: string
                          pattern: ^(\+|-)?(([0-9]+(\.[0-9]*)?)|(\.[0-9]+))(([KMGTPE]i)|[numkMGTPE]|([eE](\+|-)?(([0-9]+(\.[0-9]*)?)|(\.[0-9]+))))?$
                          x-kubernetes-int-or-string: true
                        description: 'Limits describes the maximum amount of compute
                          resources allowed. More info: https://kubernetes.io/docs/concepts/configuration/manage-resources-containers/'
                        type: object
                      requests:
                        additionalProperties:
                          anyOf:
                          - type: integer
                          - type: string
                          pattern: ^(\+|-)?(([0-9]+(\.[0-9]*)?)|(\.[0-9]+))(([KMGTPE]i)|[numkMGTPE]|([eE](\+|-)?(([0-9]+(\.[0-9]*)?)|(\.[0-9]+))))?$
                          x-kubernetes-int-or-string: true
                        description: 'Requests describes the minimum amount of compute
                          resources required. If Requests is omitted for a container,
                          it defaults to Limits if that is explicitly specified, otherwise
                          to an implementation-defined value. More info: https://kubernetes.io/docs/concepts/configuration/manage-resources-containers/'
                        type: object
                    type: object
                  tolerations:
                    items:
                      description: The pod this Toleration is attached to tolerates
                        any taint that matches the triple <key,value,effect> using
                        the matching operator <operator>.
                      properties:
                        effect:
                          description: Effect indicates the taint effect to match.
                            Empty means match all taint effects. When specified, allowed
                            values are NoSchedule, PreferNoSchedule and NoExecute.
                          type: string
                        key:
                          description: Key is the taint key that the toleration applies
                            to. Empty means match all taint keys. If the key is empty,
                            operator must be Exists; this combination means to match
                            all values and all keys.
                          type: string
                        operator:
                          description: Operator represents a key's relationship to
                            the value. Valid operators are Exists and Equal. Defaults
                            to Equal. Exists is equivalent to wildcard for value,
                            so that a pod can tolerate all taints of a particular
                            category.
                          type: string
                        tolerationSeconds:
                          description: TolerationSeconds represents the period of
                            time the toleration (which must be of effect NoExecute,
                            otherwise this field is ignored) tolerates the taint.
                            By default, it is not set, which means tolerate the taint
                            forever (do not evict). Zero and negative values will
                            be treated as 0 (evict immediately) by the system.
                          format: int64
                          type: integer
                        value:
                          description: Value is the taint value the toleration matches
                            to. If the operator is Exists, the value should be empty,
                            otherwise just a regular string.
                          type: string
                      type: object
                    type: array
                type: object
              confMgmt:
                description: ConfMgmt defines which additional services will be deployed
                properties:
                  VerUpdate:
                    type: boolean
                  autoScaler:
                    type: boolean
                  smartScaler:
                    type: boolean
                type: object
              dashboards:
                properties:
                  additionalConfig:
                    additionalProperties:
                      type: string
                    description: Additional properties for opensearch_dashboards.yaml
                    type: object
                  additionalVolumes:
                    items:
                      properties:
                        configMap:
                          description: ConfigMap to use to populate the volume
                          properties:
                            defaultMode:
                              description: 'Optional: mode bits used to set permissions
                                on created files by default. Must be an octal value
                                between 0000 and 0777 or a decimal value between 0
                                and 511. YAML accepts both octal and decimal values,
                                JSON requires decimal values for mode bits. Defaults
                                to 0644. Directories within the path are not affected
                                by this setting. This might be in conflict with other
                                options that affect the file mode, like fsGroup, and
                                the result can be other mode bits set.'
                              format: int32
                              type: integer
                            items:
                              description: If unspecified, each key-value pair in
                                the Data field of the referenced ConfigMap will be
                                projected into the volume as a file whose name is
                                the key and content is the value. If specified, the
                                listed keys will be projected into the specified paths,
                                and unlisted keys will not be present. If a key is
                                specified which is not present in the ConfigMap, the
                                volume setup will error unless it is marked optional.
                                Paths must be relative and may not contain the '..'
                                path or start with '..'.
                              items:
                                description: Maps a string key to a path within a
                                  volume.
                                properties:
                                  key:
                                    description: The key to project.
                                    type: string
                                  mode:
                                    description: 'Optional: mode bits used to set
                                      permissions on this file. Must be an octal value
                                      between 0000 and 0777 or a decimal value between
                                      0 and 511. YAML accepts both octal and decimal
                                      values, JSON requires decimal values for mode
                                      bits. If not specified, the volume defaultMode
                                      will be used. This might be in conflict with
                                      other options that affect the file mode, like
                                      fsGroup, and the result can be other mode bits
                                      set.'
                                    format: int32
                                    type: integer
                                  path:
                                    description: The relative path of the file to
                                      map the key to. May not be an absolute path.
                                      May not contain the path element '..'. May not
                                      start with the string '..'.
                                    type: string
                                required:
                                - key
                                - path
                                type: object
                              type: array
                            name:
                              description: 'Name of the referent. More info: https://kubernetes.io/docs/concepts/overview/working-with-objects/names/#names
                                TODO: Add other useful fields. apiVersion, kind, uid?'
                              type: string
                            optional:
                              description: Specify whether the ConfigMap or its keys
                                must be defined
                              type: boolean
                          type: object
                        name:
                          description: Name to use for the volume. Required.
                          type: string
                        path:
                          description: Path in the container to mount the volume at.
                            Required.
                          type: string
                        restartPods:
                          description: Whether to restart the pods on content change
                          type: boolean
                        secret:
                          description: Secret to use populate the volume
                          properties:
                            defaultMode:
                              description: 'Optional: mode bits used to set permissions
                                on created files by default. Must be an octal value
                                between 0000 and 0777 or a decimal value between 0
                                and 511. YAML accepts both octal and decimal values,
                                JSON requires decimal values for mode bits. Defaults
                                to 0644. Directories within the path are not affected
                                by this setting. This might be in conflict with other
                                options that affect the file mode, like fsGroup, and
                                the result can be other mode bits set.'
                              format: int32
                              type: integer
                            items:
                              description: If unspecified, each key-value pair in
                                the Data field of the referenced Secret will be projected
                                into the volume as a file whose name is the key and
                                content is the value. If specified, the listed keys
                                will be projected into the specified paths, and unlisted
                                keys will not be present. If a key is specified which
                                is not present in the Secret, the volume setup will
                                error unless it is marked optional. Paths must be
                                relative and may not contain the '..' path or start
                                with '..'.
                              items:
                                description: Maps a string key to a path within a
                                  volume.
                                properties:
                                  key:
                                    description: The key to project.
                                    type: string
                                  mode:
                                    description: 'Optional: mode bits used to set
                                      permissions on this file. Must be an octal value
                                      between 0000 and 0777 or a decimal value between
                                      0 and 511. YAML accepts both octal and decimal
                                      values, JSON requires decimal values for mode
                                      bits. If not specified, the volume defaultMode
                                      will be used. This might be in conflict with
                                      other options that affect the file mode, like
                                      fsGroup, and the result can be other mode bits
                                      set.'
                                    format: int32
                                    type: integer
                                  path:
                                    description: The relative path of the file to
                                      map the key to. May not be an absolute path.
                                      May not contain the path element '..'. May not
                                      start with the string '..'.
                                    type: string
                                required:
                                - key
                                - path
                                type: object
                              type: array
                            optional:
                              description: Specify whether the Secret or its keys
                                must be defined
                              type: boolean
                            secretName:
                              description: 'Name of the secret in the pod''s namespace
                                to use. More info: https://kubernetes.io/docs/concepts/storage/volumes#secret'
                              type: string
                          type: object
                      required:
                      - name
                      - path
                      type: object
                    type: array
                  affinity:
                    description: Affinity is a group of affinity scheduling rules.
                    properties:
                      nodeAffinity:
                        description: Describes node affinity scheduling rules for
                          the pod.
                        properties:
                          preferredDuringSchedulingIgnoredDuringExecution:
                            description: The scheduler will prefer to schedule pods
                              to nodes that satisfy the affinity expressions specified
                              by this field, but it may choose a node that violates
                              one or more of the expressions. The node that is most
                              preferred is the one with the greatest sum of weights,
                              i.e. for each node that meets all of the scheduling
                              requirements (resource request, requiredDuringScheduling
                              affinity expressions, etc.), compute a sum by iterating
                              through the elements of this field and adding "weight"
                              to the sum if the node matches the corresponding matchExpressions;
                              the node(s) with the highest sum are the most preferred.
                            items:
                              description: An empty preferred scheduling term matches
                                all objects with implicit weight 0 (i.e. it's a no-op).
                                A null preferred scheduling term matches no objects
                                (i.e. is also a no-op).
                              properties:
                                preference:
                                  description: A node selector term, associated with
                                    the corresponding weight.
                                  properties:
                                    matchExpressions:
                                      description: A list of node selector requirements
                                        by node's labels.
                                      items:
                                        description: A node selector requirement is
                                          a selector that contains values, a key,
                                          and an operator that relates the key and
                                          values.
                                        properties:
                                          key:
                                            description: The label key that the selector
                                              applies to.
                                            type: string
                                          operator:
                                            description: Represents a key's relationship
                                              to a set of values. Valid operators
                                              are In, NotIn, Exists, DoesNotExist.
                                              Gt, and Lt.
                                            type: string
                                          values:
                                            description: An array of string values.
                                              If the operator is In or NotIn, the
                                              values array must be non-empty. If the
                                              operator is Exists or DoesNotExist,
                                              the values array must be empty. If the
                                              operator is Gt or Lt, the values array
                                              must have a single element, which will
                                              be interpreted as an integer. This array
                                              is replaced during a strategic merge
                                              patch.
                                            items:
                                              type: string
                                            type: array
                                        required:
                                        - key
                                        - operator
                                        type: object
                                      type: array
                                    matchFields:
                                      description: A list of node selector requirements
                                        by node's fields.
                                      items:
                                        description: A node selector requirement is
                                          a selector that contains values, a key,
                                          and an operator that relates the key and
                                          values.
                                        properties:
                                          key:
                                            description: The label key that the selector
                                              applies to.
                                            type: string
                                          operator:
                                            description: Represents a key's relationship
                                              to a set of values. Valid operators
                                              are In, NotIn, Exists, DoesNotExist.
                                              Gt, and Lt.
                                            type: string
                                          values:
                                            description: An array of string values.
                                              If the operator is In or NotIn, the
                                              values array must be non-empty. If the
                                              operator is Exists or DoesNotExist,
                                              the values array must be empty. If the
                                              operator is Gt or Lt, the values array
                                              must have a single element, which will
                                              be interpreted as an integer. This array
                                              is replaced during a strategic merge
                                              patch.
                                            items:
                                              type: string
                                            type: array
                                        required:
                                        - key
                                        - operator
                                        type: object
                                      type: array
                                  type: object
                                weight:
                                  description: Weight associated with matching the
                                    corresponding nodeSelectorTerm, in the range 1-100.
                                  format: int32
                                  type: integer
                              required:
                              - preference
                              - weight
                              type: object
                            type: array
                          requiredDuringSchedulingIgnoredDuringExecution:
                            description: If the affinity requirements specified by
                              this field are not met at scheduling time, the pod will
                              not be scheduled onto the node. If the affinity requirements
                              specified by this field cease to be met at some point
                              during pod execution (e.g. due to an update), the system
                              may or may not try to eventually evict the pod from
                              its node.
                            properties:
                              nodeSelectorTerms:
                                description: Required. A list of node selector terms.
                                  The terms are ORed.
                                items:
                                  description: A null or empty node selector term
                                    matches no objects. The requirements of them are
                                    ANDed. The TopologySelectorTerm type implements
                                    a subset of the NodeSelectorTerm.
                                  properties:
                                    matchExpressions:
                                      description: A list of node selector requirements
                                        by node's labels.
                                      items:
                                        description: A node selector requirement is
                                          a selector that contains values, a key,
                                          and an operator that relates the key and
                                          values.
                                        properties:
                                          key:
                                            description: The label key that the selector
                                              applies to.
                                            type: string
                                          operator:
                                            description: Represents a key's relationship
                                              to a set of values. Valid operators
                                              are In, NotIn, Exists, DoesNotExist.
                                              Gt, and Lt.
                                            type: string
                                          values:
                                            description: An array of string values.
                                              If the operator is In or NotIn, the
                                              values array must be non-empty. If the
                                              operator is Exists or DoesNotExist,
                                              the values array must be empty. If the
                                              operator is Gt or Lt, the values array
                                              must have a single element, which will
                                              be interpreted as an integer. This array
                                              is replaced during a strategic merge
                                              patch.
                                            items:
                                              type: string
                                            type: array
                                        required:
                                        - key
                                        - operator
                                        type: object
                                      type: array
                                    matchFields:
                                      description: A list of node selector requirements
                                        by node's fields.
                                      items:
                                        description: A node selector requirement is
                                          a selector that contains values, a key,
                                          and an operator that relates the key and
                                          values.
                                        properties:
                                          key:
                                            description: The label key that the selector
                                              applies to.
                                            type: string
                                          operator:
                                            description: Represents a key's relationship
                                              to a set of values. Valid operators
                                              are In, NotIn, Exists, DoesNotExist.
                                              Gt, and Lt.
                                            type: string
                                          values:
                                            description: An array of string values.
                                              If the operator is In or NotIn, the
                                              values array must be non-empty. If the
                                              operator is Exists or DoesNotExist,
                                              the values array must be empty. If the
                                              operator is Gt or Lt, the values array
                                              must have a single element, which will
                                              be interpreted as an integer. This array
                                              is replaced during a strategic merge
                                              patch.
                                            items:
                                              type: string
                                            type: array
                                        required:
                                        - key
                                        - operator
                                        type: object
                                      type: array
                                  type: object
                                type: array
                            required:
                            - nodeSelectorTerms
                            type: object
                        type: object
                      podAffinity:
                        description: Describes pod affinity scheduling rules (e.g.
                          co-locate this pod in the same node, zone, etc. as some
                          other pod(s)).
                        properties:
                          preferredDuringSchedulingIgnoredDuringExecution:
                            description: The scheduler will prefer to schedule pods
                              to nodes that satisfy the affinity expressions specified
                              by this field, but it may choose a node that violates
                              one or more of the expressions. The node that is most
                              preferred is the one with the greatest sum of weights,
                              i.e. for each node that meets all of the scheduling
                              requirements (resource request, requiredDuringScheduling
                              affinity expressions, etc.), compute a sum by iterating
                              through the elements of this field and adding "weight"
                              to the sum if the node has pods which matches the corresponding
                              podAffinityTerm; the node(s) with the highest sum are
                              the most preferred.
                            items:
                              description: The weights of all of the matched WeightedPodAffinityTerm
                                fields are added per-node to find the most preferred
                                node(s)
                              properties:
                                podAffinityTerm:
                                  description: Required. A pod affinity term, associated
                                    with the corresponding weight.
                                  properties:
                                    labelSelector:
                                      description: A label query over a set of resources,
                                        in this case pods.
                                      properties:
                                        matchExpressions:
                                          description: matchExpressions is a list
                                            of label selector requirements. The requirements
                                            are ANDed.
                                          items:
                                            description: A label selector requirement
                                              is a selector that contains values,
                                              a key, and an operator that relates
                                              the key and values.
                                            properties:
                                              key:
                                                description: key is the label key
                                                  that the selector applies to.
                                                type: string
                                              operator:
                                                description: operator represents a
                                                  key's relationship to a set of values.
                                                  Valid operators are In, NotIn, Exists
                                                  and DoesNotExist.
                                                type: string
                                              values:
                                                description: values is an array of
                                                  string values. If the operator is
                                                  In or NotIn, the values array must
                                                  be non-empty. If the operator is
                                                  Exists or DoesNotExist, the values
                                                  array must be empty. This array
                                                  is replaced during a strategic merge
                                                  patch.
                                                items:
                                                  type: string
                                                type: array
                                            required:
                                            - key
                                            - operator
                                            type: object
                                          type: array
                                        matchLabels:
                                          additionalProperties:
                                            type: string
                                          description: matchLabels is a map of {key,value}
                                            pairs. A single {key,value} in the matchLabels
                                            map is equivalent to an element of matchExpressions,
                                            whose key field is "key", the operator
                                            is "In", and the values array contains
                                            only "value". The requirements are ANDed.
                                          type: object
                                      type: object
                                    namespaceSelector:
                                      description: A label query over the set of namespaces
                                        that the term applies to. The term is applied
                                        to the union of the namespaces selected by
                                        this field and the ones listed in the namespaces
                                        field. null selector and null or empty namespaces
                                        list means "this pod's namespace". An empty
                                        selector ({}) matches all namespaces. This
                                        field is beta-level and is only honored when
                                        PodAffinityNamespaceSelector feature is enabled.
                                      properties:
                                        matchExpressions:
                                          description: matchExpressions is a list
                                            of label selector requirements. The requirements
                                            are ANDed.
                                          items:
                                            description: A label selector requirement
                                              is a selector that contains values,
                                              a key, and an operator that relates
                                              the key and values.
                                            properties:
                                              key:
                                                description: key is the label key
                                                  that the selector applies to.
                                                type: string
                                              operator:
                                                description: operator represents a
                                                  key's relationship to a set of values.
                                                  Valid operators are In, NotIn, Exists
                                                  and DoesNotExist.
                                                type: string
                                              values:
                                                description: values is an array of
                                                  string values. If the operator is
                                                  In or NotIn, the values array must
                                                  be non-empty. If the operator is
                                                  Exists or DoesNotExist, the values
                                                  array must be empty. This array
                                                  is replaced during a strategic merge
                                                  patch.
                                                items:
                                                  type: string
                                                type: array
                                            required:
                                            - key
                                            - operator
                                            type: object
                                          type: array
                                        matchLabels:
                                          additionalProperties:
                                            type: string
                                          description: matchLabels is a map of {key,value}
                                            pairs. A single {key,value} in the matchLabels
                                            map is equivalent to an element of matchExpressions,
                                            whose key field is "key", the operator
                                            is "In", and the values array contains
                                            only "value". The requirements are ANDed.
                                          type: object
                                      type: object
                                    namespaces:
                                      description: namespaces specifies a static list
                                        of namespace names that the term applies to.
                                        The term is applied to the union of the namespaces
                                        listed in this field and the ones selected
                                        by namespaceSelector. null or empty namespaces
                                        list and null namespaceSelector means "this
                                        pod's namespace"
                                      items:
                                        type: string
                                      type: array
                                    topologyKey:
                                      description: This pod should be co-located (affinity)
                                        or not co-located (anti-affinity) with the
                                        pods matching the labelSelector in the specified
                                        namespaces, where co-located is defined as
                                        running on a node whose value of the label
                                        with key topologyKey matches that of any node
                                        on which any of the selected pods is running.
                                        Empty topologyKey is not allowed.
                                      type: string
                                  required:
                                  - topologyKey
                                  type: object
                                weight:
                                  description: weight associated with matching the
                                    corresponding podAffinityTerm, in the range 1-100.
                                  format: int32
                                  type: integer
                              required:
                              - podAffinityTerm
                              - weight
                              type: object
                            type: array
                          requiredDuringSchedulingIgnoredDuringExecution:
                            description: If the affinity requirements specified by
                              this field are not met at scheduling time, the pod will
                              not be scheduled onto the node. If the affinity requirements
                              specified by this field cease to be met at some point
                              during pod execution (e.g. due to a pod label update),
                              the system may or may not try to eventually evict the
                              pod from its node. When there are multiple elements,
                              the lists of nodes corresponding to each podAffinityTerm
                              are intersected, i.e. all terms must be satisfied.
                            items:
                              description: Defines a set of pods (namely those matching
                                the labelSelector relative to the given namespace(s))
                                that this pod should be co-located (affinity) or not
                                co-located (anti-affinity) with, where co-located
                                is defined as running on a node whose value of the
                                label with key <topologyKey> matches that of any node
                                on which a pod of the set of pods is running
                              properties:
                                labelSelector:
                                  description: A label query over a set of resources,
                                    in this case pods.
                                  properties:
                                    matchExpressions:
                                      description: matchExpressions is a list of label
                                        selector requirements. The requirements are
                                        ANDed.
                                      items:
                                        description: A label selector requirement
                                          is a selector that contains values, a key,
                                          and an operator that relates the key and
                                          values.
                                        properties:
                                          key:
                                            description: key is the label key that
                                              the selector applies to.
                                            type: string
                                          operator:
                                            description: operator represents a key's
                                              relationship to a set of values. Valid
                                              operators are In, NotIn, Exists and
                                              DoesNotExist.
                                            type: string
                                          values:
                                            description: values is an array of string
                                              values. If the operator is In or NotIn,
                                              the values array must be non-empty.
                                              If the operator is Exists or DoesNotExist,
                                              the values array must be empty. This
                                              array is replaced during a strategic
                                              merge patch.
                                            items:
                                              type: string
                                            type: array
                                        required:
                                        - key
                                        - operator
                                        type: object
                                      type: array
                                    matchLabels:
                                      additionalProperties:
                                        type: string
                                      description: matchLabels is a map of {key,value}
                                        pairs. A single {key,value} in the matchLabels
                                        map is equivalent to an element of matchExpressions,
                                        whose key field is "key", the operator is
                                        "In", and the values array contains only "value".
                                        The requirements are ANDed.
                                      type: object
                                  type: object
                                namespaceSelector:
                                  description: A label query over the set of namespaces
                                    that the term applies to. The term is applied
                                    to the union of the namespaces selected by this
                                    field and the ones listed in the namespaces field.
                                    null selector and null or empty namespaces list
                                    means "this pod's namespace". An empty selector
                                    ({}) matches all namespaces. This field is beta-level
                                    and is only honored when PodAffinityNamespaceSelector
                                    feature is enabled.
                                  properties:
                                    matchExpressions:
                                      description: matchExpressions is a list of label
                                        selector requirements. The requirements are
                                        ANDed.
                                      items:
                                        description: A label selector requirement
                                          is a selector that contains values, a key,
                                          and an operator that relates the key and
                                          values.
                                        properties:
                                          key:
                                            description: key is the label key that
                                              the selector applies to.
                                            type: string
                                          operator:
                                            description: operator represents a key's
                                              relationship to a set of values. Valid
                                              operators are In, NotIn, Exists and
                                              DoesNotExist.
                                            type: string
                                          values:
                                            description: values is an array of string
                                              values. If the operator is In or NotIn,
                                              the values array must be non-empty.
                                              If the operator is Exists or DoesNotExist,
                                              the values array must be empty. This
                                              array is replaced during a strategic
                                              merge patch.
                                            items:
                                              type: string
                                            type: array
                                        required:
                                        - key
                                        - operator
                                        type: object
                                      type: array
                                    matchLabels:
                                      additionalProperties:
                                        type: string
                                      description: matchLabels is a map of {key,value}
                                        pairs. A single {key,value} in the matchLabels
                                        map is equivalent to an element of matchExpressions,
                                        whose key field is "key", the operator is
                                        "In", and the values array contains only "value".
                                        The requirements are ANDed.
                                      type: object
                                  type: object
                                namespaces:
                                  description: namespaces specifies a static list
                                    of namespace names that the term applies to. The
                                    term is applied to the union of the namespaces
                                    listed in this field and the ones selected by
                                    namespaceSelector. null or empty namespaces list
                                    and null namespaceSelector means "this pod's namespace"
                                  items:
                                    type: string
                                  type: array
                                topologyKey:
                                  description: This pod should be co-located (affinity)
                                    or not co-located (anti-affinity) with the pods
                                    matching the labelSelector in the specified namespaces,
                                    where co-located is defined as running on a node
                                    whose value of the label with key topologyKey
                                    matches that of any node on which any of the selected
                                    pods is running. Empty topologyKey is not allowed.
                                  type: string
                              required:
                              - topologyKey
                              type: object
                            type: array
                        type: object
                      podAntiAffinity:
                        description: Describes pod anti-affinity scheduling rules
                          (e.g. avoid putting this pod in the same node, zone, etc.
                          as some other pod(s)).
                        properties:
                          preferredDuringSchedulingIgnoredDuringExecution:
                            description: The scheduler will prefer to schedule pods
                              to nodes that satisfy the anti-affinity expressions
                              specified by this field, but it may choose a node that
                              violates one or more of the expressions. The node that
                              is most preferred is the one with the greatest sum of
                              weights, i.e. for each node that meets all of the scheduling
                              requirements (resource request, requiredDuringScheduling
                              anti-affinity expressions, etc.), compute a sum by iterating
                              through the elements of this field and adding "weight"
                              to the sum if the node has pods which matches the corresponding
                              podAffinityTerm; the node(s) with the highest sum are
                              the most preferred.
                            items:
                              description: The weights of all of the matched WeightedPodAffinityTerm
                                fields are added per-node to find the most preferred
                                node(s)
                              properties:
                                podAffinityTerm:
                                  description: Required. A pod affinity term, associated
                                    with the corresponding weight.
                                  properties:
                                    labelSelector:
                                      description: A label query over a set of resources,
                                        in this case pods.
                                      properties:
                                        matchExpressions:
                                          description: matchExpressions is a list
                                            of label selector requirements. The requirements
                                            are ANDed.
                                          items:
                                            description: A label selector requirement
                                              is a selector that contains values,
                                              a key, and an operator that relates
                                              the key and values.
                                            properties:
                                              key:
                                                description: key is the label key
                                                  that the selector applies to.
                                                type: string
                                              operator:
                                                description: operator represents a
                                                  key's relationship to a set of values.
                                                  Valid operators are In, NotIn, Exists
                                                  and DoesNotExist.
                                                type: string
                                              values:
                                                description: values is an array of
                                                  string values. If the operator is
                                                  In or NotIn, the values array must
                                                  be non-empty. If the operator is
                                                  Exists or DoesNotExist, the values
                                                  array must be empty. This array
                                                  is replaced during a strategic merge
                                                  patch.
                                                items:
                                                  type: string
                                                type: array
                                            required:
                                            - key
                                            - operator
                                            type: object
                                          type: array
                                        matchLabels:
                                          additionalProperties:
                                            type: string
                                          description: matchLabels is a map of {key,value}
                                            pairs. A single {key,value} in the matchLabels
                                            map is equivalent to an element of matchExpressions,
                                            whose key field is "key", the operator
                                            is "In", and the values array contains
                                            only "value". The requirements are ANDed.
                                          type: object
                                      type: object
                                    namespaceSelector:
                                      description: A label query over the set of namespaces
                                        that the term applies to. The term is applied
                                        to the union of the namespaces selected by
                                        this field and the ones listed in the namespaces
                                        field. null selector and null or empty namespaces
                                        list means "this pod's namespace". An empty
                                        selector ({}) matches all namespaces. This
                                        field is beta-level and is only honored when
                                        PodAffinityNamespaceSelector feature is enabled.
                                      properties:
                                        matchExpressions:
                                          description: matchExpressions is a list
                                            of label selector requirements. The requirements
                                            are ANDed.
                                          items:
                                            description: A label selector requirement
                                              is a selector that contains values,
                                              a key, and an operator that relates
                                              the key and values.
                                            properties:
                                              key:
                                                description: key is the label key
                                                  that the selector applies to.
                                                type: string
                                              operator:
                                                description: operator represents a
                                                  key's relationship to a set of values.
                                                  Valid operators are In, NotIn, Exists
                                                  and DoesNotExist.
                                                type: string
                                              values:
                                                description: values is an array of
                                                  string values. If the operator is
                                                  In or NotIn, the values array must
                                                  be non-empty. If the operator is
                                                  Exists or DoesNotExist, the values
                                                  array must be empty. This array
                                                  is replaced during a strategic merge
                                                  patch.
                                                items:
                                                  type: string
                                                type: array
                                            required:
                                            - key
                                            - operator
                                            type: object
                                          type: array
                                        matchLabels:
                                          additionalProperties:
                                            type: string
                                          description: matchLabels is a map of {key,value}
                                            pairs. A single {key,value} in the matchLabels
                                            map is equivalent to an element of matchExpressions,
                                            whose key field is "key", the operator
                                            is "In", and the values array contains
                                            only "value". The requirements are ANDed.
                                          type: object
                                      type: object
                                    namespaces:
                                      description: namespaces specifies a static list
                                        of namespace names that the term applies to.
                                        The term is applied to the union of the namespaces
                                        listed in this field and the ones selected
                                        by namespaceSelector. null or empty namespaces
                                        list and null namespaceSelector means "this
                                        pod's namespace"
                                      items:
                                        type: string
                                      type: array
                                    topologyKey:
                                      description: This pod should be co-located (affinity)
                                        or not co-located (anti-affinity) with the
                                        pods matching the labelSelector in the specified
                                        namespaces, where co-located is defined as
                                        running on a node whose value of the label
                                        with key topologyKey matches that of any node
                                        on which any of the selected pods is running.
                                        Empty topologyKey is not allowed.
                                      type: string
                                  required:
                                  - topologyKey
                                  type: object
                                weight:
                                  description: weight associated with matching the
                                    corresponding podAffinityTerm, in the range 1-100.
                                  format: int32
                                  type: integer
                              required:
                              - podAffinityTerm
                              - weight
                              type: object
                            type: array
                          requiredDuringSchedulingIgnoredDuringExecution:
                            description: If the anti-affinity requirements specified
                              by this field are not met at scheduling time, the pod
                              will not be scheduled onto the node. If the anti-affinity
                              requirements specified by this field cease to be met
                              at some point during pod execution (e.g. due to a pod
                              label update), the system may or may not try to eventually
                              evict the pod from its node. When there are multiple
                              elements, the lists of nodes corresponding to each podAffinityTerm
                              are intersected, i.e. all terms must be satisfied.
                            items:
                              description: Defines a set of pods (namely those matching
                                the labelSelector relative to the given namespace(s))
                                that this pod should be co-located (affinity) or not
                                co-located (anti-affinity) with, where co-located
                                is defined as running on a node whose value of the
                                label with key <topologyKey> matches that of any node
                                on which a pod of the set of pods is running
                              properties:
                                labelSelector:
                                  description: A label query over a set of resources,
                                    in this case pods.
                                  properties:
                                    matchExpressions:
                                      description: matchExpressions is a list of label
                                        selector requirements. The requirements are
                                        ANDed.
                                      items:
                                        description: A label selector requirement
                                          is a selector that contains values, a key,
                                          and an operator that relates the key and
                                          values.
                                        properties:
                                          key:
                                            description: key is the label key that
                                              the selector applies to.
                                            type: string
                                          operator:
                                            description: operator represents a key's
                                              relationship to a set of values. Valid
                                              operators are In, NotIn, Exists and
                                              DoesNotExist.
                                            type: string
                                          values:
                                            description: values is an array of string
                                              values. If the operator is In or NotIn,
                                              the values array must be non-empty.
                                              If the operator is Exists or DoesNotExist,
                                              the values array must be empty. This
                                              array is replaced during a strategic
                                              merge patch.
                                            items:
                                              type: string
                                            type: array
                                        required:
                                        - key
                                        - operator
                                        type: object
                                      type: array
                                    matchLabels:
                                      additionalProperties:
                                        type: string
                                      description: matchLabels is a map of {key,value}
                                        pairs. A single {key,value} in the matchLabels
                                        map is equivalent to an element of matchExpressions,
                                        whose key field is "key", the operator is
                                        "In", and the values array contains only "value".
                                        The requirements are ANDed.
                                      type: object
                                  type: object
                                namespaceSelector:
                                  description: A label query over the set of namespaces
                                    that the term applies to. The term is applied
                                    to the union of the namespaces selected by this
                                    field and the ones listed in the namespaces field.
                                    null selector and null or empty namespaces list
                                    means "this pod's namespace". An empty selector
                                    ({}) matches all namespaces. This field is beta-level
                                    and is only honored when PodAffinityNamespaceSelector
                                    feature is enabled.
                                  properties:
                                    matchExpressions:
                                      description: matchExpressions is a list of label
                                        selector requirements. The requirements are
                                        ANDed.
                                      items:
                                        description: A label selector requirement
                                          is a selector that contains values, a key,
                                          and an operator that relates the key and
                                          values.
                                        properties:
                                          key:
                                            description: key is the label key that
                                              the selector applies to.
                                            type: string
                                          operator:
                                            description: operator represents a key's
                                              relationship to a set of values. Valid
                                              operators are In, NotIn, Exists and
                                              DoesNotExist.
                                            type: string
                                          values:
                                            description: values is an array of string
                                              values. If the operator is In or NotIn,
                                              the values array must be non-empty.
                                              If the operator is Exists or DoesNotExist,
                                              the values array must be empty. This
                                              array is replaced during a strategic
                                              merge patch.
                                            items:
                                              type: string
                                            type: array
                                        required:
                                        - key
                                        - operator
                                        type: object
                                      type: array
                                    matchLabels:
                                      additionalProperties:
                                        type: string
                                      description: matchLabels is a map of {key,value}
                                        pairs. A single {key,value} in the matchLabels
                                        map is equivalent to an element of matchExpressions,
                                        whose key field is "key", the operator is
                                        "In", and the values array contains only "value".
                                        The requirements are ANDed.
                                      type: object
                                  type: object
                                namespaces:
                                  description: namespaces specifies a static list
                                    of namespace names that the term applies to. The
                                    term is applied to the union of the namespaces
                                    listed in this field and the ones selected by
                                    namespaceSelector. null or empty namespaces list
                                    and null namespaceSelector means "this pod's namespace"
                                  items:
                                    type: string
                                  type: array
                                topologyKey:
                                  description: This pod should be co-located (affinity)
                                    or not co-located (anti-affinity) with the pods
                                    matching the labelSelector in the specified namespaces,
                                    where co-located is defined as running on a node
                                    whose value of the label with key topologyKey
                                    matches that of any node on which any of the selected
                                    pods is running. Empty topologyKey is not allowed.
                                  type: string
                              required:
                              - topologyKey
                              type: object
                            type: array
                        type: object
                    type: object
                  enable:
                    type: boolean
                  env:
                    items:
                      description: EnvVar represents an environment variable present
                        in a Container.
                      properties:
                        name:
                          description: Name of the environment variable. Must be a
                            C_IDENTIFIER.
                          type: string
                        value:
                          description: 'Variable references $(VAR_NAME) are expanded
                            using the previously defined environment variables in
                            the container and any service environment variables. If
                            a variable cannot be resolved, the reference in the input
                            string will be unchanged. Double $$ are reduced to a single
                            $, which allows for escaping the $(VAR_NAME) syntax: i.e.
                            "$$(VAR_NAME)" will produce the string literal "$(VAR_NAME)".
                            Escaped references will never be expanded, regardless
                            of whether the variable exists or not. Defaults to "".'
                          type: string
                        valueFrom:
                          description: Source for the environment variable's value.
                            Cannot be used if value is not empty.
                          properties:
                            configMapKeyRef:
                              description: Selects a key of a ConfigMap.
                              properties:
                                key:
                                  description: The key to select.
                                  type: string
                                name:
                                  description: 'Name of the referent. More info: https://kubernetes.io/docs/concepts/overview/working-with-objects/names/#names
                                    TODO: Add other useful fields. apiVersion, kind,
                                    uid?'
                                  type: string
                                optional:
                                  description: Specify whether the ConfigMap or its
                                    key must be defined
                                  type: boolean
                              required:
                              - key
                              type: object
                            fieldRef:
                              description: 'Selects a field of the pod: supports metadata.name,
                                metadata.namespace, `metadata.labels[''<KEY>'']`,
                                `metadata.annotations[''<KEY>'']`, spec.nodeName,
                                spec.serviceAccountName, status.hostIP, status.podIP,
                                status.podIPs.'
                              properties:
                                apiVersion:
                                  description: Version of the schema the FieldPath
                                    is written in terms of, defaults to "v1".
                                  type: string
                                fieldPath:
                                  description: Path of the field to select in the
                                    specified API version.
                                  type: string
                              required:
                              - fieldPath
                              type: object
                            resourceFieldRef:
                              description: 'Selects a resource of the container: only
                                resources limits and requests (limits.cpu, limits.memory,
                                limits.ephemeral-storage, requests.cpu, requests.memory
                                and requests.ephemeral-storage) are currently supported.'
                              properties:
                                containerName:
                                  description: 'Container name: required for volumes,
                                    optional for env vars'
                                  type: string
                                divisor:
                                  anyOf:
                                  - type: integer
                                  - type: string
                                  description: Specifies the output format of the
                                    exposed resources, defaults to "1"
                                  pattern: ^(\+|-)?(([0-9]+(\.[0-9]*)?)|(\.[0-9]+))(([KMGTPE]i)|[numkMGTPE]|([eE](\+|-)?(([0-9]+(\.[0-9]*)?)|(\.[0-9]+))))?$
                                  x-kubernetes-int-or-string: true
                                resource:
                                  description: 'Required: resource to select'
                                  type: string
                              required:
                              - resource
                              type: object
                            secretKeyRef:
                              description: Selects a key of a secret in the pod's
                                namespace
                              properties:
                                key:
                                  description: The key of the secret to select from.  Must
                                    be a valid secret key.
                                  type: string
                                name:
                                  description: 'Name of the referent. More info: https://kubernetes.io/docs/concepts/overview/working-with-objects/names/#names
                                    TODO: Add other useful fields. apiVersion, kind,
                                    uid?'
                                  type: string
                                optional:
                                  description: Specify whether the Secret or its key
                                    must be defined
                                  type: boolean
                              required:
                              - key
                              type: object
                          type: object
                      required:
                      - name
                      type: object
                    type: array
                  image:
                    type: string
                  imagePullPolicy:
                    description: PullPolicy describes a policy for if/when to pull
                      a container image
                    type: string
                  imagePullSecrets:
                    items:
                      description: LocalObjectReference contains enough information
                        to let you locate the referenced object inside the same namespace.
                      properties:
                        name:
                          description: 'Name of the referent. More info: https://kubernetes.io/docs/concepts/overview/working-with-objects/names/#names
                            TODO: Add other useful fields. apiVersion, kind, uid?'
                          type: string
                      type: object
                    type: array
                  nodeSelector:
                    additionalProperties:
                      type: string
                    type: object
                  opensearchCredentialsSecret:
                    description: Secret that contains fields username and password
                      for dashboards to use to login to opensearch, must only be supplied
                      if a custom securityconfig is provided
                    properties:
                      name:
                        description: 'Name of the referent. More info: https://kubernetes.io/docs/concepts/overview/working-with-objects/names/#names
                          TODO: Add other useful fields. apiVersion, kind, uid?'
                        type: string
                    type: object
                  replicas:
                    format: int32
                    type: integer
                  resources:
                    description: ResourceRequirements describes the compute resource
                      requirements.
                    properties:
                      limits:
                        additionalProperties:
                          anyOf:
                          - type: integer
                          - type: string
                          pattern: ^(\+|-)?(([0-9]+(\.[0-9]*)?)|(\.[0-9]+))(([KMGTPE]i)|[numkMGTPE]|([eE](\+|-)?(([0-9]+(\.[0-9]*)?)|(\.[0-9]+))))?$
                          x-kubernetes-int-or-string: true
                        description: 'Limits describes the maximum amount of compute
                          resources allowed. More info: https://kubernetes.io/docs/concepts/configuration/manage-resources-containers/'
                        type: object
                      requests:
                        additionalProperties:
                          anyOf:
                          - type: integer
                          - type: string
                          pattern: ^(\+|-)?(([0-9]+(\.[0-9]*)?)|(\.[0-9]+))(([KMGTPE]i)|[numkMGTPE]|([eE](\+|-)?(([0-9]+(\.[0-9]*)?)|(\.[0-9]+))))?$
                          x-kubernetes-int-or-string: true
                        description: 'Requests describes the minimum amount of compute
                          resources required. If Requests is omitted for a container,
                          it defaults to Limits if that is explicitly specified, otherwise
                          to an implementation-defined value. More info: https://kubernetes.io/docs/concepts/configuration/manage-resources-containers/'
                        type: object
                    type: object
                  tls:
                    properties:
                      caSecret:
                        description: Optional, secret that contains the ca certificate
                          as ca.crt. If this and generate=true is set the existing
                          CA cert from that secret is used to generate the node certs.
                          In this case must contain ca.crt and ca.key fields
                        properties:
                          name:
                            description: 'Name of the referent. More info: https://kubernetes.io/docs/concepts/overview/working-with-objects/names/#names
                              TODO: Add other useful fields. apiVersion, kind, uid?'
                            type: string
                        type: object
                      enable:
                        description: Enable HTTPS for Dashboards
                        type: boolean
                      generate:
                        description: Generate certificate, if false secret must be
                          provided
                        type: boolean
                      secret:
                        description: Optional, name of a TLS secret that contains
                          ca.crt, tls.key and tls.crt data. If ca.crt is in a different
                          secret provide it via the caSecret field
                        properties:
                          name:
                            description: 'Name of the referent. More info: https://kubernetes.io/docs/concepts/overview/working-with-objects/names/#names
                              TODO: Add other useful fields. apiVersion, kind, uid?'
                            type: string
                        type: object
                    type: object
                  tolerations:
                    items:
                      description: The pod this Toleration is attached to tolerates
                        any taint that matches the triple <key,value,effect> using
                        the matching operator <operator>.
                      properties:
                        effect:
                          description: Effect indicates the taint effect to match.
                            Empty means match all taint effects. When specified, allowed
                            values are NoSchedule, PreferNoSchedule and NoExecute.
                          type: string
                        key:
                          description: Key is the taint key that the toleration applies
                            to. Empty means match all taint keys. If the key is empty,
                            operator must be Exists; this combination means to match
                            all values and all keys.
                          type: string
                        operator:
                          description: Operator represents a key's relationship to
                            the value. Valid operators are Exists and Equal. Defaults
                            to Equal. Exists is equivalent to wildcard for value,
                            so that a pod can tolerate all taints of a particular
                            category.
                          type: string
                        tolerationSeconds:
                          description: TolerationSeconds represents the period of
                            time the toleration (which must be of effect NoExecute,
                            otherwise this field is ignored) tolerates the taint.
                            By default, it is not set, which means tolerate the taint
                            forever (do not evict). Zero and negative values will
                            be treated as 0 (evict immediately) by the system.
                          format: int64
                          type: integer
                        value:
                          description: Value is the taint value the toleration matches
                            to. If the operator is Exists, the value should be empty,
                            otherwise just a regular string.
                          type: string
                      type: object
                    type: array
                  version:
                    type: string
                required:
                - replicas
                - version
                type: object
              general:
                description: 'INSERT ADDITIONAL SPEC FIELDS - desired state of cluster
                  Important: Run "make" to regenerate code after modifying this file'
                properties:
                  additionalConfig:
                    additionalProperties:
                      type: string
                    description: Extra items to add to the opensearch.yml
                    type: object
                  additionalVolumes:
                    description: Additional volumes to mount to all pods in the cluster
                    items:
                      properties:
                        configMap:
                          description: ConfigMap to use to populate the volume
                          properties:
                            defaultMode:
                              description: 'Optional: mode bits used to set permissions
                                on created files by default. Must be an octal value
                                between 0000 and 0777 or a decimal value between 0
                                and 511. YAML accepts both octal and decimal values,
                                JSON requires decimal values for mode bits. Defaults
                                to 0644. Directories within the path are not affected
                                by this setting. This might be in conflict with other
                                options that affect the file mode, like fsGroup, and
                                the result can be other mode bits set.'
                              format: int32
                              type: integer
                            items:
                              description: If unspecified, each key-value pair in
                                the Data field of the referenced ConfigMap will be
                                projected into the volume as a file whose name is
                                the key and content is the value. If specified, the
                                listed keys will be projected into the specified paths,
                                and unlisted keys will not be present. If a key is
                                specified which is not present in the ConfigMap, the
                                volume setup will error unless it is marked optional.
                                Paths must be relative and may not contain the '..'
                                path or start with '..'.
                              items:
                                description: Maps a string key to a path within a
                                  volume.
                                properties:
                                  key:
                                    description: The key to project.
                                    type: string
                                  mode:
                                    description: 'Optional: mode bits used to set
                                      permissions on this file. Must be an octal value
                                      between 0000 and 0777 or a decimal value between
                                      0 and 511. YAML accepts both octal and decimal
                                      values, JSON requires decimal values for mode
                                      bits. If not specified, the volume defaultMode
                                      will be used. This might be in conflict with
                                      other options that affect the file mode, like
                                      fsGroup, and the result can be other mode bits
                                      set.'
                                    format: int32
                                    type: integer
                                  path:
                                    description: The relative path of the file to
                                      map the key to. May not be an absolute path.
                                      May not contain the path element '..'. May not
                                      start with the string '..'.
                                    type: string
                                required:
                                - key
                                - path
                                type: object
                              type: array
                            name:
                              description: 'Name of the referent. More info: https://kubernetes.io/docs/concepts/overview/working-with-objects/names/#names
                                TODO: Add other useful fields. apiVersion, kind, uid?'
                              type: string
                            optional:
                              description: Specify whether the ConfigMap or its keys
                                must be defined
                              type: boolean
                          type: object
                        name:
                          description: Name to use for the volume. Required.
                          type: string
                        path:
                          description: Path in the container to mount the volume at.
                            Required.
                          type: string
                        restartPods:
                          description: Whether to restart the pods on content change
                          type: boolean
                        secret:
                          description: Secret to use populate the volume
                          properties:
                            defaultMode:
                              description: 'Optional: mode bits used to set permissions
                                on created files by default. Must be an octal value
                                between 0000 and 0777 or a decimal value between 0
                                and 511. YAML accepts both octal and decimal values,
                                JSON requires decimal values for mode bits. Defaults
                                to 0644. Directories within the path are not affected
                                by this setting. This might be in conflict with other
                                options that affect the file mode, like fsGroup, and
                                the result can be other mode bits set.'
                              format: int32
                              type: integer
                            items:
                              description: If unspecified, each key-value pair in
                                the Data field of the referenced Secret will be projected
                                into the volume as a file whose name is the key and
                                content is the value. If specified, the listed keys
                                will be projected into the specified paths, and unlisted
                                keys will not be present. If a key is specified which
                                is not present in the Secret, the volume setup will
                                error unless it is marked optional. Paths must be
                                relative and may not contain the '..' path or start
                                with '..'.
                              items:
                                description: Maps a string key to a path within a
                                  volume.
                                properties:
                                  key:
                                    description: The key to project.
                                    type: string
                                  mode:
                                    description: 'Optional: mode bits used to set
                                      permissions on this file. Must be an octal value
                                      between 0000 and 0777 or a decimal value between
                                      0 and 511. YAML accepts both octal and decimal
                                      values, JSON requires decimal values for mode
                                      bits. If not specified, the volume defaultMode
                                      will be used. This might be in conflict with
                                      other options that affect the file mode, like
                                      fsGroup, and the result can be other mode bits
                                      set.'
                                    format: int32
                                    type: integer
                                  path:
                                    description: The relative path of the file to
                                      map the key to. May not be an absolute path.
                                      May not contain the path element '..'. May not
                                      start with the string '..'.
                                    type: string
                                required:
                                - key
                                - path
                                type: object
                              type: array
                            optional:
                              description: Specify whether the Secret or its keys
                                must be defined
                              type: boolean
                            secretName:
                              description: 'Name of the secret in the pod''s namespace
                                to use. More info: https://kubernetes.io/docs/concepts/storage/volumes#secret'
                              type: string
                          type: object
                      required:
                      - name
                      - path
                      type: object
                    type: array
                  defaultRepo:
                    type: string
                  drainDataNodes:
                    description: Drain data nodes controls whether to drain data notes
                      on rolling restart operations
                    type: boolean
                  httpPort:
                    default: 9200
                    format: int32
                    type: integer
                  image:
                    type: string
                  imagePullPolicy:
                    description: PullPolicy describes a policy for if/when to pull
                      a container image
                    type: string
                  imagePullSecrets:
                    items:
                      description: LocalObjectReference contains enough information
                        to let you locate the referenced object inside the same namespace.
                      properties:
                        name:
                          description: 'Name of the referent. More info: https://kubernetes.io/docs/concepts/overview/working-with-objects/names/#names
                            TODO: Add other useful fields. apiVersion, kind, uid?'
                          type: string
                      type: object
                    type: array
<<<<<<< HEAD
                  monitoring:
                    properties:
                      enable:
                        type: boolean
                      monitoringUser:
                        type: string
                      offlinePlugin:
                        type: string
                      scrapInterval:
                        type: string
                    type: object
=======
                  keystore:
                    description: Populate opensearch keystore before startup
                    items:
                      properties:
                        keyMappings:
                          additionalProperties:
                            type: string
                          description: Key mappings from secret to keystore keys
                          type: object
                        secret:
                          description: Secret containing key value pairs
                          properties:
                            name:
                              description: 'Name of the referent. More info: https://kubernetes.io/docs/concepts/overview/working-with-objects/names/#names
                                TODO: Add other useful fields. apiVersion, kind, uid?'
                              type: string
                          type: object
                      type: object
                    type: array
>>>>>>> bf2ca7b3
                  pluginsList:
                    items:
                      type: string
                    type: array
                  serviceAccount:
                    type: string
                  serviceName:
                    type: string
                  setVMMaxMapCount:
                    type: boolean
                  vendor:
                    enum:
                    - Opensearch
                    - Op
                    - OP
                    - os
                    - opensearch
                    type: string
                  version:
                    type: string
                required:
                - serviceName
                type: object
              nodePools:
                items:
                  properties:
                    additionalConfig:
                      additionalProperties:
                        type: string
                      type: object
                    affinity:
                      description: Affinity is a group of affinity scheduling rules.
                      properties:
                        nodeAffinity:
                          description: Describes node affinity scheduling rules for
                            the pod.
                          properties:
                            preferredDuringSchedulingIgnoredDuringExecution:
                              description: The scheduler will prefer to schedule pods
                                to nodes that satisfy the affinity expressions specified
                                by this field, but it may choose a node that violates
                                one or more of the expressions. The node that is most
                                preferred is the one with the greatest sum of weights,
                                i.e. for each node that meets all of the scheduling
                                requirements (resource request, requiredDuringScheduling
                                affinity expressions, etc.), compute a sum by iterating
                                through the elements of this field and adding "weight"
                                to the sum if the node matches the corresponding matchExpressions;
                                the node(s) with the highest sum are the most preferred.
                              items:
                                description: An empty preferred scheduling term matches
                                  all objects with implicit weight 0 (i.e. it's a
                                  no-op). A null preferred scheduling term matches
                                  no objects (i.e. is also a no-op).
                                properties:
                                  preference:
                                    description: A node selector term, associated
                                      with the corresponding weight.
                                    properties:
                                      matchExpressions:
                                        description: A list of node selector requirements
                                          by node's labels.
                                        items:
                                          description: A node selector requirement
                                            is a selector that contains values, a
                                            key, and an operator that relates the
                                            key and values.
                                          properties:
                                            key:
                                              description: The label key that the
                                                selector applies to.
                                              type: string
                                            operator:
                                              description: Represents a key's relationship
                                                to a set of values. Valid operators
                                                are In, NotIn, Exists, DoesNotExist.
                                                Gt, and Lt.
                                              type: string
                                            values:
                                              description: An array of string values.
                                                If the operator is In or NotIn, the
                                                values array must be non-empty. If
                                                the operator is Exists or DoesNotExist,
                                                the values array must be empty. If
                                                the operator is Gt or Lt, the values
                                                array must have a single element,
                                                which will be interpreted as an integer.
                                                This array is replaced during a strategic
                                                merge patch.
                                              items:
                                                type: string
                                              type: array
                                          required:
                                          - key
                                          - operator
                                          type: object
                                        type: array
                                      matchFields:
                                        description: A list of node selector requirements
                                          by node's fields.
                                        items:
                                          description: A node selector requirement
                                            is a selector that contains values, a
                                            key, and an operator that relates the
                                            key and values.
                                          properties:
                                            key:
                                              description: The label key that the
                                                selector applies to.
                                              type: string
                                            operator:
                                              description: Represents a key's relationship
                                                to a set of values. Valid operators
                                                are In, NotIn, Exists, DoesNotExist.
                                                Gt, and Lt.
                                              type: string
                                            values:
                                              description: An array of string values.
                                                If the operator is In or NotIn, the
                                                values array must be non-empty. If
                                                the operator is Exists or DoesNotExist,
                                                the values array must be empty. If
                                                the operator is Gt or Lt, the values
                                                array must have a single element,
                                                which will be interpreted as an integer.
                                                This array is replaced during a strategic
                                                merge patch.
                                              items:
                                                type: string
                                              type: array
                                          required:
                                          - key
                                          - operator
                                          type: object
                                        type: array
                                    type: object
                                  weight:
                                    description: Weight associated with matching the
                                      corresponding nodeSelectorTerm, in the range
                                      1-100.
                                    format: int32
                                    type: integer
                                required:
                                - preference
                                - weight
                                type: object
                              type: array
                            requiredDuringSchedulingIgnoredDuringExecution:
                              description: If the affinity requirements specified
                                by this field are not met at scheduling time, the
                                pod will not be scheduled onto the node. If the affinity
                                requirements specified by this field cease to be met
                                at some point during pod execution (e.g. due to an
                                update), the system may or may not try to eventually
                                evict the pod from its node.
                              properties:
                                nodeSelectorTerms:
                                  description: Required. A list of node selector terms.
                                    The terms are ORed.
                                  items:
                                    description: A null or empty node selector term
                                      matches no objects. The requirements of them
                                      are ANDed. The TopologySelectorTerm type implements
                                      a subset of the NodeSelectorTerm.
                                    properties:
                                      matchExpressions:
                                        description: A list of node selector requirements
                                          by node's labels.
                                        items:
                                          description: A node selector requirement
                                            is a selector that contains values, a
                                            key, and an operator that relates the
                                            key and values.
                                          properties:
                                            key:
                                              description: The label key that the
                                                selector applies to.
                                              type: string
                                            operator:
                                              description: Represents a key's relationship
                                                to a set of values. Valid operators
                                                are In, NotIn, Exists, DoesNotExist.
                                                Gt, and Lt.
                                              type: string
                                            values:
                                              description: An array of string values.
                                                If the operator is In or NotIn, the
                                                values array must be non-empty. If
                                                the operator is Exists or DoesNotExist,
                                                the values array must be empty. If
                                                the operator is Gt or Lt, the values
                                                array must have a single element,
                                                which will be interpreted as an integer.
                                                This array is replaced during a strategic
                                                merge patch.
                                              items:
                                                type: string
                                              type: array
                                          required:
                                          - key
                                          - operator
                                          type: object
                                        type: array
                                      matchFields:
                                        description: A list of node selector requirements
                                          by node's fields.
                                        items:
                                          description: A node selector requirement
                                            is a selector that contains values, a
                                            key, and an operator that relates the
                                            key and values.
                                          properties:
                                            key:
                                              description: The label key that the
                                                selector applies to.
                                              type: string
                                            operator:
                                              description: Represents a key's relationship
                                                to a set of values. Valid operators
                                                are In, NotIn, Exists, DoesNotExist.
                                                Gt, and Lt.
                                              type: string
                                            values:
                                              description: An array of string values.
                                                If the operator is In or NotIn, the
                                                values array must be non-empty. If
                                                the operator is Exists or DoesNotExist,
                                                the values array must be empty. If
                                                the operator is Gt or Lt, the values
                                                array must have a single element,
                                                which will be interpreted as an integer.
                                                This array is replaced during a strategic
                                                merge patch.
                                              items:
                                                type: string
                                              type: array
                                          required:
                                          - key
                                          - operator
                                          type: object
                                        type: array
                                    type: object
                                  type: array
                              required:
                              - nodeSelectorTerms
                              type: object
                          type: object
                        podAffinity:
                          description: Describes pod affinity scheduling rules (e.g.
                            co-locate this pod in the same node, zone, etc. as some
                            other pod(s)).
                          properties:
                            preferredDuringSchedulingIgnoredDuringExecution:
                              description: The scheduler will prefer to schedule pods
                                to nodes that satisfy the affinity expressions specified
                                by this field, but it may choose a node that violates
                                one or more of the expressions. The node that is most
                                preferred is the one with the greatest sum of weights,
                                i.e. for each node that meets all of the scheduling
                                requirements (resource request, requiredDuringScheduling
                                affinity expressions, etc.), compute a sum by iterating
                                through the elements of this field and adding "weight"
                                to the sum if the node has pods which matches the
                                corresponding podAffinityTerm; the node(s) with the
                                highest sum are the most preferred.
                              items:
                                description: The weights of all of the matched WeightedPodAffinityTerm
                                  fields are added per-node to find the most preferred
                                  node(s)
                                properties:
                                  podAffinityTerm:
                                    description: Required. A pod affinity term, associated
                                      with the corresponding weight.
                                    properties:
                                      labelSelector:
                                        description: A label query over a set of resources,
                                          in this case pods.
                                        properties:
                                          matchExpressions:
                                            description: matchExpressions is a list
                                              of label selector requirements. The
                                              requirements are ANDed.
                                            items:
                                              description: A label selector requirement
                                                is a selector that contains values,
                                                a key, and an operator that relates
                                                the key and values.
                                              properties:
                                                key:
                                                  description: key is the label key
                                                    that the selector applies to.
                                                  type: string
                                                operator:
                                                  description: operator represents
                                                    a key's relationship to a set
                                                    of values. Valid operators are
                                                    In, NotIn, Exists and DoesNotExist.
                                                  type: string
                                                values:
                                                  description: values is an array
                                                    of string values. If the operator
                                                    is In or NotIn, the values array
                                                    must be non-empty. If the operator
                                                    is Exists or DoesNotExist, the
                                                    values array must be empty. This
                                                    array is replaced during a strategic
                                                    merge patch.
                                                  items:
                                                    type: string
                                                  type: array
                                              required:
                                              - key
                                              - operator
                                              type: object
                                            type: array
                                          matchLabels:
                                            additionalProperties:
                                              type: string
                                            description: matchLabels is a map of {key,value}
                                              pairs. A single {key,value} in the matchLabels
                                              map is equivalent to an element of matchExpressions,
                                              whose key field is "key", the operator
                                              is "In", and the values array contains
                                              only "value". The requirements are ANDed.
                                            type: object
                                        type: object
                                      namespaceSelector:
                                        description: A label query over the set of
                                          namespaces that the term applies to. The
                                          term is applied to the union of the namespaces
                                          selected by this field and the ones listed
                                          in the namespaces field. null selector and
                                          null or empty namespaces list means "this
                                          pod's namespace". An empty selector ({})
                                          matches all namespaces. This field is beta-level
                                          and is only honored when PodAffinityNamespaceSelector
                                          feature is enabled.
                                        properties:
                                          matchExpressions:
                                            description: matchExpressions is a list
                                              of label selector requirements. The
                                              requirements are ANDed.
                                            items:
                                              description: A label selector requirement
                                                is a selector that contains values,
                                                a key, and an operator that relates
                                                the key and values.
                                              properties:
                                                key:
                                                  description: key is the label key
                                                    that the selector applies to.
                                                  type: string
                                                operator:
                                                  description: operator represents
                                                    a key's relationship to a set
                                                    of values. Valid operators are
                                                    In, NotIn, Exists and DoesNotExist.
                                                  type: string
                                                values:
                                                  description: values is an array
                                                    of string values. If the operator
                                                    is In or NotIn, the values array
                                                    must be non-empty. If the operator
                                                    is Exists or DoesNotExist, the
                                                    values array must be empty. This
                                                    array is replaced during a strategic
                                                    merge patch.
                                                  items:
                                                    type: string
                                                  type: array
                                              required:
                                              - key
                                              - operator
                                              type: object
                                            type: array
                                          matchLabels:
                                            additionalProperties:
                                              type: string
                                            description: matchLabels is a map of {key,value}
                                              pairs. A single {key,value} in the matchLabels
                                              map is equivalent to an element of matchExpressions,
                                              whose key field is "key", the operator
                                              is "In", and the values array contains
                                              only "value". The requirements are ANDed.
                                            type: object
                                        type: object
                                      namespaces:
                                        description: namespaces specifies a static
                                          list of namespace names that the term applies
                                          to. The term is applied to the union of
                                          the namespaces listed in this field and
                                          the ones selected by namespaceSelector.
                                          null or empty namespaces list and null namespaceSelector
                                          means "this pod's namespace"
                                        items:
                                          type: string
                                        type: array
                                      topologyKey:
                                        description: This pod should be co-located
                                          (affinity) or not co-located (anti-affinity)
                                          with the pods matching the labelSelector
                                          in the specified namespaces, where co-located
                                          is defined as running on a node whose value
                                          of the label with key topologyKey matches
                                          that of any node on which any of the selected
                                          pods is running. Empty topologyKey is not
                                          allowed.
                                        type: string
                                    required:
                                    - topologyKey
                                    type: object
                                  weight:
                                    description: weight associated with matching the
                                      corresponding podAffinityTerm, in the range
                                      1-100.
                                    format: int32
                                    type: integer
                                required:
                                - podAffinityTerm
                                - weight
                                type: object
                              type: array
                            requiredDuringSchedulingIgnoredDuringExecution:
                              description: If the affinity requirements specified
                                by this field are not met at scheduling time, the
                                pod will not be scheduled onto the node. If the affinity
                                requirements specified by this field cease to be met
                                at some point during pod execution (e.g. due to a
                                pod label update), the system may or may not try to
                                eventually evict the pod from its node. When there
                                are multiple elements, the lists of nodes corresponding
                                to each podAffinityTerm are intersected, i.e. all
                                terms must be satisfied.
                              items:
                                description: Defines a set of pods (namely those matching
                                  the labelSelector relative to the given namespace(s))
                                  that this pod should be co-located (affinity) or
                                  not co-located (anti-affinity) with, where co-located
                                  is defined as running on a node whose value of the
                                  label with key <topologyKey> matches that of any
                                  node on which a pod of the set of pods is running
                                properties:
                                  labelSelector:
                                    description: A label query over a set of resources,
                                      in this case pods.
                                    properties:
                                      matchExpressions:
                                        description: matchExpressions is a list of
                                          label selector requirements. The requirements
                                          are ANDed.
                                        items:
                                          description: A label selector requirement
                                            is a selector that contains values, a
                                            key, and an operator that relates the
                                            key and values.
                                          properties:
                                            key:
                                              description: key is the label key that
                                                the selector applies to.
                                              type: string
                                            operator:
                                              description: operator represents a key's
                                                relationship to a set of values. Valid
                                                operators are In, NotIn, Exists and
                                                DoesNotExist.
                                              type: string
                                            values:
                                              description: values is an array of string
                                                values. If the operator is In or NotIn,
                                                the values array must be non-empty.
                                                If the operator is Exists or DoesNotExist,
                                                the values array must be empty. This
                                                array is replaced during a strategic
                                                merge patch.
                                              items:
                                                type: string
                                              type: array
                                          required:
                                          - key
                                          - operator
                                          type: object
                                        type: array
                                      matchLabels:
                                        additionalProperties:
                                          type: string
                                        description: matchLabels is a map of {key,value}
                                          pairs. A single {key,value} in the matchLabels
                                          map is equivalent to an element of matchExpressions,
                                          whose key field is "key", the operator is
                                          "In", and the values array contains only
                                          "value". The requirements are ANDed.
                                        type: object
                                    type: object
                                  namespaceSelector:
                                    description: A label query over the set of namespaces
                                      that the term applies to. The term is applied
                                      to the union of the namespaces selected by this
                                      field and the ones listed in the namespaces
                                      field. null selector and null or empty namespaces
                                      list means "this pod's namespace". An empty
                                      selector ({}) matches all namespaces. This field
                                      is beta-level and is only honored when PodAffinityNamespaceSelector
                                      feature is enabled.
                                    properties:
                                      matchExpressions:
                                        description: matchExpressions is a list of
                                          label selector requirements. The requirements
                                          are ANDed.
                                        items:
                                          description: A label selector requirement
                                            is a selector that contains values, a
                                            key, and an operator that relates the
                                            key and values.
                                          properties:
                                            key:
                                              description: key is the label key that
                                                the selector applies to.
                                              type: string
                                            operator:
                                              description: operator represents a key's
                                                relationship to a set of values. Valid
                                                operators are In, NotIn, Exists and
                                                DoesNotExist.
                                              type: string
                                            values:
                                              description: values is an array of string
                                                values. If the operator is In or NotIn,
                                                the values array must be non-empty.
                                                If the operator is Exists or DoesNotExist,
                                                the values array must be empty. This
                                                array is replaced during a strategic
                                                merge patch.
                                              items:
                                                type: string
                                              type: array
                                          required:
                                          - key
                                          - operator
                                          type: object
                                        type: array
                                      matchLabels:
                                        additionalProperties:
                                          type: string
                                        description: matchLabels is a map of {key,value}
                                          pairs. A single {key,value} in the matchLabels
                                          map is equivalent to an element of matchExpressions,
                                          whose key field is "key", the operator is
                                          "In", and the values array contains only
                                          "value". The requirements are ANDed.
                                        type: object
                                    type: object
                                  namespaces:
                                    description: namespaces specifies a static list
                                      of namespace names that the term applies to.
                                      The term is applied to the union of the namespaces
                                      listed in this field and the ones selected by
                                      namespaceSelector. null or empty namespaces
                                      list and null namespaceSelector means "this
                                      pod's namespace"
                                    items:
                                      type: string
                                    type: array
                                  topologyKey:
                                    description: This pod should be co-located (affinity)
                                      or not co-located (anti-affinity) with the pods
                                      matching the labelSelector in the specified
                                      namespaces, where co-located is defined as running
                                      on a node whose value of the label with key
                                      topologyKey matches that of any node on which
                                      any of the selected pods is running. Empty topologyKey
                                      is not allowed.
                                    type: string
                                required:
                                - topologyKey
                                type: object
                              type: array
                          type: object
                        podAntiAffinity:
                          description: Describes pod anti-affinity scheduling rules
                            (e.g. avoid putting this pod in the same node, zone, etc.
                            as some other pod(s)).
                          properties:
                            preferredDuringSchedulingIgnoredDuringExecution:
                              description: The scheduler will prefer to schedule pods
                                to nodes that satisfy the anti-affinity expressions
                                specified by this field, but it may choose a node
                                that violates one or more of the expressions. The
                                node that is most preferred is the one with the greatest
                                sum of weights, i.e. for each node that meets all
                                of the scheduling requirements (resource request,
                                requiredDuringScheduling anti-affinity expressions,
                                etc.), compute a sum by iterating through the elements
                                of this field and adding "weight" to the sum if the
                                node has pods which matches the corresponding podAffinityTerm;
                                the node(s) with the highest sum are the most preferred.
                              items:
                                description: The weights of all of the matched WeightedPodAffinityTerm
                                  fields are added per-node to find the most preferred
                                  node(s)
                                properties:
                                  podAffinityTerm:
                                    description: Required. A pod affinity term, associated
                                      with the corresponding weight.
                                    properties:
                                      labelSelector:
                                        description: A label query over a set of resources,
                                          in this case pods.
                                        properties:
                                          matchExpressions:
                                            description: matchExpressions is a list
                                              of label selector requirements. The
                                              requirements are ANDed.
                                            items:
                                              description: A label selector requirement
                                                is a selector that contains values,
                                                a key, and an operator that relates
                                                the key and values.
                                              properties:
                                                key:
                                                  description: key is the label key
                                                    that the selector applies to.
                                                  type: string
                                                operator:
                                                  description: operator represents
                                                    a key's relationship to a set
                                                    of values. Valid operators are
                                                    In, NotIn, Exists and DoesNotExist.
                                                  type: string
                                                values:
                                                  description: values is an array
                                                    of string values. If the operator
                                                    is In or NotIn, the values array
                                                    must be non-empty. If the operator
                                                    is Exists or DoesNotExist, the
                                                    values array must be empty. This
                                                    array is replaced during a strategic
                                                    merge patch.
                                                  items:
                                                    type: string
                                                  type: array
                                              required:
                                              - key
                                              - operator
                                              type: object
                                            type: array
                                          matchLabels:
                                            additionalProperties:
                                              type: string
                                            description: matchLabels is a map of {key,value}
                                              pairs. A single {key,value} in the matchLabels
                                              map is equivalent to an element of matchExpressions,
                                              whose key field is "key", the operator
                                              is "In", and the values array contains
                                              only "value". The requirements are ANDed.
                                            type: object
                                        type: object
                                      namespaceSelector:
                                        description: A label query over the set of
                                          namespaces that the term applies to. The
                                          term is applied to the union of the namespaces
                                          selected by this field and the ones listed
                                          in the namespaces field. null selector and
                                          null or empty namespaces list means "this
                                          pod's namespace". An empty selector ({})
                                          matches all namespaces. This field is beta-level
                                          and is only honored when PodAffinityNamespaceSelector
                                          feature is enabled.
                                        properties:
                                          matchExpressions:
                                            description: matchExpressions is a list
                                              of label selector requirements. The
                                              requirements are ANDed.
                                            items:
                                              description: A label selector requirement
                                                is a selector that contains values,
                                                a key, and an operator that relates
                                                the key and values.
                                              properties:
                                                key:
                                                  description: key is the label key
                                                    that the selector applies to.
                                                  type: string
                                                operator:
                                                  description: operator represents
                                                    a key's relationship to a set
                                                    of values. Valid operators are
                                                    In, NotIn, Exists and DoesNotExist.
                                                  type: string
                                                values:
                                                  description: values is an array
                                                    of string values. If the operator
                                                    is In or NotIn, the values array
                                                    must be non-empty. If the operator
                                                    is Exists or DoesNotExist, the
                                                    values array must be empty. This
                                                    array is replaced during a strategic
                                                    merge patch.
                                                  items:
                                                    type: string
                                                  type: array
                                              required:
                                              - key
                                              - operator
                                              type: object
                                            type: array
                                          matchLabels:
                                            additionalProperties:
                                              type: string
                                            description: matchLabels is a map of {key,value}
                                              pairs. A single {key,value} in the matchLabels
                                              map is equivalent to an element of matchExpressions,
                                              whose key field is "key", the operator
                                              is "In", and the values array contains
                                              only "value". The requirements are ANDed.
                                            type: object
                                        type: object
                                      namespaces:
                                        description: namespaces specifies a static
                                          list of namespace names that the term applies
                                          to. The term is applied to the union of
                                          the namespaces listed in this field and
                                          the ones selected by namespaceSelector.
                                          null or empty namespaces list and null namespaceSelector
                                          means "this pod's namespace"
                                        items:
                                          type: string
                                        type: array
                                      topologyKey:
                                        description: This pod should be co-located
                                          (affinity) or not co-located (anti-affinity)
                                          with the pods matching the labelSelector
                                          in the specified namespaces, where co-located
                                          is defined as running on a node whose value
                                          of the label with key topologyKey matches
                                          that of any node on which any of the selected
                                          pods is running. Empty topologyKey is not
                                          allowed.
                                        type: string
                                    required:
                                    - topologyKey
                                    type: object
                                  weight:
                                    description: weight associated with matching the
                                      corresponding podAffinityTerm, in the range
                                      1-100.
                                    format: int32
                                    type: integer
                                required:
                                - podAffinityTerm
                                - weight
                                type: object
                              type: array
                            requiredDuringSchedulingIgnoredDuringExecution:
                              description: If the anti-affinity requirements specified
                                by this field are not met at scheduling time, the
                                pod will not be scheduled onto the node. If the anti-affinity
                                requirements specified by this field cease to be met
                                at some point during pod execution (e.g. due to a
                                pod label update), the system may or may not try to
                                eventually evict the pod from its node. When there
                                are multiple elements, the lists of nodes corresponding
                                to each podAffinityTerm are intersected, i.e. all
                                terms must be satisfied.
                              items:
                                description: Defines a set of pods (namely those matching
                                  the labelSelector relative to the given namespace(s))
                                  that this pod should be co-located (affinity) or
                                  not co-located (anti-affinity) with, where co-located
                                  is defined as running on a node whose value of the
                                  label with key <topologyKey> matches that of any
                                  node on which a pod of the set of pods is running
                                properties:
                                  labelSelector:
                                    description: A label query over a set of resources,
                                      in this case pods.
                                    properties:
                                      matchExpressions:
                                        description: matchExpressions is a list of
                                          label selector requirements. The requirements
                                          are ANDed.
                                        items:
                                          description: A label selector requirement
                                            is a selector that contains values, a
                                            key, and an operator that relates the
                                            key and values.
                                          properties:
                                            key:
                                              description: key is the label key that
                                                the selector applies to.
                                              type: string
                                            operator:
                                              description: operator represents a key's
                                                relationship to a set of values. Valid
                                                operators are In, NotIn, Exists and
                                                DoesNotExist.
                                              type: string
                                            values:
                                              description: values is an array of string
                                                values. If the operator is In or NotIn,
                                                the values array must be non-empty.
                                                If the operator is Exists or DoesNotExist,
                                                the values array must be empty. This
                                                array is replaced during a strategic
                                                merge patch.
                                              items:
                                                type: string
                                              type: array
                                          required:
                                          - key
                                          - operator
                                          type: object
                                        type: array
                                      matchLabels:
                                        additionalProperties:
                                          type: string
                                        description: matchLabels is a map of {key,value}
                                          pairs. A single {key,value} in the matchLabels
                                          map is equivalent to an element of matchExpressions,
                                          whose key field is "key", the operator is
                                          "In", and the values array contains only
                                          "value". The requirements are ANDed.
                                        type: object
                                    type: object
                                  namespaceSelector:
                                    description: A label query over the set of namespaces
                                      that the term applies to. The term is applied
                                      to the union of the namespaces selected by this
                                      field and the ones listed in the namespaces
                                      field. null selector and null or empty namespaces
                                      list means "this pod's namespace". An empty
                                      selector ({}) matches all namespaces. This field
                                      is beta-level and is only honored when PodAffinityNamespaceSelector
                                      feature is enabled.
                                    properties:
                                      matchExpressions:
                                        description: matchExpressions is a list of
                                          label selector requirements. The requirements
                                          are ANDed.
                                        items:
                                          description: A label selector requirement
                                            is a selector that contains values, a
                                            key, and an operator that relates the
                                            key and values.
                                          properties:
                                            key:
                                              description: key is the label key that
                                                the selector applies to.
                                              type: string
                                            operator:
                                              description: operator represents a key's
                                                relationship to a set of values. Valid
                                                operators are In, NotIn, Exists and
                                                DoesNotExist.
                                              type: string
                                            values:
                                              description: values is an array of string
                                                values. If the operator is In or NotIn,
                                                the values array must be non-empty.
                                                If the operator is Exists or DoesNotExist,
                                                the values array must be empty. This
                                                array is replaced during a strategic
                                                merge patch.
                                              items:
                                                type: string
                                              type: array
                                          required:
                                          - key
                                          - operator
                                          type: object
                                        type: array
                                      matchLabels:
                                        additionalProperties:
                                          type: string
                                        description: matchLabels is a map of {key,value}
                                          pairs. A single {key,value} in the matchLabels
                                          map is equivalent to an element of matchExpressions,
                                          whose key field is "key", the operator is
                                          "In", and the values array contains only
                                          "value". The requirements are ANDed.
                                        type: object
                                    type: object
                                  namespaces:
                                    description: namespaces specifies a static list
                                      of namespace names that the term applies to.
                                      The term is applied to the union of the namespaces
                                      listed in this field and the ones selected by
                                      namespaceSelector. null or empty namespaces
                                      list and null namespaceSelector means "this
                                      pod's namespace"
                                    items:
                                      type: string
                                    type: array
                                  topologyKey:
                                    description: This pod should be co-located (affinity)
                                      or not co-located (anti-affinity) with the pods
                                      matching the labelSelector in the specified
                                      namespaces, where co-located is defined as running
                                      on a node whose value of the label with key
                                      topologyKey matches that of any node on which
                                      any of the selected pods is running. Empty topologyKey
                                      is not allowed.
                                    type: string
                                required:
                                - topologyKey
                                type: object
                              type: array
                          type: object
                      type: object
                    component:
                      type: string
                    diskSize:
                      type: string
                    env:
                      items:
                        description: EnvVar represents an environment variable present
                          in a Container.
                        properties:
                          name:
                            description: Name of the environment variable. Must be
                              a C_IDENTIFIER.
                            type: string
                          value:
                            description: 'Variable references $(VAR_NAME) are expanded
                              using the previously defined environment variables in
                              the container and any service environment variables.
                              If a variable cannot be resolved, the reference in the
                              input string will be unchanged. Double $$ are reduced
                              to a single $, which allows for escaping the $(VAR_NAME)
                              syntax: i.e. "$$(VAR_NAME)" will produce the string
                              literal "$(VAR_NAME)". Escaped references will never
                              be expanded, regardless of whether the variable exists
                              or not. Defaults to "".'
                            type: string
                          valueFrom:
                            description: Source for the environment variable's value.
                              Cannot be used if value is not empty.
                            properties:
                              configMapKeyRef:
                                description: Selects a key of a ConfigMap.
                                properties:
                                  key:
                                    description: The key to select.
                                    type: string
                                  name:
                                    description: 'Name of the referent. More info:
                                      https://kubernetes.io/docs/concepts/overview/working-with-objects/names/#names
                                      TODO: Add other useful fields. apiVersion, kind,
                                      uid?'
                                    type: string
                                  optional:
                                    description: Specify whether the ConfigMap or
                                      its key must be defined
                                    type: boolean
                                required:
                                - key
                                type: object
                              fieldRef:
                                description: 'Selects a field of the pod: supports
                                  metadata.name, metadata.namespace, `metadata.labels[''<KEY>'']`,
                                  `metadata.annotations[''<KEY>'']`, spec.nodeName,
                                  spec.serviceAccountName, status.hostIP, status.podIP,
                                  status.podIPs.'
                                properties:
                                  apiVersion:
                                    description: Version of the schema the FieldPath
                                      is written in terms of, defaults to "v1".
                                    type: string
                                  fieldPath:
                                    description: Path of the field to select in the
                                      specified API version.
                                    type: string
                                required:
                                - fieldPath
                                type: object
                              resourceFieldRef:
                                description: 'Selects a resource of the container:
                                  only resources limits and requests (limits.cpu,
                                  limits.memory, limits.ephemeral-storage, requests.cpu,
                                  requests.memory and requests.ephemeral-storage)
                                  are currently supported.'
                                properties:
                                  containerName:
                                    description: 'Container name: required for volumes,
                                      optional for env vars'
                                    type: string
                                  divisor:
                                    anyOf:
                                    - type: integer
                                    - type: string
                                    description: Specifies the output format of the
                                      exposed resources, defaults to "1"
                                    pattern: ^(\+|-)?(([0-9]+(\.[0-9]*)?)|(\.[0-9]+))(([KMGTPE]i)|[numkMGTPE]|([eE](\+|-)?(([0-9]+(\.[0-9]*)?)|(\.[0-9]+))))?$
                                    x-kubernetes-int-or-string: true
                                  resource:
                                    description: 'Required: resource to select'
                                    type: string
                                required:
                                - resource
                                type: object
                              secretKeyRef:
                                description: Selects a key of a secret in the pod's
                                  namespace
                                properties:
                                  key:
                                    description: The key of the secret to select from.  Must
                                      be a valid secret key.
                                    type: string
                                  name:
                                    description: 'Name of the referent. More info:
                                      https://kubernetes.io/docs/concepts/overview/working-with-objects/names/#names
                                      TODO: Add other useful fields. apiVersion, kind,
                                      uid?'
                                    type: string
                                  optional:
                                    description: Specify whether the Secret or its
                                      key must be defined
                                    type: boolean
                                required:
                                - key
                                type: object
                            type: object
                        required:
                        - name
                        type: object
                      type: array
                    jvm:
                      type: string
                    labels:
                      additionalProperties:
                        type: string
                      type: object
                    nodeSelector:
                      additionalProperties:
                        type: string
                      type: object
                    persistence:
                      description: PersistencConfig defines options for data persistence
                      properties:
                        emptyDir:
                          description: Represents an empty directory for a pod. Empty
                            directory volumes support ownership management and SELinux
                            relabeling.
                          properties:
                            medium:
                              description: 'What type of storage medium should back
                                this directory. The default is "" which means to use
                                the node''s default medium. Must be an empty string
                                (default) or Memory. More info: https://kubernetes.io/docs/concepts/storage/volumes#emptydir'
                              type: string
                            sizeLimit:
                              anyOf:
                              - type: integer
                              - type: string
                              description: 'Total amount of local storage required
                                for this EmptyDir volume. The size limit is also applicable
                                for memory medium. The maximum usage on memory medium
                                EmptyDir would be the minimum value between the SizeLimit
                                specified here and the sum of memory limits of all
                                containers in a pod. The default is nil which means
                                that the limit is undefined. More info: http://kubernetes.io/docs/user-guide/volumes#emptydir'
                              pattern: ^(\+|-)?(([0-9]+(\.[0-9]*)?)|(\.[0-9]+))(([KMGTPE]i)|[numkMGTPE]|([eE](\+|-)?(([0-9]+(\.[0-9]*)?)|(\.[0-9]+))))?$
                              x-kubernetes-int-or-string: true
                          type: object
                        hostPath:
                          description: Represents a host path mapped into a pod. Host
                            path volumes do not support ownership management or SELinux
                            relabeling.
                          properties:
                            path:
                              description: 'Path of the directory on the host. If
                                the path is a symlink, it will follow the link to
                                the real path. More info: https://kubernetes.io/docs/concepts/storage/volumes#hostpath'
                              type: string
                            type:
                              description: 'Type for HostPath Volume Defaults to ""
                                More info: https://kubernetes.io/docs/concepts/storage/volumes#hostpath'
                              type: string
                          required:
                          - path
                          type: object
                        pvc:
                          properties:
                            accessModes:
                              items:
                                type: string
                              type: array
                            storageClass:
                              type: string
                          type: object
                      type: object
                    replicas:
                      format: int32
                      type: integer
                    resources:
                      description: ResourceRequirements describes the compute resource
                        requirements.
                      properties:
                        limits:
                          additionalProperties:
                            anyOf:
                            - type: integer
                            - type: string
                            pattern: ^(\+|-)?(([0-9]+(\.[0-9]*)?)|(\.[0-9]+))(([KMGTPE]i)|[numkMGTPE]|([eE](\+|-)?(([0-9]+(\.[0-9]*)?)|(\.[0-9]+))))?$
                            x-kubernetes-int-or-string: true
                          description: 'Limits describes the maximum amount of compute
                            resources allowed. More info: https://kubernetes.io/docs/concepts/configuration/manage-resources-containers/'
                          type: object
                        requests:
                          additionalProperties:
                            anyOf:
                            - type: integer
                            - type: string
                            pattern: ^(\+|-)?(([0-9]+(\.[0-9]*)?)|(\.[0-9]+))(([KMGTPE]i)|[numkMGTPE]|([eE](\+|-)?(([0-9]+(\.[0-9]*)?)|(\.[0-9]+))))?$
                            x-kubernetes-int-or-string: true
                          description: 'Requests describes the minimum amount of compute
                            resources required. If Requests is omitted for a container,
                            it defaults to Limits if that is explicitly specified,
                            otherwise to an implementation-defined value. More info:
                            https://kubernetes.io/docs/concepts/configuration/manage-resources-containers/'
                          type: object
                      type: object
                    roles:
                      items:
                        type: string
                      type: array
                    tolerations:
                      items:
                        description: The pod this Toleration is attached to tolerates
                          any taint that matches the triple <key,value,effect> using
                          the matching operator <operator>.
                        properties:
                          effect:
                            description: Effect indicates the taint effect to match.
                              Empty means match all taint effects. When specified,
                              allowed values are NoSchedule, PreferNoSchedule and
                              NoExecute.
                            type: string
                          key:
                            description: Key is the taint key that the toleration
                              applies to. Empty means match all taint keys. If the
                              key is empty, operator must be Exists; this combination
                              means to match all values and all keys.
                            type: string
                          operator:
                            description: Operator represents a key's relationship
                              to the value. Valid operators are Exists and Equal.
                              Defaults to Equal. Exists is equivalent to wildcard
                              for value, so that a pod can tolerate all taints of
                              a particular category.
                            type: string
                          tolerationSeconds:
                            description: TolerationSeconds represents the period of
                              time the toleration (which must be of effect NoExecute,
                              otherwise this field is ignored) tolerates the taint.
                              By default, it is not set, which means tolerate the
                              taint forever (do not evict). Zero and negative values
                              will be treated as 0 (evict immediately) by the system.
                            format: int64
                            type: integer
                          value:
                            description: Value is the taint value the toleration matches
                              to. If the operator is Exists, the value should be empty,
                              otherwise just a regular string.
                            type: string
                        type: object
                      type: array
                    topologySpreadConstraints:
                      items:
                        description: TopologySpreadConstraint specifies how to spread
                          matching pods among the given topology.
                        properties:
                          labelSelector:
                            description: LabelSelector is used to find matching pods.
                              Pods that match this label selector are counted to determine
                              the number of pods in their corresponding topology domain.
                            properties:
                              matchExpressions:
                                description: matchExpressions is a list of label selector
                                  requirements. The requirements are ANDed.
                                items:
                                  description: A label selector requirement is a selector
                                    that contains values, a key, and an operator that
                                    relates the key and values.
                                  properties:
                                    key:
                                      description: key is the label key that the selector
                                        applies to.
                                      type: string
                                    operator:
                                      description: operator represents a key's relationship
                                        to a set of values. Valid operators are In,
                                        NotIn, Exists and DoesNotExist.
                                      type: string
                                    values:
                                      description: values is an array of string values.
                                        If the operator is In or NotIn, the values
                                        array must be non-empty. If the operator is
                                        Exists or DoesNotExist, the values array must
                                        be empty. This array is replaced during a
                                        strategic merge patch.
                                      items:
                                        type: string
                                      type: array
                                  required:
                                  - key
                                  - operator
                                  type: object
                                type: array
                              matchLabels:
                                additionalProperties:
                                  type: string
                                description: matchLabels is a map of {key,value} pairs.
                                  A single {key,value} in the matchLabels map is equivalent
                                  to an element of matchExpressions, whose key field
                                  is "key", the operator is "In", and the values array
                                  contains only "value". The requirements are ANDed.
                                type: object
                            type: object
                          maxSkew:
                            description: 'MaxSkew describes the degree to which pods
                              may be unevenly distributed. When `whenUnsatisfiable=DoNotSchedule`,
                              it is the maximum permitted difference between the number
                              of matching pods in the target topology and the global
                              minimum. For example, in a 3-zone cluster, MaxSkew is
                              set to 1, and pods with the same labelSelector spread
                              as 1/1/0: | zone1 | zone2 | zone3 | |   P   |   P   |       |
                              - if MaxSkew is 1, incoming pod can only be scheduled
                              to zone3 to become 1/1/1; scheduling it onto zone1(zone2)
                              would make the ActualSkew(2-0) on zone1(zone2) violate
                              MaxSkew(1). - if MaxSkew is 2, incoming pod can be scheduled
                              onto any zone. When `whenUnsatisfiable=ScheduleAnyway`,
                              it is used to give higher precedence to topologies that
                              satisfy it. It''s a required field. Default value is
                              1 and 0 is not allowed.'
                            format: int32
                            type: integer
                          topologyKey:
                            description: TopologyKey is the key of node labels. Nodes
                              that have a label with this key and identical values
                              are considered to be in the same topology. We consider
                              each <key, value> as a "bucket", and try to put balanced
                              number of pods into each bucket. It's a required field.
                            type: string
                          whenUnsatisfiable:
                            description: 'WhenUnsatisfiable indicates how to deal
                              with a pod if it doesn''t satisfy the spread constraint.
                              - DoNotSchedule (default) tells the scheduler not to
                              schedule it. - ScheduleAnyway tells the scheduler to
                              schedule the pod in any location,   but giving higher
                              precedence to topologies that would help reduce the   skew.
                              A constraint is considered "Unsatisfiable" for an incoming
                              pod if and only if every possible node assignment for
                              that pod would violate "MaxSkew" on some topology. For
                              example, in a 3-zone cluster, MaxSkew is set to 1, and
                              pods with the same labelSelector spread as 3/1/1: |
                              zone1 | zone2 | zone3 | | P P P |   P   |   P   | If
                              WhenUnsatisfiable is set to DoNotSchedule, incoming
                              pod can only be scheduled to zone2(zone3) to become
                              3/2/1(3/1/2) as ActualSkew(2-1) on zone2(zone3) satisfies
                              MaxSkew(1). In other words, the cluster can still be
                              imbalanced, but scheduler won''t make it *more* imbalanced.
                              It''s a required field.'
                            type: string
                        required:
                        - maxSkew
                        - topologyKey
                        - whenUnsatisfiable
                        type: object
                      type: array
                  required:
                  - component
                  - replicas
                  - roles
                  type: object
                type: array
              security:
                description: Security defines options for managing the opensearch-security
                  plugin
                properties:
                  config:
                    properties:
                      adminCredentialsSecret:
                        description: Secret that contains fields username and password
                          to be used by the operator to access the opensearch cluster
                          for node draining. Must be set if custom securityconfig
                          is provided.
                        properties:
                          name:
                            description: 'Name of the referent. More info: https://kubernetes.io/docs/concepts/overview/working-with-objects/names/#names
                              TODO: Add other useful fields. apiVersion, kind, uid?'
                            type: string
                        type: object
                      adminSecret:
                        description: TLS Secret that contains a client certificate
                          (tls.key, tls.crt, ca.crt) with admin rights in the opensearch
                          cluster. Must be set if transport certificates are provided
                          by user and not generated
                        properties:
                          name:
                            description: 'Name of the referent. More info: https://kubernetes.io/docs/concepts/overview/working-with-objects/names/#names
                              TODO: Add other useful fields. apiVersion, kind, uid?'
                            type: string
                        type: object
                      securityConfigSecret:
                        description: Secret that contains the differnt yml files of
                          the opensearch-security config (config.yml, internal_users.yml,
                          ...)
                        properties:
                          name:
                            description: 'Name of the referent. More info: https://kubernetes.io/docs/concepts/overview/working-with-objects/names/#names
                              TODO: Add other useful fields. apiVersion, kind, uid?'
                            type: string
                        type: object
                    type: object
                  tls:
                    description: Configure tls usage for transport and http interface
                    properties:
                      http:
                        properties:
                          caSecret:
                            description: Optional, secret that contains the ca certificate
                              as ca.crt. If this and generate=true is set the existing
                              CA cert from that secret is used to generate the node
                              certs. In this case must contain ca.crt and ca.key fields
                            properties:
                              name:
                                description: 'Name of the referent. More info: https://kubernetes.io/docs/concepts/overview/working-with-objects/names/#names
                                  TODO: Add other useful fields. apiVersion, kind,
                                  uid?'
                                type: string
                            type: object
                          generate:
                            description: If set to true the operator will generate
                              a CA and certificates for the cluster to use, if false
                              secrets with existing certificates must be supplied
                            type: boolean
                          secret:
                            description: Optional, name of a TLS secret that contains
                              ca.crt, tls.key and tls.crt data. If ca.crt is in a
                              different secret provide it via the caSecret field
                            properties:
                              name:
                                description: 'Name of the referent. More info: https://kubernetes.io/docs/concepts/overview/working-with-objects/names/#names
                                  TODO: Add other useful fields. apiVersion, kind,
                                  uid?'
                                type: string
                            type: object
                        type: object
                      transport:
                        properties:
                          adminDn:
                            description: DNs of certificates that should have admin
                              access, mainly used for securityconfig updates via securityadmin.sh,
                              only used when existing certificates are provided
                            items:
                              type: string
                            type: array
                          caSecret:
                            description: Optional, secret that contains the ca certificate
                              as ca.crt. If this and generate=true is set the existing
                              CA cert from that secret is used to generate the node
                              certs. In this case must contain ca.crt and ca.key fields
                            properties:
                              name:
                                description: 'Name of the referent. More info: https://kubernetes.io/docs/concepts/overview/working-with-objects/names/#names
                                  TODO: Add other useful fields. apiVersion, kind,
                                  uid?'
                                type: string
                            type: object
                          generate:
                            description: If set to true the operator will generate
                              a CA and certificates for the cluster to use, if false
                              secrets with existing certificates must be supplied
                            type: boolean
                          nodesDn:
                            description: Allowed Certificate DNs for nodes, only used
                              when existing certificates are provided
                            items:
                              type: string
                            type: array
                          perNode:
                            description: Configure transport node certificate
                            type: boolean
                          secret:
                            description: Optional, name of a TLS secret that contains
                              ca.crt, tls.key and tls.crt data. If ca.crt is in a
                              different secret provide it via the caSecret field
                            properties:
                              name:
                                description: 'Name of the referent. More info: https://kubernetes.io/docs/concepts/overview/working-with-objects/names/#names
                                  TODO: Add other useful fields. apiVersion, kind,
                                  uid?'
                                type: string
                            type: object
                        type: object
                    type: object
                type: object
            required:
            - nodePools
            type: object
          status:
            description: ClusterStatus defines the observed state of Es
            properties:
              componentsStatus:
                items:
                  properties:
                    component:
                      type: string
                    description:
                      type: string
                    status:
                      type: string
                  type: object
                type: array
              initialized:
                type: boolean
              phase:
                description: 'INSERT ADDITIONAL STATUS FIELD - define observed state
                  of cluster Important: Run "make" to regenerate code after modifying
                  this file'
                type: string
              version:
                type: string
            required:
            - componentsStatus
            type: object
        type: object
    served: true
    storage: true
    subresources:
      status: {}
status:
  acceptedNames:
    kind: ""
    plural: ""
  conditions: []
  storedVersions: []<|MERGE_RESOLUTION|>--- conflicted
+++ resolved
@@ -2448,7 +2448,6 @@
                           type: string
                       type: object
                     type: array
-<<<<<<< HEAD
                   monitoring:
                     properties:
                       enable:
@@ -2460,7 +2459,6 @@
                       scrapInterval:
                         type: string
                     type: object
-=======
                   keystore:
                     description: Populate opensearch keystore before startup
                     items:
@@ -2480,7 +2478,6 @@
                           type: object
                       type: object
                     type: array
->>>>>>> bf2ca7b3
                   pluginsList:
                     items:
                       type: string
