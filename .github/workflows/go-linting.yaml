name: Golang Lint
on: [pull_request]

jobs:
  golangci-lint:
    name: golangci lint
    runs-on: ubuntu-latest
    steps:
      - uses: actions/checkout@v4
      - name: Setup go
        uses: actions/setup-go@v5
        with:
          go-version-file: 'go.work'
          cache: false
<<<<<<< HEAD
      - name: lint opensearch-operator
        uses: golangci/golangci-lint-action@v4
=======
      - name: lint go
        uses: golangci/golangci-lint-action@v8
>>>>>>> 4256261e
        with:
          # Required: the version of golangci-lint is required and must be specified without patch version: we always use the latest patch version.
          version: v2.1
          working-directory: opensearch-operator
          args: --timeout=6m --skip-dirs="(^|/)responses($|/)" -v
      - name: lint operator-sidecar
        uses: golangci/golangci-lint-action@v4
        with:
          # Required: the version of golangci-lint is required and must be specified without patch version: we always use the latest patch version.
          version: v1.57
          working-directory: operator-sidecar
          args: --timeout=6m -v<|MERGE_RESOLUTION|>--- conflicted
+++ resolved
@@ -12,13 +12,8 @@
         with:
           go-version-file: 'go.work'
           cache: false
-<<<<<<< HEAD
       - name: lint opensearch-operator
-        uses: golangci/golangci-lint-action@v4
-=======
-      - name: lint go
         uses: golangci/golangci-lint-action@v8
->>>>>>> 4256261e
         with:
           # Required: the version of golangci-lint is required and must be specified without patch version: we always use the latest patch version.
           version: v2.1
